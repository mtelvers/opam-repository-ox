opam-version: "1"

package "lwt" {
<<<<<<< HEAD
  version: "2.3.2"
  maintainer: "<none>"
  substs: []
  build: [["./configure" "--prefix" "%{prefix}%" "--enable-all"] ["rm" "src/top/toplevel.ml"] ["touch" "src/top/toplevel.ml"] ["make"] ["make" "install"]]
  remove: [["ocamlfind" "remove" "lwt"]]
  depends: ["ocaml-text" "ocaml-ssl" "react" "ocamlfind"]
  depopts: []
  conflicts: []
  libraries: []
  syntax: []
=======
  version:    "2.3.2"
  maintainer: "contact@ocamlpro.com"
  build: [
    [ "./configure"
        "--%{conf-libev:enable}%-libev"
        "--%{react:enable}%-react"
        "--%{base-unix:enable}%-unix"
        "--%{base-unix:enable}%-extra"
        "--%{base-threads:enable}%-preemptive"
    ]
    [ "make" "build" ]
    [ "make" "install" ]
  ]
  remove: [ "ocamlfind" "remove" "lwt" ]
  depends: [
    "ocamlfind"
  ]
  depopts: [
    "react"
    "conf-libev"
    "base-unix"
    "base-threads"
  ]
>>>>>>> d6e7f84d
}<|MERGE_RESOLUTION|>--- conflicted
+++ resolved
@@ -1,18 +1,6 @@
 opam-version: "1"
 
 package "lwt" {
-<<<<<<< HEAD
-  version: "2.3.2"
-  maintainer: "<none>"
-  substs: []
-  build: [["./configure" "--prefix" "%{prefix}%" "--enable-all"] ["rm" "src/top/toplevel.ml"] ["touch" "src/top/toplevel.ml"] ["make"] ["make" "install"]]
-  remove: [["ocamlfind" "remove" "lwt"]]
-  depends: ["ocaml-text" "ocaml-ssl" "react" "ocamlfind"]
-  depopts: []
-  conflicts: []
-  libraries: []
-  syntax: []
-=======
   version:    "2.3.2"
   maintainer: "contact@ocamlpro.com"
   build: [
@@ -36,5 +24,4 @@
     "base-unix"
     "base-threads"
   ]
->>>>>>> d6e7f84d
-}+}
