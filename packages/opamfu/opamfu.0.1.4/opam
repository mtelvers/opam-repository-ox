opam-version: "2.0"
maintainer: "sheets@alum.mit.edu"
authors: [
  "David Sheets"
  "Louis Gesbert"
]
homepage: "https://github.com/ocamllabs/opamfu"
bug-reports: "https://github.com/ocamllabs/opamfu/issues"
dev-repo: "git+https://github.com/ocamllabs/opamfu.git"
license: "ISC"
build: [make "build"]
install: [make "install"]
remove: [make "uninstall"]
depends: [
  "ocaml"
  "ocamlfind" {build}
<<<<<<< HEAD
  "opam-lib" {= "1.3.0"}
  "uri" {>= "1.3.11"}
=======
  "opam-lib" { >= "1.3.0" }
  "uri" { >= "1.3.11" }
>>>>>>> 7a13cef5
]
depopts: ["cmdliner"]
synopsis: "Functions over OPAM Universes"
description: """
opamfu provides a simple opam universe (stack of opam remotes) query
facility and standard command-line interface library for OPAM-based
applications. Also included is a module with a pretty-printing-friendly
representation of OPAM formulae."""
url {
  src: "https://github.com/ocamllabs/opamfu/archive/0.1.4.tar.gz"
  checksum: "md5=83e62350cf4a64ed24f694cbf07b4547"
}<|MERGE_RESOLUTION|>--- conflicted
+++ resolved
@@ -14,13 +14,8 @@
 depends: [
   "ocaml"
   "ocamlfind" {build}
-<<<<<<< HEAD
-  "opam-lib" {= "1.3.0"}
+  "opam-lib" {>= "1.3.0"}
   "uri" {>= "1.3.11"}
-=======
-  "opam-lib" { >= "1.3.0" }
-  "uri" { >= "1.3.11" }
->>>>>>> 7a13cef5
 ]
 depopts: ["cmdliner"]
 synopsis: "Functions over OPAM Universes"
