--- conflicted
+++ resolved
@@ -26,10 +26,6 @@
   "cryptokit"
   "jbuilder" {build & >= "1.0+beta18.1"}
   "ocaml-migrate-parsetree" {>= "1.0"}
-<<<<<<< HEAD
-  "ppxlib" {>= "0.1.0"}
-=======
->>>>>>> 7c067c75
 ]
 synopsis: "SMTP client and server"
 url {
