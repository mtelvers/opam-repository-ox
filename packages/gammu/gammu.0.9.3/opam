opam-version: "2.0"
name: "gammu"
version: "0.9.3"
maintainer: "Christophe Troestler <Christophe.Troestler@umons.ac.be>"
authors: [ "Christophe Troestler"
           "Noémie Meunier"
           "Pierre Hauweele" ]
license: "LGPL-3.0 with OCaml linking exception"
homepage: "https://github.com/Chris00/ocaml-gammu"
dev-repo: "git+https://github.com/Chris00/ocaml-gammu.git"
bug-reports: "https://github.com/Chris00/ocaml-gammu/issues"
build: [
  ["ocaml" "setup.ml" "-configure" "--prefix" prefix]
  ["ocaml" "setup.ml" "-build"]
  ["ocaml" "setup.ml" "-doc"] {with-doc}
]
install: ["ocaml" "setup.ml" "-install"]
remove: [
  ["ocamlfind" "remove" "gammu"]
]
depends: [
  "ocaml"
  "ocamlfind"
  "ocamlbuild" {build}
  "conf-pkg-config" {build}
]
depopts: [
  "base-unix"
]
depexts: [
<<<<<<< HEAD
  ["libgammu-dev"] {os-distribution = "ubuntu"}
  ["libgammu-dev"] {os-distribution = "debian"}
  ["gammu-devel"] {os-distribution = "centos"}
]
synopsis: "Cell phone and SIM card access."
description: """
Gammu is a binding to libGammu which allows to manage data in your
cell phone such as contacts, calendar or messages."""
flags: light-uninstall
url {
  src:
    "https://github.com/Chris00/ocaml-gammu/releases/download/0.9.3/gammu-0.9.3.tar.gz"
  checksum: "md5=c75282188ec8a0a8f4fe3b2c1a30410a"
}
=======
  [["ubuntu"]["libgammu-dev"]]
  [["debian"]["libgammu-dev"]]
  [["centos"]["epel-release" "gammu-devel"]]
  [["fedora"]["gammu-devel"]]
  [["mageia"]["lib64gammu-devel"]]
  [["opensuse"]["gammu-devel"]]
  [["alpine"]["gammu-dev"]]
  [["osx" "homebrew"] ["gammu"]]
]
>>>>>>> 7fd7466d
<|MERGE_RESOLUTION|>--- conflicted
+++ resolved
@@ -28,10 +28,14 @@
   "base-unix"
 ]
 depexts: [
-<<<<<<< HEAD
   ["libgammu-dev"] {os-distribution = "ubuntu"}
   ["libgammu-dev"] {os-distribution = "debian"}
-  ["gammu-devel"] {os-distribution = "centos"}
+  ["epel-release" "gammu-devel"] {os-distribution = "centos"}
+  ["gammu-devel"] {os-distribution = "fedora"}
+  ["lib64gammu-devel"] {os-distribution = "mageia"}
+  ["gammu-devel"] {os-distribution = "opensuse"}
+  ["gammu-dev"] {os-distribution = "alpine"}
+  ["gammu"] {os = "macos" & os-distribution = "homebrew"}
 ]
 synopsis: "Cell phone and SIM card access."
 description: """
@@ -42,15 +46,4 @@
   src:
     "https://github.com/Chris00/ocaml-gammu/releases/download/0.9.3/gammu-0.9.3.tar.gz"
   checksum: "md5=c75282188ec8a0a8f4fe3b2c1a30410a"
-}
-=======
-  [["ubuntu"]["libgammu-dev"]]
-  [["debian"]["libgammu-dev"]]
-  [["centos"]["epel-release" "gammu-devel"]]
-  [["fedora"]["gammu-devel"]]
-  [["mageia"]["lib64gammu-devel"]]
-  [["opensuse"]["gammu-devel"]]
-  [["alpine"]["gammu-dev"]]
-  [["osx" "homebrew"] ["gammu"]]
-]
->>>>>>> 7fd7466d
+}