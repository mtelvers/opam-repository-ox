--- conflicted
+++ resolved
@@ -6,7 +6,7 @@
 tags: [ "SMS" "phone" "clib:gammu" ]
 license: "LGPL-3.0 with OCaml linking exception"
 homepage: "https://github.com/Chris00/ocaml-gammu"
-dev-repo: "https://github.com/Chris00/ocaml-gammu.git"
+dev-repo: "git+https://github.com/Chris00/ocaml-gammu.git"
 bug-reports: "https://github.com/Chris00/ocaml-gammu/issues"
 build: [
   ["ocaml" "setup.ml" "-configure" "--prefix" prefix]
@@ -14,15 +14,20 @@
 ]
 remove: [["ocamlfind" "remove" "gammu"]]
 depends: [
-  "ocaml"
+  "ocaml" {< "4.06"}
   "ocamlfind"
   "ocamlbuild" {build}
   "conf-pkg-config" {build}
 ]
 depexts: [
-<<<<<<< HEAD
   ["libgammu-dev"] {os-distribution = "ubuntu"}
   ["libgammu-dev"] {os-distribution = "debian"}
+  ["epel-release" "gammu-devel"] {os-distribution = "centos"}
+  ["gammu-devel"] {os-distribution = "fedora"}
+  ["lib64gammu-devel"] {os-distribution = "mageia"}
+  ["gammu-devel"] {os-distribution = "opensuse"}
+  ["gammu-dev"] {os-distribution = "alpine"}
+  ["gammu"] {os = "macos" & os-distribution = "homebrew"}
 ]
 install: ["ocaml" "setup.ml" "-install"]
 synopsis:
@@ -31,17 +36,4 @@
 url {
   src: "http://forge.ocamlcore.org/frs/download.php/1143/gammu-0.9.1.tar.gz"
   checksum: "md5=968d5ceb0f11777b4a49953918b19a1d"
-}
-=======
-  [["ubuntu"]["libgammu-dev"]]
-  [["debian"]["libgammu-dev"]]
-  [["centos"]["epel-release" "gammu-devel"]]
-  [["fedora"]["gammu-devel"]]
-  [["mageia"]["lib64gammu-devel"]]
-  [["opensuse"]["gammu-devel"]]
-  [["alpine"]["gammu-dev"]]
-  [["osx" "homebrew"] ["gammu"]]
-]
-install: ["ocaml" "setup.ml" "-install"]
-available: [ ocaml-version < "4.06" ]
->>>>>>> 7fd7466d
+}