opam-version: "2.0"
maintainer: "Christophe Troestler <Christophe.Troestler@umons.ac.be>"
authors: [ "Christophe Troestler"
           "Noémie Meunier"
           "Pierre Hauweele"]
tags: [ "SMS" "phone" "clib:gammu" ]
license: "LGPL-3.0 with OCaml linking exception"
homepage: "https://github.com/Chris00/ocaml-gammu"
dev-repo: "git+https://github.com/Chris00/ocaml-gammu.git"
bug-reports: "https://github.com/Chris00/ocaml-gammu/issues"
doc: "https://Chris00.github.io/ocaml-gammu/doc"
build: [
  ["jbuilder" "subst"] {pinned}
  ["jbuilder" "build" "-p" name "-j" jobs]
  ["jbuilder" "runtest" "-p" name "-j" jobs] {with-test}
]
depends: [
  "ocaml" {>= "4.02.3"}
  "jbuilder" {build & >= "1.0+beta9"}
  "base" {build}
  "stdio" {build}
  "configurator" {build}
<<<<<<< HEAD
  "base-unix" {build & with-test}
]
depexts: [
  ["libgammu-dev" "pkg-config"] {os-distribution = "ubuntu"}
  ["libgammu-dev" "pkg-config"] {os-distribution = "debian"}
  ["epel-release" "gammu-devel" "pkgconfig"] {os-distribution = "centos"}
  ["gammu-devel"] {os-distribution = "fedora"}
  ["lib64gammu-devel"] {os-distribution = "mageia"}
  ["gammu-devel"] {os-distribution = "opensuse"}
  ["gammu-dev" "pkgconf"] {os-distribution = "alpine"}
  ["gammu"] {os = "macos" & os-distribution = "homebrew"}
=======
  "base-unix" {build & test}
  "conf-pkg-config" {build}
]
depexts: [
  [["ubuntu"]["libgammu-dev"]]
  [["debian"]["libgammu-dev"]]
  [["centos"]["epel-release" "gammu-devel"]]
  [["fedora"]["gammu-devel"]]
  [["mageia"]["lib64gammu-devel"]]
  [["opensuse"]["gammu-devel"]]
  [["alpine"]["gammu-dev"]]
  [["osx" "homebrew"] ["gammu"]]
>>>>>>> 7fd7466d
]
synopsis: "Cell phone and SIM card access"
description: """
Gammu is a binding to libGammu which allows to manage data in your
cell phone such as contacts, calendar or messages."""
url {
  src:
    "https://github.com/Chris00/ocaml-gammu/releases/download/0.9.4/gammu-0.9.4.tbz"
  checksum: "md5=be9b2602e8d67cbad66fe71d1502fc3b"
}<|MERGE_RESOLUTION|>--- conflicted
+++ resolved
@@ -20,32 +20,18 @@
   "base" {build}
   "stdio" {build}
   "configurator" {build}
-<<<<<<< HEAD
   "base-unix" {build & with-test}
+  "conf-pkg-config" {build}
 ]
 depexts: [
-  ["libgammu-dev" "pkg-config"] {os-distribution = "ubuntu"}
-  ["libgammu-dev" "pkg-config"] {os-distribution = "debian"}
-  ["epel-release" "gammu-devel" "pkgconfig"] {os-distribution = "centos"}
+  ["libgammu-dev"] {os-distribution = "ubuntu"}
+  ["libgammu-dev"] {os-distribution = "debian"}
+  ["epel-release" "gammu-devel"] {os-distribution = "centos"}
   ["gammu-devel"] {os-distribution = "fedora"}
   ["lib64gammu-devel"] {os-distribution = "mageia"}
   ["gammu-devel"] {os-distribution = "opensuse"}
-  ["gammu-dev" "pkgconf"] {os-distribution = "alpine"}
+  ["gammu-dev"] {os-distribution = "alpine"}
   ["gammu"] {os = "macos" & os-distribution = "homebrew"}
-=======
-  "base-unix" {build & test}
-  "conf-pkg-config" {build}
-]
-depexts: [
-  [["ubuntu"]["libgammu-dev"]]
-  [["debian"]["libgammu-dev"]]
-  [["centos"]["epel-release" "gammu-devel"]]
-  [["fedora"]["gammu-devel"]]
-  [["mageia"]["lib64gammu-devel"]]
-  [["opensuse"]["gammu-devel"]]
-  [["alpine"]["gammu-dev"]]
-  [["osx" "homebrew"] ["gammu"]]
->>>>>>> 7fd7466d
 ]
 synopsis: "Cell phone and SIM card access"
 description: """
