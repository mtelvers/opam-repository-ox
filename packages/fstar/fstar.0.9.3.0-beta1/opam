--- conflicted
+++ resolved
@@ -4,7 +4,7 @@
 homepage: "http://fstar-lang.org"
 license: "Apache"
 depends: [
-  "ocaml" {>= "4.02.3"}
+  "ocaml" {>= "4.02.3" & < "4.06.0"}
   "ocamlfind"
   "batteries"
   "zarith"
@@ -28,10 +28,6 @@
       "%{prefix}%/bin/fstar"
       "%{prefix}%/share/fstar" ]
 ]
-<<<<<<< HEAD
-=======
-available: [ ocaml-version >= "4.02.3" & ocaml-version < "4.06.0" ]
->>>>>>> abac0a66
 dev-repo: "git://github.com/FStarLang/FStar"
 bug-reports: "https://github.com/FStarLang/FStar/issues"
 synopsis: "An ML-like language with a type system for program verification."
