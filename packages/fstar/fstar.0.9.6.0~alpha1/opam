opam-version: "2.0"
version: "0.9.6.0~alpha1"
maintainer: "taramana@microsoft.com"
authors: "Nik Swamy <nswamy@microsoft.com>,Jonathan Protzenko <protz@microsoft.com>,Tahina Ramananandro <taramana@microsoft.com>"
homepage: "http://fstar-lang.org"
license: "Apache"
depends: [
<<<<<<< HEAD
  "ocaml" {>= "4.04.0" & < "4.07.0"}
  "ocamlfind"
=======
  "ocamlfind" {build}
>>>>>>> 3efe81dd
  "batteries"
  "zarith"
  "stdint"
  "yojson"
  "ocamlbuild" {build}
  "fileutils"
  "menhir" {>= "20161115"}
  "pprint"
  "ulex"
  "ppx_deriving"
  "ppx_deriving_yojson"
]
depexts: ["coreutils"] {os = "macos" & os-distribution = "homebrew"}
build: [
  [make "PREFIX=%{prefix}%" "-C" "src/ocaml-output"]
  [make "PREFIX=%{prefix}%" "-C" "ulib" "install-fstarlib"]
  [make "PREFIX=%{prefix}%" "-C" "ulib" "install-fstar-tactics"]
]
install: [
  [make "PREFIX=%{prefix}%" "-C" "src/ocaml-output" "install"]
]
remove: [
  [ "rm" "-rf"
      "%{prefix}%/lib/fstar"
      "%{prefix}%/doc/fstar"
      "%{prefix}%/etc/fstar"
      "%{prefix}%/bin/fstar.exe"
      "%{prefix}%/share/fstar" ]
  [ "ocamlfind" "remove" "fstarlib" ]
  [ "ocamlfind" "remove" "fstar-compiler-lib" ]
  [ "ocamlfind" "remove" "fstar-tactics-lib" ]
]
dev-repo: "git://github.com/FStarLang/FStar"
bug-reports: "https://github.com/FStarLang/FStar/issues"
synopsis: "An ML-like language with a type system for program verification."
flags: light-uninstall
url {
  src: "https://github.com/FStarLang/FStar/archive/v0.9.6.0-alpha1-opam.zip"
  checksum: "md5=7855b84283e85de94db5a7a086f815bb"
}<|MERGE_RESOLUTION|>--- conflicted
+++ resolved
@@ -5,12 +5,8 @@
 homepage: "http://fstar-lang.org"
 license: "Apache"
 depends: [
-<<<<<<< HEAD
   "ocaml" {>= "4.04.0" & < "4.07.0"}
-  "ocamlfind"
-=======
   "ocamlfind" {build}
->>>>>>> 3efe81dd
   "batteries"
   "zarith"
   "stdint"
