--- conflicted
+++ resolved
@@ -4,7 +4,7 @@
 homepage: "http://fstar-lang.org"
 license: "Apache"
 depends: [
-  "ocaml" {>= "4.02.1"}
+  "ocaml" {>= "4.02.1" & < "4.06.0"}
   "ocamlfind"
   "batteries"
   "ocamlbuild" {build}
@@ -18,10 +18,6 @@
       "%{prefix}%/bin/fstar"
       "%{prefix}%/share/fstar" ]
 ]
-<<<<<<< HEAD
-=======
-available: [ ocaml-version >= "4.02.1" & ocaml-version < "4.06.0" ]
->>>>>>> abac0a66
 dev-repo: "git://github.com/FStarLang/FStar"
 install: [make "PREFIX=%{prefix}%" "-C" "src/ocaml-output" "install"]
 synopsis: "An ML-like language with a type system for program verification."
