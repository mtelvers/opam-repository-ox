--- conflicted
+++ resolved
@@ -16,11 +16,7 @@
   "odoc" {with-doc & >= "1.1.1"}
 ]
 build: [
-<<<<<<< HEAD
-  ["jbuilder" "subst"] {pinned}
-=======
-  [ "jbuilder" "subst" "-p" name] {pinned}
->>>>>>> 7de74b7d
+  ["jbuilder" "subst" "-p" name] {pinned}
   ["jbuilder" "build" "-p" name "-j" jobs]
   ["jbuilder" "runtest" "-p" name "-j" jobs] {with-test}
   ["jbuilder" "build" "@doc" "-p" name "-j" jobs] {with-doc}
