--- conflicted
+++ resolved
@@ -13,7 +13,7 @@
   ["jbuilder" "build" "@doc"] {with-doc}
 ]
 depends: [
-  "ocaml"
+  "ocaml" {< "4.07.0"}
   "base-bytes"
   "result"
   "jbuilder" {build & >= "1.0+beta12"}
@@ -21,7 +21,6 @@
   "qtest" {with-test}
 ]
 depopts: "base-bigarray"
-<<<<<<< HEAD
 synopsis: "Simple and lightweight sequence abstract data type."
 description: """
 Simple sequence abstract datatype, intended to iterate efficiently
@@ -29,7 +28,4 @@
 url {
   src: "https://github.com/c-cube/sequence/archive/1.0.tar.gz"
   checksum: "md5=3022b30b9406fcaeebbf5756f1fa51fa"
-}
-=======
-available: [ ocaml-version < "4.07.0" ]
->>>>>>> edec70aa
+}