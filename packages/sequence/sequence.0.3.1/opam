opam-version: "2.0"
maintainer: "simon.cruanes@inria.fr"
authors: "Simon Cruanes"
homepage: "https://github.com/c-cube/sequence/"
build: make
remove: [["ocamlfind" "remove" "sequence"]]
depends: [
  "ocaml"
  "ocamlfind"
  "ocamlbuild" {build}
]
dev-repo: "git://github.com/c-cube/sequence"
install: [make "install"]
<<<<<<< HEAD
synopsis: "Simple sequence abstract datatype."
description: """
Simple sequence abstract datatype, intented to transfer a finite number of
elements from one data structure to another. Some transformations on sequences,
like `filter`, `map`, `take`, `drop` and `append` can be performed before the
sequence is iterated/folded on."""
flags: light-uninstall
url {
  src: "https://github.com/c-cube/sequence/archive/0.3.1.tar.gz"
  checksum: "md5=3cd7643874d7174aa05440e16ff48aec"
}
=======
available: [ ocaml-version < "4.07.0" ]
>>>>>>> edec70aa
<|MERGE_RESOLUTION|>--- conflicted
+++ resolved
@@ -5,13 +5,12 @@
 build: make
 remove: [["ocamlfind" "remove" "sequence"]]
 depends: [
-  "ocaml"
+  "ocaml" {< "4.07.0"}
   "ocamlfind"
   "ocamlbuild" {build}
 ]
 dev-repo: "git://github.com/c-cube/sequence"
 install: [make "install"]
-<<<<<<< HEAD
 synopsis: "Simple sequence abstract datatype."
 description: """
 Simple sequence abstract datatype, intented to transfer a finite number of
@@ -22,7 +21,4 @@
 url {
   src: "https://github.com/c-cube/sequence/archive/0.3.1.tar.gz"
   checksum: "md5=3cd7643874d7174aa05440e16ff48aec"
-}
-=======
-available: [ ocaml-version < "4.07.0" ]
->>>>>>> edec70aa
+}