opam-version: "2.0"
maintainer: "simon.cruanes.2007@m4x.org"
authors: "Simon Cruanes"
homepage: "https://github.com/c-cube/sequence/"
bug-reports: "https://github.com/c-cube/sequence/issues"
license: "BSD-2-clauses"
doc: "http://cedeela.fr/~simon/software/sequence/Sequence.html"
tags: ["sequence" "iterator" "iter" "fold"]
dev-repo: "git+https://github.com/c-cube/sequence.git"
build: [
  [
    "./configure"
    "--disable-docs"
    "--%{delimcc:enable}%-invert"
    "--%{base-bigarray:enable}%-bigarray"
    "--prefix"
    "%{prefix}%"
  ]
  [make "build"]
  ["./configure" "--enable-tests"] {with-test}
  [make "test"] {with-test}
  ["./configure" "--enable-docs"] {with-doc}
  [make "doc"] {with-doc}
]
install: [make "install"]
remove: ["ocamlfind" "remove" "sequence"]
depends: [
  "ocaml"
  "ocamlfind"
  "base-bytes"
  "ocamlbuild" {build}
]
depopts: ["delimcc" "base-bigarray"]
<<<<<<< HEAD
synopsis: "Simple and lightweight sequence abstract data type."
description: """
Simple sequence abstract datatype, intended to iterate efficiently
on collections while performing some transformations."""
flags: light-uninstall
url {
  src: "https://github.com/c-cube/sequence/archive/0.11.tar.gz"
  checksum: "md5=b7edb3a8570964ed2bc3cb5036cfb18f"
}
=======
available: [ ocaml-version < "4.07.0" ]
>>>>>>> edec70aa
<|MERGE_RESOLUTION|>--- conflicted
+++ resolved
@@ -25,13 +25,12 @@
 install: [make "install"]
 remove: ["ocamlfind" "remove" "sequence"]
 depends: [
-  "ocaml"
+  "ocaml" {< "4.07.0"}
   "ocamlfind"
   "base-bytes"
   "ocamlbuild" {build}
 ]
 depopts: ["delimcc" "base-bigarray"]
-<<<<<<< HEAD
 synopsis: "Simple and lightweight sequence abstract data type."
 description: """
 Simple sequence abstract datatype, intended to iterate efficiently
@@ -40,7 +39,4 @@
 url {
   src: "https://github.com/c-cube/sequence/archive/0.11.tar.gz"
   checksum: "md5=b7edb3a8570964ed2bc3cb5036cfb18f"
-}
-=======
-available: [ ocaml-version < "4.07.0" ]
->>>>>>> edec70aa
+}