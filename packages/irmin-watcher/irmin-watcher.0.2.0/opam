--- conflicted
+++ resolved
@@ -15,14 +15,10 @@
   "alcotest" {with-test}
   "mtime" {with-test & < "1.0.0"}
   "ocb-stubblr"
-<<<<<<< HEAD
-  "lwt"
+  "lwt" {< "4.0.0"}
   "logs"
   "fmt"
   "astring"
-=======
-  "lwt" {< "4.0.0"} "logs" "fmt" "astring"
->>>>>>> 19232de3
 ]
 depopts: ["inotify" "osx-fsevents"]
 conflicts: [ "osx-fsevents" {< "0.2.0"} ]
