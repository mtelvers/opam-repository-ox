opam-version: "2.0"
maintainer: "Christophe.Troestler@umons.ac.be"
authors: [ "Christophe Troestler" ]
license: "GPL-3 with OCaml linking exception"
homepage: "https://github.com/ocaml/oasis2opam"
bug-reports: "https://github.com/ocaml/oasis2opam/issues"
tags: [ "build" "install"  ]
build: [
  ["ocaml" "setup.ml" "-configure" "--prefix" prefix]
  ["ocaml" "setup.ml" "-build"]
]
depends: [
  "ocaml"
  "base-unix"
  "oasis" {>= "0.4.4"}
  "ocamlfind"
  "ocamlbuild" {build}
]
dev-repo: "git://github.com/ocaml/oasis2opam"
<<<<<<< HEAD
install: ["ocaml" "setup.ml" "-install"]
synopsis: "Tool to convert OASIS metadata to OPAM package descriptions"
description: """
Generate OPAM files from _oasis. Most of the metadata supported by
oasis is translated to OPAM. A simple .install file is written to
handle executables (until oasis supports the functionality itself)."""
extra-files: ["oasis2opam.install" "md5=49d03f71d09c8a1aca979aa0c82e1932"]
url {
  src: "https://github.com/ocaml/oasis2opam/archive/0.4.4.tar.gz"
  checksum: "md5=4b8d14dc5505aadd00f1a0bf6aa165e8"
}
=======
available: [ ocaml-version < "4.06" ]
>>>>>>> 7fd7466d
<|MERGE_RESOLUTION|>--- conflicted
+++ resolved
@@ -10,15 +10,13 @@
   ["ocaml" "setup.ml" "-build"]
 ]
 depends: [
-  "ocaml"
+  "ocaml" {< "4.06"}
   "base-unix"
   "oasis" {>= "0.4.4"}
   "ocamlfind"
   "ocamlbuild" {build}
 ]
 dev-repo: "git://github.com/ocaml/oasis2opam"
-<<<<<<< HEAD
-install: ["ocaml" "setup.ml" "-install"]
 synopsis: "Tool to convert OASIS metadata to OPAM package descriptions"
 description: """
 Generate OPAM files from _oasis. Most of the metadata supported by
@@ -28,7 +26,4 @@
 url {
   src: "https://github.com/ocaml/oasis2opam/archive/0.4.4.tar.gz"
   checksum: "md5=4b8d14dc5505aadd00f1a0bf6aa165e8"
-}
-=======
-available: [ ocaml-version < "4.06" ]
->>>>>>> 7fd7466d
+}