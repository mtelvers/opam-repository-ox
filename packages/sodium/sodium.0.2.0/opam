opam-version: "2.0"
maintainer: "sheets@alum.mit.edu"
tags: ["org:mirage"]
build: make
remove: [["ocamlfind" "remove" "sodium"]]
depends: [
  "ocaml"
  "base-bigarray"
  "base-bytes"
  "ocamlfind"
  "ctypes" {>= "0.3"}
  "ctypes-foreign"
  "ocamlbuild" {build}
  "conf-libsodium"
]
dev-repo: "git://github.com/dsheets/ocaml-sodium"
install: [make "PREFIX=%{prefix}%" "install"]
<<<<<<< HEAD
synopsis: "Binding to libsodium UNAUDITED"
description: """
Binding to libsodium 0.4.4+, a shared library wrapper for djb's NaCl
UNAUDITED"""
flags: light-uninstall
url {
  src: "https://github.com/dsheets/ocaml-sodium/archive/0.2.0.tar.gz"
  checksum: "md5=081e374e4d43a88e35c58151cd45e0dd"
}
=======
available: [ocaml-version < "4.06.0"]
>>>>>>> abac0a66
<|MERGE_RESOLUTION|>--- conflicted
+++ resolved
@@ -4,7 +4,7 @@
 build: make
 remove: [["ocamlfind" "remove" "sodium"]]
 depends: [
-  "ocaml"
+  "ocaml" {< "4.06.0"}
   "base-bigarray"
   "base-bytes"
   "ocamlfind"
@@ -15,7 +15,6 @@
 ]
 dev-repo: "git://github.com/dsheets/ocaml-sodium"
 install: [make "PREFIX=%{prefix}%" "install"]
-<<<<<<< HEAD
 synopsis: "Binding to libsodium UNAUDITED"
 description: """
 Binding to libsodium 0.4.4+, a shared library wrapper for djb's NaCl
@@ -24,7 +23,4 @@
 url {
   src: "https://github.com/dsheets/ocaml-sodium/archive/0.2.0.tar.gz"
   checksum: "md5=081e374e4d43a88e35c58151cd45e0dd"
-}
-=======
-available: [ocaml-version < "4.06.0"]
->>>>>>> abac0a66
+}