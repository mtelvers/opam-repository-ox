--- conflicted
+++ resolved
@@ -25,20 +25,12 @@
   ] {with-test}
 ]
 depends: [
-<<<<<<< HEAD
   "ocaml" {>= "4.03"}
   "ocamlbuild" {build}
   "ocamlfind" {build & >= "1.3.2"}
-  "ppx_tools" {build}
+  "ppx_tools"
   "ounit" {with-test}
   "hardcaml" {>= "1.1.0"}
-=======
-  "ocamlbuild"     {build}
-  "ocamlfind"      {build & >= "1.3.2"}
-  "ppx_tools"
-  "ounit"          {test}
-  "hardcaml"       {>= "1.1.0"}
->>>>>>> 78016568
 ]
 synopsis: "PPX extension for HardCaml"
 url {
