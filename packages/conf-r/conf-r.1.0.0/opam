--- conflicted
+++ resolved
@@ -10,11 +10,7 @@
   ["r"] {os-distribution = "archlinux"}
   ["r-base-core"] {os-distribution = "debian"}
   ["r-base-core"] {os-distribution = "ubuntu"}
-<<<<<<< HEAD
-  ["R-base"] {os-distribution = "opensuse"}
-=======
-  ["R-core"] {os-family = "suse"}
->>>>>>> a199b82e
+  ["R-base"] {os-family = "suse"}
   ["R"] {os-distribution = "alpine"}
   ["epel-release" "R"] {os-distribution = "centos"}
   ["R"] {os-distribution = "fedora"}
