opam-version: "2.0"
maintainer: "michipili@gmail.com"
authors: "Michael Grünewald"
license: "CeCILL-B"
homepage: "https://github.com/michipili/rashell"
bug-reports: "https://github.com/michipili/rashell/issues"
dev-repo: "git+https://github.com/michipili/rashell.git"
tags: [
  "shell"
]
build: [
  ["./configure" "--prefix" prefix]
  [conf-bmake:path "-I%{bsdowl:share}%" "all"]
]
install: [
  [conf-bmake:path "-I%{bsdowl:share}%" "install"]
]
remove: [
  ["ocamlfind" "remove" "rashell"]
  ["rm" "-rf" "%{share}%/doc/rashell"]
]
depends: [
  "ocaml"
  "ocamlfind"
<<<<<<< HEAD
  "atdgen" {>= "1.7.1"}
  "broken" {>= "0.4.2"}
  "bsdowl" {>= "3.0.0"}
=======
  "atdgen"  {>= "1.7.1" & < "1.13.0"}
  "broken"  {>= "0.4.2"}
  "bsdowl"  {>= "3.0.0"}
>>>>>>> c75d0e78
  "conf-bmake"
  "lwt" {>= "2.5.0"}
  "mixture" {>= "0.2.0"}
]
synopsis: "A resilient and replicant shell programming library"
description: """
As discussed by Lowell Jay Arthur in “Unix shell programming”
(2nd ed.), the Unix shell is a brillant tool for quickly
designing prototypes.  Unluckily, error management is very
difficult in the shell.  Most interfaces to the Unix shell found in
programming languages share this fragile optimism, which makes
impossible to write maintainable and resilient programs.

Rashell defines primitives which combine ease of use with the ability
to write maintainable and resilient programs leveraging the full power
of Unix.  These primitives implements common patterns to interact with
Unix utilities as subprocesses. These patterns either yield a string
or a stream of lines, which will also adequately report error
conditions on subprocesses.

Rashell is based on the excellent Lwt library and its Lwt_process
module.

WWW: https://github.com/michipili/rashell"""
flags: light-uninstall
url {
  src:
    "https://github.com/michipili/rashell/releases/download/v0.2.1/rashell-0.2.1.tar.xz"
  checksum: "md5=7a1afd61c5124443d3c9e719db172ef1"
}<|MERGE_RESOLUTION|>--- conflicted
+++ resolved
@@ -22,15 +22,9 @@
 depends: [
   "ocaml"
   "ocamlfind"
-<<<<<<< HEAD
-  "atdgen" {>= "1.7.1"}
+  "atdgen" {>= "1.7.1" & < "1.13.0"}
   "broken" {>= "0.4.2"}
   "bsdowl" {>= "3.0.0"}
-=======
-  "atdgen"  {>= "1.7.1" & < "1.13.0"}
-  "broken"  {>= "0.4.2"}
-  "bsdowl"  {>= "3.0.0"}
->>>>>>> c75d0e78
   "conf-bmake"
   "lwt" {>= "2.5.0"}
   "mixture" {>= "0.2.0"}
