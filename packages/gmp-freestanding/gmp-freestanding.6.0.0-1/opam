opam-version: "2.0"
maintainer:   "Martin Lucina <martin@lucina.net>"
homepage:     "https://gmplib.org/"
license:      "GNU LGPL v3 and GNU GPL v2"
authors:      "Torbjörn Granlund and contributors"
bug-reports:  "mirageos-devel@lists.xenproject.org"

build:   ["sh" "-ex" "./mirage-build.sh"]
install: ["sh" "-ex" "./mirage-install.sh"]
remove: [
  "rm" "-rf"
    "%{prefix}%/lib/pkgconfig/gmp-freestanding.pc"
    "%{prefix}%/lib/gmp-freestanding"
]
depends: [
  "ocaml"
  "ocaml-freestanding"
  "conf-m4" {build}
]
<<<<<<< HEAD
synopsis: "The GNU Multiple Precision Arithmetic Library"
description: "Freestanding build of GNU GMP."
flags: light-uninstall
extra-files: [
  ["mirage-install.sh" "md5=aca9a1c985326f95daa51aedef55b318"]
  ["mirage-build.sh" "md5=df83f12141d7e2f23af088288be373f6"]
  ["gmp-freestanding.pc" "md5=dc5be7ab8745e93ac4fd723b291bba8b"]
]
url {
  src: "https://gmplib.org/download/gmp/gmp-6.0.0a.tar.xz"
  checksum: "md5=1e6da4e434553d2811437aa42c7f7c76"
}
=======
available: [
  arch = "x86_64" | arch = "amd64"
]
>>>>>>> e9eabc44
<|MERGE_RESOLUTION|>--- conflicted
+++ resolved
@@ -17,7 +17,7 @@
   "ocaml-freestanding"
   "conf-m4" {build}
 ]
-<<<<<<< HEAD
+available: arch = "x86_64" | arch = "x86_64"
 synopsis: "The GNU Multiple Precision Arithmetic Library"
 description: "Freestanding build of GNU GMP."
 flags: light-uninstall
@@ -29,9 +29,4 @@
 url {
   src: "https://gmplib.org/download/gmp/gmp-6.0.0a.tar.xz"
   checksum: "md5=1e6da4e434553d2811437aa42c7f7c76"
-}
-=======
-available: [
-  arch = "x86_64" | arch = "amd64"
-]
->>>>>>> e9eabc44
+}