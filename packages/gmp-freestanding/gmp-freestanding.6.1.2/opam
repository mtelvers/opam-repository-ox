--- conflicted
+++ resolved
@@ -16,7 +16,7 @@
   "ocaml"
   "ocaml-freestanding" {>= "0.2.3"}
 ]
-<<<<<<< HEAD
+available: arch = "x86_64" | arch = "x86_64"
 synopsis: "The GNU Multiple Precision Arithmetic Library"
 description: "Freestanding build of GNU GMP."
 flags: light-uninstall
@@ -28,9 +28,4 @@
 url {
   src: "https://gmplib.org/download/gmp/gmp-6.1.2.tar.xz"
   checksum: "md5=f58fa8001d60c4c77595fbbb62b63c1d"
-}
-=======
-available: [
-  arch = "x86_64" | arch = "amd64"
-]
->>>>>>> e9eabc44
+}