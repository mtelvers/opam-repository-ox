--- conflicted
+++ resolved
@@ -6,19 +6,15 @@
 ]
 remove: [["ocaml" "setup.ml" "-uninstall"]]
 depends: [
-  "ocaml"
+  "ocaml" {< "4.06.0"}
   "ocamlfind"
   "ocamlbuild" {build}
 ]
 dev-repo: "git://github.com/mlin/forkwork"
 install: ["ocaml" "setup.ml" "-install"]
-<<<<<<< HEAD
 synopsis: "Fork child processes to perform work on multiple cores."
 description: "https://github.com/mlin/forkwork"
 url {
   src: "https://github.com/mlin/forkwork/archive/v0.3.1.tar.gz"
   checksum: "md5=d299dae98136d37175a2ee9e68045bc5"
-}
-=======
-available: [ocaml-version < "4.06.0"]
->>>>>>> abac0a66
+}