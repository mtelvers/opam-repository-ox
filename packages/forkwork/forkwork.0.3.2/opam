opam-version: "2.0"
maintainer: "mlin@mlin.net"
authors: ["Mike Lin"]
homepage: "https://github.com/mlin/forkwork"
license: "LGPL-2.1 with OCaml linking exception"
build: [
  ["ocaml" "setup.ml" "-configure" "--prefix" prefix]
  ["ocaml" "setup.ml" "-build"]
  ["ocaml" "setup.ml" "-doc"] {with-doc}
]
remove: [["ocamlfind" "remove" "forkwork"]]
depends: [
  "ocaml"
  "ocamlfind"
  "ocamlbuild" {build}
]
depopts: ["kaputt"]
dev-repo: "git://github.com/mlin/forkwork"
install: ["ocaml" "setup.ml" "-install"]
<<<<<<< HEAD
synopsis: "Fork child processes to perform work on multiple cores"
description: """
ForkWork is intended for workloads that a master process can partition
into independent jobs, each of which will typically take a while to
execute (several seconds, or more). Also, the resulting values should
not be too massive, since they must be marshalled for transmission
back to the master process.

Among the numerous tools for multicore parallelism available in the
OCaml ecosystem, ForkWork fits somewhere in between Netmcore and
Parmap. It's a bit easier to use than the former, and a bit more
flexible than the latter."""
flags: light-uninstall
url {
  src: "https://github.com/mlin/forkwork/archive/v0.3.2.tar.gz"
  checksum: "md5=d1ab07dd323c47b80f3c0bf80bd0531a"
}
=======
available: [ocaml-version < "4.06.0"]
>>>>>>> abac0a66
<|MERGE_RESOLUTION|>--- conflicted
+++ resolved
@@ -10,14 +10,13 @@
 ]
 remove: [["ocamlfind" "remove" "forkwork"]]
 depends: [
-  "ocaml"
+  "ocaml" {< "4.06.0"}
   "ocamlfind"
   "ocamlbuild" {build}
 ]
 depopts: ["kaputt"]
 dev-repo: "git://github.com/mlin/forkwork"
 install: ["ocaml" "setup.ml" "-install"]
-<<<<<<< HEAD
 synopsis: "Fork child processes to perform work on multiple cores"
 description: """
 ForkWork is intended for workloads that a master process can partition
@@ -34,7 +33,4 @@
 url {
   src: "https://github.com/mlin/forkwork/archive/v0.3.2.tar.gz"
   checksum: "md5=d1ab07dd323c47b80f3c0bf80bd0531a"
-}
-=======
-available: [ocaml-version < "4.06.0"]
->>>>>>> abac0a66
+}