--- conflicted
+++ resolved
@@ -15,14 +15,9 @@
   "lru"
 ]
 build: [
-<<<<<<< HEAD
-  ["jbuilder" "subst"] {pinned}
+  ["jbuilder" "subst" "-p" name] {pinned}
   ["jbuilder" "build" "-p" name "-j" jobs]
   ["jbuilder" "runtest" "-p" name "-j" jobs] {with-test}
-=======
-  [ "jbuilder" "subst" "-p" name] {pinned}
-  [ "jbuilder" "build" "-p" name "-j" jobs]
->>>>>>> 7de74b7d
 ]
 synopsis: "Scan-resistant LRU/2Q cache"
 description: """
