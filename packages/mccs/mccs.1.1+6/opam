--- conflicted
+++ resolved
@@ -10,12 +10,8 @@
 dev-repo: "git+https://github.com/AltGr/ocaml-mccs.git"
 build: ["jbuilder" "build" "-p" name]
 depends: [
-<<<<<<< HEAD
   "ocaml"
-  "jbuilder" {build}
-=======
   "jbuilder" {build & >= "1.0+beta19.1"}
->>>>>>> 8aedf0f5
   "cudf" {>= "0.7"}
 ]
 synopsis: "Multi Criteria CUDF Solver with OCaml bindings"
