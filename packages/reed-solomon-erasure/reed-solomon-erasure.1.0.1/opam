opam-version: "2.0"
maintainer: "Darren Ldl <darrenldldev@gmail.com>"
authors: "Darren Ldl <darrenldldev@gmail.com>"
homepage: "https://gitlab.com/darrenldl/ocaml-reed-solomon-erasure"
bug-reports: "https://gitlab.com/darrenldl/ocaml-reed-solomon-erasure/issues"
license: "MIT"
dev-repo: "git+https://gitlab.com/darrenldl/ocaml-reed-solomon-erasure.git"
build: ["jbuilder" "build"]
depends: [
  "ocaml" {>= "4.06"}
  "jbuilder" {build}
  "cppo" {build}
  "bisect_ppx" {build}
  "core_kernel"
  "ctypes"
  "ctypes-foreign"
]
<<<<<<< HEAD
synopsis: "OCaml implementation of Reed-Solomon erasure coding"
description: """
This library provides an encoder/decoder for Reed-Solomon erasure code.

Please note that erasure coding means errors are not directly detected or corrected,
but missing data pieces(shards) can be reconstructed given that
the configuration provides high enough redundancy.

You will have to implement error detection separately(e.g. via checksums)
and simply leave out the corrupted shards when attempting to reconstruct
the missing data."""
url {
  src:
    "https://gitlab.com/darrenldl/ocaml-reed-solomon-erasure/-/archive/v1.0.1/ocaml-reed-solomon-erasure-v1.0.1.tar.gz"
  checksum: "md5=0f58928d8b29de0081a5f5ffda89b070"
}
=======
available: [ocaml-version >= "4.06"]
conflicts: [
  "dune"
]
>>>>>>> 15623364
<|MERGE_RESOLUTION|>--- conflicted
+++ resolved
@@ -15,7 +15,9 @@
   "ctypes"
   "ctypes-foreign"
 ]
-<<<<<<< HEAD
+conflicts: [
+  "dune"
+]
 synopsis: "OCaml implementation of Reed-Solomon erasure coding"
 description: """
 This library provides an encoder/decoder for Reed-Solomon erasure code.
@@ -31,10 +33,4 @@
   src:
     "https://gitlab.com/darrenldl/ocaml-reed-solomon-erasure/-/archive/v1.0.1/ocaml-reed-solomon-erasure-v1.0.1.tar.gz"
   checksum: "md5=0f58928d8b29de0081a5f5ffda89b070"
-}
-=======
-available: [ocaml-version >= "4.06"]
-conflicts: [
-  "dune"
-]
->>>>>>> 15623364
+}