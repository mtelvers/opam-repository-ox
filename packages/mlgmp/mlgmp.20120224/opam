--- conflicted
+++ resolved
@@ -16,21 +16,17 @@
 remove: [
   ["ocamlfind" "remove" "gmp"]
 ]
-<<<<<<< HEAD
-depends: ["ocaml" "conf-gmp" "conf-mpfr" "oasis" "ocamlfind"]
-=======
 depends: [
+  "ocaml" {< "4.06.0"}
   "conf-gmp"
   "conf-mpfr"
   "oasis" {build}
   "ocamlfind" {build}
 ]
->>>>>>> d149ad3c
 conflicts: [
   "apron" {= "20140725"}
   "apron" {= "20150518"}
 ]
-<<<<<<< HEAD
 patches: "fix-extern-declarations.diff" {ocaml:version >= "4.03"}
 synopsis: "Interface of GNU MP and MPFR"
 description:
@@ -43,10 +39,4 @@
 url {
   src: "http://www-verimag.imag.fr/~monniaux/download/mlgmp_20120224.tar.gz"
   checksum: "md5=7001db70f5fed91f230b459425129f96"
-}
-=======
-patches: [
-  "fix-extern-declarations.diff" { ocaml-version >= "4.03" }
-]
-available: [ocaml-version < "4.06.0"]
->>>>>>> d149ad3c
+}