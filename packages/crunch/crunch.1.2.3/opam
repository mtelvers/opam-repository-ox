opam-version: "2.0"
maintainer: "anil@recoil.org"
tags: [
  "org:mirage"
  "org:xapi-project"
]
build: [
  ["ocaml" "setup.ml" "-configure" "--prefix" prefix]
  ["ocaml" "setup.ml" "-build"]
]
remove: [
  ["rm" "-f" "%{bin}%/ocaml-crunch"]
  ["ocamlfind" "remove" "crunch"]
]
depends: [
  "ocaml"
  "ocamlfind"
  "cmdliner"
  "ocamlbuild" {build}
]
dev-repo: "git://github.com/mirage/ocaml-crunch"
install: ["ocaml" "setup.ml" "-install"]
<<<<<<< HEAD
synopsis: "Convert a filesystem into a static OCaml module"
flags: light-uninstall
url {
  src: "https://github.com/mirage/ocaml-crunch/archive/v1.2.3.tar.gz"
  checksum: "md5=8742680d3ca7398f78ab9c6c70d99263"
}
=======
available: [ocaml-version < "4.06.0"]
>>>>>>> abac0a66
<|MERGE_RESOLUTION|>--- conflicted
+++ resolved
@@ -13,20 +13,16 @@
   ["ocamlfind" "remove" "crunch"]
 ]
 depends: [
-  "ocaml"
+  "ocaml" {< "4.06.0"}
   "ocamlfind"
   "cmdliner"
   "ocamlbuild" {build}
 ]
 dev-repo: "git://github.com/mirage/ocaml-crunch"
 install: ["ocaml" "setup.ml" "-install"]
-<<<<<<< HEAD
 synopsis: "Convert a filesystem into a static OCaml module"
 flags: light-uninstall
 url {
   src: "https://github.com/mirage/ocaml-crunch/archive/v1.2.3.tar.gz"
   checksum: "md5=8742680d3ca7398f78ab9c6c70d99263"
-}
-=======
-available: [ocaml-version < "4.06.0"]
->>>>>>> abac0a66
+}