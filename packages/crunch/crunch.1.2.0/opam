--- conflicted
+++ resolved
@@ -13,20 +13,16 @@
   ["ocamlfind" "remove" "crunch"]
 ]
 depends: [
-  "ocaml"
+  "ocaml" {< "4.06.0"}
   "ocamlfind"
   "cmdliner"
   "ocamlbuild" {build}
 ]
 dev-repo: "git://github.com/mirage/ocaml-crunch"
 install: ["ocaml" "setup.ml" "-install"]
-<<<<<<< HEAD
 synopsis: "Convert a filesystem into a static OCaml module"
 flags: light-uninstall
 url {
   src: "https://github.com/mirage/ocaml-crunch/archive/v1.2.0.tar.gz"
   checksum: "md5=31bcbfac8e5d8cabc83028dd9c14842c"
-}
-=======
-available: [ocaml-version < "4.06.0"]
->>>>>>> abac0a66
+}