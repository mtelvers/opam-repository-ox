--- conflicted
+++ resolved
@@ -7,19 +7,15 @@
 build: [make "PREFIX=%{prefix}%"]
 remove: [["rm" "-f" "%{bin}%/ocaml-crunch"]]
 depends: [
-  "ocaml"
+  "ocaml" {< "4.06.0"}
   "ocamlfind"
   "cmdliner"
   "ocamlbuild" {build}
 ]
 install: [make "PREFIX=%{prefix}%" "install"]
-<<<<<<< HEAD
 synopsis: "Convert a filesystem into a static OCaml module"
 flags: light-uninstall
 url {
   src: "https://github.com/mirage/ocaml-crunch/tarball/ocaml-crunch-1.0.1"
   checksum: "md5=9041ba96f028d37a630bf6960b6c9aa2"
-}
-=======
-available: [ocaml-version < "4.06.0"]
->>>>>>> abac0a66
+}