opam-version: "2.0"
maintainer: "sylvain.pogodalla@inria.fr"
build: [
  ["./configure" "-ocamlfind" "%{bin}%/ocamlfind"] {ocaml:preinstalled}
  [
    "./configure"
    "-ocaml-prefix"
    "%{prefix}%"
    "-ocamlfind"
    "%{bin}%/ocamlfind"
  ] {!ocaml:preinstalled}
  [make "all"]
]
remove: [
  ["ocamlfind" "remove" "bolt"]
]
depends: [
  "ocaml"
  "ocamlfind"
  "camlp4"
  "ocamlbuild" {build}
]
patches: ["opam.patch" "opam.bolt.META.patch"]

homepage: "http://bolt.x9c.fr/"
license: "LGPL v3"
authors: ["Xavier Clerc"]
install: [make "install"]
<<<<<<< HEAD
synopsis: "Bolt is an OCaml Logging Tool"
flags: light-uninstall
extra-files: [
  ["opam.patch" "md5=08ffba423dba98b5341b36b27a0009f4"]
  ["opam.bolt.META.patch" "md5=b62fb003991b9dd09a01ade5067056d9"]
]
url {
  src: "https://forge.ocamlcore.org/frs/download.php/1043/bolt-1.4.tar.gz"
  checksum: "md5=26d10d36debfabbc6782d442d5d852d6"
}
=======
available: [ocaml-version < "4.06.0"]
>>>>>>> 9bf179bc
<|MERGE_RESOLUTION|>--- conflicted
+++ resolved
@@ -15,7 +15,7 @@
   ["ocamlfind" "remove" "bolt"]
 ]
 depends: [
-  "ocaml"
+  "ocaml" {< "4.06.0"}
   "ocamlfind"
   "camlp4"
   "ocamlbuild" {build}
@@ -26,7 +26,6 @@
 license: "LGPL v3"
 authors: ["Xavier Clerc"]
 install: [make "install"]
-<<<<<<< HEAD
 synopsis: "Bolt is an OCaml Logging Tool"
 flags: light-uninstall
 extra-files: [
@@ -36,7 +35,4 @@
 url {
   src: "https://forge.ocamlcore.org/frs/download.php/1043/bolt-1.4.tar.gz"
   checksum: "md5=26d10d36debfabbc6782d442d5d852d6"
-}
-=======
-available: [ocaml-version < "4.06.0"]
->>>>>>> 9bf179bc
+}