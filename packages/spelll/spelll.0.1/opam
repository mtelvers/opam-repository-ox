opam-version: "2.0"
maintainer: "simon.cruanes@inria.fr"
build: [
  ["./configure" "--docdir" "%{doc}%/spelll/"]
  [make "all"]
]
remove: [
    ["ocamlfind" "remove" "spelll"]
]
depends: [
  "ocaml" {>= "4.00.0"}
  "ocamlfind"
  "ocamlbuild" {build}
]
tags: [ "spell" "levenshtein" "automaton" ]
homepage: "https://github.com/c-cube/spelll"
doc: "http://cedeela.fr/~simon/software/spelll/"
dev-repo: "git://github.com/c-cube/spelll"
<<<<<<< HEAD
install: [make "install"]
synopsis:
  "Fuzzy string searching, using Levenshtein automaton. Can be used for spell-checking."
flags: light-uninstall
url {
  src: "https://github.com/c-cube/spelll/archive/0.1.tar.gz"
  checksum: "md5=e4574039054e3850357ea434dfcac039"
}
=======
available: [ocaml-version >= "4.00.0" & ocaml-version < "4.06.0"]
install: [make "install"]
>>>>>>> abac0a66
<|MERGE_RESOLUTION|>--- conflicted
+++ resolved
@@ -8,7 +8,7 @@
     ["ocamlfind" "remove" "spelll"]
 ]
 depends: [
-  "ocaml" {>= "4.00.0"}
+  "ocaml" {>= "4.00.0" & < "4.06.0"}
   "ocamlfind"
   "ocamlbuild" {build}
 ]
@@ -16,7 +16,6 @@
 homepage: "https://github.com/c-cube/spelll"
 doc: "http://cedeela.fr/~simon/software/spelll/"
 dev-repo: "git://github.com/c-cube/spelll"
-<<<<<<< HEAD
 install: [make "install"]
 synopsis:
   "Fuzzy string searching, using Levenshtein automaton. Can be used for spell-checking."
@@ -24,8 +23,4 @@
 url {
   src: "https://github.com/c-cube/spelll/archive/0.1.tar.gz"
   checksum: "md5=e4574039054e3850357ea434dfcac039"
-}
-=======
-available: [ocaml-version >= "4.00.0" & ocaml-version < "4.06.0"]
-install: [make "install"]
->>>>>>> abac0a66
+}