opam-version: "2.0"
name         : "netml"
version      : "0.1.0"
maintainer   : "Xavier Guérin <github@applepine.org>"
authors      : "Xavier Guérin <github@applepine.org>"
homepage     : "https://github.com/xguerin/netml"
dev-repo: "git+https://github.com/xguerin/netml.git"
bug-reports  : "https://github.com/xguerin/netml/issues"
license      : "ISC"

build: [
  ["./configure" "--prefix" prefix]
  [make]
]

depends: [
<<<<<<< HEAD
  "ocaml" {>= "4.03"}
  "ocamlbuild" {build}
  "oasis" {build & >= "0.4"}
  "ocamlfind" {build & >= "1.3.2"}
  "js-build-tools" {build}
  "ppx_bitstring" {build & >= "1.3.1"}
  "ppx_deriving" {build}
  "ppx_deriving_yojson" {build}
  "bitstring" {>= "2.1.0"}
  "core" {< "v0.10"}
=======
  "ocamlbuild"          {build}
  "oasis"               {build & >= "0.4"}
  "ocamlfind"           {build & >= "1.3.2"}
  "js-build-tools"      {build}
  "ppx_bitstring"       { >= "1.3.1"}
  "ppx_deriving"
  "ppx_deriving_yojson"
  "bitstring"           {>= "2.1.0"}
  "core"                {< "v0.10"}
>>>>>>> 78016568
  "yojson"
]
synopsis: "Network packets authoring and parsing toolkit."
url {
  src: "https://github.com/xguerin/netml/archive/v0.1.0.tar.gz"
  checksum: "md5=048962205912576e5cd30a20b3fded63"
}<|MERGE_RESOLUTION|>--- conflicted
+++ resolved
@@ -14,28 +14,16 @@
 ]
 
 depends: [
-<<<<<<< HEAD
   "ocaml" {>= "4.03"}
   "ocamlbuild" {build}
   "oasis" {build & >= "0.4"}
   "ocamlfind" {build & >= "1.3.2"}
   "js-build-tools" {build}
-  "ppx_bitstring" {build & >= "1.3.1"}
-  "ppx_deriving" {build}
-  "ppx_deriving_yojson" {build}
+  "ppx_bitstring" {>= "1.3.1"}
+  "ppx_deriving"
+  "ppx_deriving_yojson"
   "bitstring" {>= "2.1.0"}
   "core" {< "v0.10"}
-=======
-  "ocamlbuild"          {build}
-  "oasis"               {build & >= "0.4"}
-  "ocamlfind"           {build & >= "1.3.2"}
-  "js-build-tools"      {build}
-  "ppx_bitstring"       { >= "1.3.1"}
-  "ppx_deriving"
-  "ppx_deriving_yojson"
-  "bitstring"           {>= "2.1.0"}
-  "core"                {< "v0.10"}
->>>>>>> 78016568
   "yojson"
 ]
 synopsis: "Network packets authoring and parsing toolkit."
