opam-version: "2.0"
homepage:     "https://github.com/mirleft/ocaml-nocrypto"
dev-repo: "git+https://github.com/mirleft/ocaml-nocrypto.git"
bug-reports:  "https://github.com/mirleft/ocaml-nocrypto/issues"
doc:          "https://mirleft.github.io/ocaml-nocrypto/doc"
authors:      ["David Kaloper <david@numm.org>"]
maintainer:   "David Kaloper <david@numm.org>"
license:      "ISC"
tags:          [ "org:mirage" ]
<<<<<<< HEAD
=======
available:     [ ocaml-version >= "4.02.0" & os != "freebsd" & os != "openbsd" ]

>>>>>>> 2a4e327d
build: ["ocaml" "pkg/pkg.ml" "build" "--pinned" "%{pinned}%" "--tests" "false"
                "--jobs" "1"
                "--with-lwt" "%{lwt:installed}%"
                "--xen" "%{mirage-xen:installed}%"
                "--freestanding" "%{mirage-solo5:installed}%"]

depends: [
  "ocaml" {>= "4.02.0"}
  "ocamlfind" {build}
  "ocamlbuild" {build}
  "topkg" {build}
  "cpuid" {build}
  "ocb-stubblr" {build}
  "ppx_deriving" {build}
  "ppx_sexp_conv" {>= "113.33.01" & != "v0.11.0"}
  "ounit" {with-test}
  "cstruct" {>= "2.4.0"}
  "cstruct-lwt"
  "zarith"
  "lwt"
  "sexplib"
  "mirage-no-xen" | ("mirage-xen" & "mirage-entropy" & "zarith-xen")
  "mirage-no-solo5" |
  ("mirage-solo5" & "mirage-entropy" & "zarith-freestanding")
]
conflicts: [
  "topkg" {<"0.9.1"}
  "ocb-stubblr" {<"0.1.0"}
  "mirage-xen" {<"2.2.0"}
  "sexplib" {="v0.9.0"}
]

patches: [
    "0001-add-missing-runtime-dependencies-in-_tags.patch"
    "0002-add-ppx_sexp_conv-as-a-runtime-dependency-in-the-pac.patch"
    "0003-Auto-detect-ppx_sexp_conv-runtime-library.patch"
    "0004-pack-package-workaround-ocamlbuild-272.patch"
]
synopsis: "Simpler crypto"
description: """
nocrypto is a small cryptographic library that puts emphasis on the applicative
style and ease of use. It includes basic ciphers (AES, 3DES, RC4), hashes (MD5,
SHA1, SHA2), public-key primitives (RSA, DSA, DH) and a strong RNG (Fortuna).

RSA timing attacks are countered by blinding. AES timing attacks are avoided by
delegating to AES-NI."""
extra-files: [
  [
    "0004-pack-package-workaround-ocamlbuild-272.patch"
    "md5=94615e4a8d5976e9e75c3b031d3484f1"
  ]
  [
    "0003-Auto-detect-ppx_sexp_conv-runtime-library.patch"
    "md5=871b3f904cf87527b7390993d5598884"
  ]
  [
    "0002-add-ppx_sexp_conv-as-a-runtime-dependency-in-the-pac.patch"
    "md5=06962f4f2f5b4c3f1e39293b3d3528f2"
  ]
  [
    "0001-add-missing-runtime-dependencies-in-_tags.patch"
    "md5=ae679a096e14c0a0ecb881bc7432cc2a"
  ]
]
url {
  src:
    "https://github.com/mirleft/ocaml-nocrypto/releases/download/v0.5.4/nocrypto-0.5.4.tbz"
  checksum: "md5=c331a7a4d2a563d1d5ed581aeb849011"
}<|MERGE_RESOLUTION|>--- conflicted
+++ resolved
@@ -7,11 +7,7 @@
 maintainer:   "David Kaloper <david@numm.org>"
 license:      "ISC"
 tags:          [ "org:mirage" ]
-<<<<<<< HEAD
-=======
-available:     [ ocaml-version >= "4.02.0" & os != "freebsd" & os != "openbsd" ]
-
->>>>>>> 2a4e327d
+available: os != "freebsd" & os != "openbsd"
 build: ["ocaml" "pkg/pkg.ml" "build" "--pinned" "%{pinned}%" "--tests" "false"
                 "--jobs" "1"
                 "--with-lwt" "%{lwt:installed}%"
