opam-version: "2.0"
homepage:     "https://github.com/mirleft/ocaml-nocrypto"
dev-repo: "git+https://github.com/mirleft/ocaml-nocrypto.git"
bug-reports:  "https://github.com/mirleft/ocaml-nocrypto/issues"
maintainer:   "David Kaloper <david@numm.org>"
license:      "BSD2"

build: [
  [
    "./configure"
    "--prefix"
    prefix
    "--%{lwt:enable}%-lwt"
    "--%{mirage-xen+mirage-entropy-xen:enable}%-xen"
  ]
  [make]
  ["./configure" "--%{ounit:enable}%-tests"] {with-test}
  [make "test"] {with-test}
]
install: [ make "install" ]
remove:  [ "ocamlfind" "remove" "nocrypto" ]

depends: [
  "ocaml" {>= "4.02.0" & < "4.06.0"}
  "ocamlfind" {build}
  "oasis" {build & >= "0.4.2"}
  "ocamlbuild" {build}
  "cstruct" {>= "1.6.0" & < "3.0.0"}
  "zarith"
  "sexplib" {< "v0.11.0"}
<<<<<<< HEAD
  "ppx_deriving" {build}
  "ppx_sexp_conv" {build & >= "113.33.01" & < "v0.11.0"}
  "mirage-no-xen" | ("mirage-xen" "mirage-entropy-xen" "zarith-xen")
  "ounit" {with-test}
=======
  "ppx_deriving"
  "ppx_sexp_conv" { >= "113.33.01" & < "v0.11.0"}
  ("mirage-no-xen" | ("mirage-xen" & "mirage-entropy-xen" & "zarith-xen"))
  "ounit" {test}
>>>>>>> 78016568
]
depopts: [
  "lwt"
]

conflicts: [
  "mirage-xen" {<"2.2.0"}
  "mirage-entropy-xen" {<"0.3.0"}
  "sexplib" {="v0.9.0"}
]

tags: [ "org:mirage" ]
synopsis: "Small functional-style crypto library."
description: """
Ciphers: AES, 3DES, RC4.
Hashes: MD5, SHA1, SHA2.
Pubkey: RSA, DH, DSA.
Rng: Fortuna."""
authors: "David Kaloper <david@numm.org>"
flags: light-uninstall
url {
  src: "https://github.com/mirleft/ocaml-nocrypto/archive/v0.5.3.tar.gz"
  checksum: "md5=1b771555139c23da4fdf02244fc7b4a9"
}<|MERGE_RESOLUTION|>--- conflicted
+++ resolved
@@ -28,17 +28,10 @@
   "cstruct" {>= "1.6.0" & < "3.0.0"}
   "zarith"
   "sexplib" {< "v0.11.0"}
-<<<<<<< HEAD
-  "ppx_deriving" {build}
-  "ppx_sexp_conv" {build & >= "113.33.01" & < "v0.11.0"}
+  "ppx_deriving"
+  "ppx_sexp_conv" {>= "113.33.01" & < "v0.11.0"}
   "mirage-no-xen" | ("mirage-xen" "mirage-entropy-xen" "zarith-xen")
   "ounit" {with-test}
-=======
-  "ppx_deriving"
-  "ppx_sexp_conv" { >= "113.33.01" & < "v0.11.0"}
-  ("mirage-no-xen" | ("mirage-xen" & "mirage-entropy-xen" & "zarith-xen"))
-  "ounit" {test}
->>>>>>> 78016568
 ]
 depopts: [
   "lwt"
