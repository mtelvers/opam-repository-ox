--- conflicted
+++ resolved
@@ -20,17 +20,10 @@
   "topkg" {build}
   "cpuid" {build}
   "ocb-stubblr" {build}
-<<<<<<< HEAD
-  "ppx_deriving" {build}
-  "ppx_sexp_conv" {build & >= "113.33.01" & < "v0.11.0"}
+  "ppx_deriving"
+  "ppx_sexp_conv" {>= "113.33.01" & < "v0.11.0"}
   "ounit" {with-test}
   "cstruct" {>= "2.4.0"}
-=======
-  "ppx_deriving"
-  "ppx_sexp_conv" { >= "113.33.01" & < "v0.11.0"}
-  "ounit" {test}
-  "cstruct" {>="2.4.0"}
->>>>>>> 78016568
   "cstruct-lwt"
   "zarith"
   "lwt"
