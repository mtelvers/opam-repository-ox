<<<<<<< HEAD
opam-version: "2.0"
=======
opam-version: "1.2"
>>>>>>> 9efa78f1
maintainer: "Nikolay Zalutskiy <pacemkr@gmail.com>"
authors: ["Nikolay Zalutskiy <pacemkr@gmail.com>"]
homepage: "https://github.com/constfun/ocaml-scrypt"
doc: "https://constfun.github.io/ocaml-scrypt/"
dev-repo: "https://github.com/constfun/ocaml-scrypt.git"
bug-reports: "https://github.com/constfun/ocaml-scrypt/issues"
license: "BSD-2-Clause"
build: make
remove: [
  ["ocamlfind" "remove" "scrypt"]
]
<<<<<<< HEAD
depends: ["ocaml" "ocamlfind"]
depexts: [
  ["libssl-dev"] {os-distribution = "ubuntu"}
  ["libssl-dev"] {os-distribution = "debian"}
]
install: [make "install"]
synopsis:
  "C bindings and a high level interface to the official scrypt distribution."
description: """
scrypt is key derivation function designed to be far more secure against hardware brute-force attacks than alternative functions such as PBKDF2 or bcrypt.

scrypt was originally developed by Colin Percival for use in the Tarnsnap online backup system.

More information can be found at https://www.tarsnap.com/scrypt.html"""
flags: light-uninstall
url {
  src: "https://github.com/pacemkr/ocaml-scrypt/tarball/v0.2.1"
  checksum: "md5=24704b12638932a14400f74a354c0617"
}
=======
depends: [
  "ocamlfind"
  "conf-openssl"
]
patches: [
  "no-ctypes-dependency.patch"
]
install: [make "install"]
available: [ os != "darwin" ]
>>>>>>> 9efa78f1
<|MERGE_RESOLUTION|>--- conflicted
+++ resolved
@@ -1,26 +1,21 @@
-<<<<<<< HEAD
 opam-version: "2.0"
-=======
-opam-version: "1.2"
->>>>>>> 9efa78f1
 maintainer: "Nikolay Zalutskiy <pacemkr@gmail.com>"
 authors: ["Nikolay Zalutskiy <pacemkr@gmail.com>"]
 homepage: "https://github.com/constfun/ocaml-scrypt"
 doc: "https://constfun.github.io/ocaml-scrypt/"
-dev-repo: "https://github.com/constfun/ocaml-scrypt.git"
+dev-repo: "git+https://github.com/constfun/ocaml-scrypt.git"
 bug-reports: "https://github.com/constfun/ocaml-scrypt/issues"
 license: "BSD-2-Clause"
 build: make
 remove: [
   ["ocamlfind" "remove" "scrypt"]
 ]
-<<<<<<< HEAD
-depends: ["ocaml" "ocamlfind"]
-depexts: [
-  ["libssl-dev"] {os-distribution = "ubuntu"}
-  ["libssl-dev"] {os-distribution = "debian"}
+depends: ["ocaml" "ocamlfind" "conf-openssl"]
+patches: [
+  "no-ctypes-dependency.patch"
 ]
 install: [make "install"]
+available: os != "macos"
 synopsis:
   "C bindings and a high level interface to the official scrypt distribution."
 description: """
@@ -30,18 +25,10 @@
 
 More information can be found at https://www.tarsnap.com/scrypt.html"""
 flags: light-uninstall
+extra-files: [
+  "no-ctypes-dependency.patch" "md5=8e78eebac9e9168468a7431b69cbce87"
+]
 url {
-  src: "https://github.com/pacemkr/ocaml-scrypt/tarball/v0.2.1"
-  checksum: "md5=24704b12638932a14400f74a354c0617"
-}
-=======
-depends: [
-  "ocamlfind"
-  "conf-openssl"
-]
-patches: [
-  "no-ctypes-dependency.patch"
-]
-install: [make "install"]
-available: [ os != "darwin" ]
->>>>>>> 9efa78f1
+  src: "https://github.com/constfun/ocaml-scrypt/archive/v0.2.1.tar.gz"
+  checksum: "md5=4e0b272f5438be475dc5ff5e851d9837"
+}