opam-version: "2.0"
maintainer: "Jacques-Henri Jourdan <jacques-henri.jourdan@normalesup.org>"
authors: ["Jacques-Henri Jourdan <jacques-henri.jourdan@normalesup.org>"
          "Frédéric Bour <frederic.bour@lakaban.net>"]
homepage: "https://github.com/jhjourdan/statmemprof-emacs"
doc: "https://jhjourdan.mketjh.fr//statmemprof-emacs/doc"
license: "MIT"
dev-repo: "git+https://github.com/jhjourdan/statmemprof-emacs.git"
bug-reports: "https://github.com/jhjourdan/statmemprof-emacs/issues"
<<<<<<< HEAD
depends: [
  "ocaml"
  "ocaml-variants"
    {= "4.03.0+statistical-memprof" | = "4.04.2+statistical-memprof" |
     = "4.05.0+statistical-memprof" |
     = "4.06.0+statistical-memprof"}
=======
tags: []
available: [ compiler = "4.03.0+statistical-memprof"
           | compiler = "4.04.2+statistical-memprof"
           | compiler = "4.05.0+statistical-memprof"
           | compiler = "4.06.0+statistical-memprof"
           | compiler = "4.06.1+statistical-memprof" ]
depends:
[
>>>>>>> 7505df4f
  "ocamlfind" {build}
  "ocamlbuild" {build}
  "topkg" {build & >= "0.9.0"}
  "sturgeon" {>= "0.3"}
  "inuit" {>= "0.3"}
]
build: [[ "ocaml" "pkg/pkg.ml" "build" "--dev-pkg" "%{pinned}%" ]]
synopsis: "Emacs client for statistical memory profiler"
description: """
statmemprof-emacs is an Sturgeon/emacs front-end of the statmemprof
statistical memory profiler for OCaml.

statmemprof-emacs is distributed under the MIT license."""
url {
  src:
    "https://github.com/jhjourdan/statmemprof-emacs/releases/download/v0.1.0/statmemprof-emacs-0.1.0.tbz"
  checksum: "md5=880f6e5d87d0c2e657cd98c359b77b93"
}<|MERGE_RESOLUTION|>--- conflicted
+++ resolved
@@ -7,23 +7,13 @@
 license: "MIT"
 dev-repo: "git+https://github.com/jhjourdan/statmemprof-emacs.git"
 bug-reports: "https://github.com/jhjourdan/statmemprof-emacs/issues"
-<<<<<<< HEAD
 depends: [
   "ocaml"
   "ocaml-variants"
     {= "4.03.0+statistical-memprof" | = "4.04.2+statistical-memprof" |
      = "4.05.0+statistical-memprof" |
-     = "4.06.0+statistical-memprof"}
-=======
-tags: []
-available: [ compiler = "4.03.0+statistical-memprof"
-           | compiler = "4.04.2+statistical-memprof"
-           | compiler = "4.05.0+statistical-memprof"
-           | compiler = "4.06.0+statistical-memprof"
-           | compiler = "4.06.1+statistical-memprof" ]
-depends:
-[
->>>>>>> 7505df4f
+     = "4.06.0+statistical-memprof" |
+     = "4.06.1+statistical-memprof"}
   "ocamlfind" {build}
   "ocamlbuild" {build}
   "topkg" {build & >= "0.9.0"}
