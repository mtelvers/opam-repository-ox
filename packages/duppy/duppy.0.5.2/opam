opam-version: "2.0"
maintainer: "Romain Beauxis <toots@rastageeks.org>"
authors: "The Savonet Team <savonet-users@lists.sourceforge.net>"
homepage: "https://github.com/savonet/ocaml-duppy"
build: [
  ["./configure" "--prefix" prefix]
  [make]
]
install: [
  [make "install"]
]
remove: ["ocamlfind" "remove" "duppy"]
depends: ["ocaml" "camlp4" "ocamlfind" "pcre"]
bug-reports: "https://github.com/savonet/ocaml-duppy/issues"
<<<<<<< HEAD
dev-repo: "git+https://github.com/savonet/ocaml-duppy.git"
synopsis: "Library providing monadic threads"
flags: light-uninstall
url {
  src:
    "https://github.com/savonet/ocaml-duppy/releases/download/0.5.2/ocaml-duppy-0.5.2.tar.gz"
  checksum: "md5=61e211489bb7c3106b63db7ac03e3f7c"
}
=======
dev-repo: "https://github.com/savonet/ocaml-duppy.git"
available: [ocaml-version < "4.06.0"]
>>>>>>> abac0a66
<|MERGE_RESOLUTION|>--- conflicted
+++ resolved
@@ -10,9 +10,13 @@
   [make "install"]
 ]
 remove: ["ocamlfind" "remove" "duppy"]
-depends: ["ocaml" "camlp4" "ocamlfind" "pcre"]
+depends: [
+  "ocaml" {< "4.06.0"}
+  "camlp4"
+  "ocamlfind"
+  "pcre"
+]
 bug-reports: "https://github.com/savonet/ocaml-duppy/issues"
-<<<<<<< HEAD
 dev-repo: "git+https://github.com/savonet/ocaml-duppy.git"
 synopsis: "Library providing monadic threads"
 flags: light-uninstall
@@ -20,8 +24,4 @@
   src:
     "https://github.com/savonet/ocaml-duppy/releases/download/0.5.2/ocaml-duppy-0.5.2.tar.gz"
   checksum: "md5=61e211489bb7c3106b63db7ac03e3f7c"
-}
-=======
-dev-repo: "https://github.com/savonet/ocaml-duppy.git"
-available: [ocaml-version < "4.06.0"]
->>>>>>> abac0a66
+}