opam-version: "2.0"
maintainer: "Romain Beauxis <toots@rastageeks.org>"
authors: "The Savonet Team <savonet-users@lists.sourceforge.net>"
homepage: "https://github.com/savonet/ocaml-duppy"
build: [
  ["./configure" "--prefix" prefix]
  [make]
]
install: [
  [make "install"]
]
remove: ["ocamlfind" "remove" "duppy"]
depends: ["ocaml" "camlp4" "ocamlfind" "pcre"]
depopts: [
  "ssl"
  "osx-secure-transport"
]
conflicts: ["liquidsoap" {<= "1.2.1"}]
bug-reports: "https://github.com/savonet/ocaml-duppy/issues"
<<<<<<< HEAD
dev-repo: "git+https://github.com/savonet/ocaml-duppy.git"
synopsis: "Library providing monadic threads"
flags: light-uninstall
url {
  src:
    "https://github.com/savonet/ocaml-duppy/releases/download/0.6.1/ocaml-duppy-0.6.1.tar.gz"
  checksum: "md5=5f32badde0ccb9bbb6e94520283cee3c"
}
=======
dev-repo: "https://github.com/savonet/ocaml-duppy.git"
available: [ocaml-version < "4.06.0"]
>>>>>>> abac0a66
<|MERGE_RESOLUTION|>--- conflicted
+++ resolved
@@ -10,14 +10,18 @@
   [make "install"]
 ]
 remove: ["ocamlfind" "remove" "duppy"]
-depends: ["ocaml" "camlp4" "ocamlfind" "pcre"]
+depends: [
+  "ocaml" {< "4.06.0"}
+  "camlp4"
+  "ocamlfind"
+  "pcre"
+]
 depopts: [
   "ssl"
   "osx-secure-transport"
 ]
 conflicts: ["liquidsoap" {<= "1.2.1"}]
 bug-reports: "https://github.com/savonet/ocaml-duppy/issues"
-<<<<<<< HEAD
 dev-repo: "git+https://github.com/savonet/ocaml-duppy.git"
 synopsis: "Library providing monadic threads"
 flags: light-uninstall
@@ -25,8 +29,4 @@
   src:
     "https://github.com/savonet/ocaml-duppy/releases/download/0.6.1/ocaml-duppy-0.6.1.tar.gz"
   checksum: "md5=5f32badde0ccb9bbb6e94520283cee3c"
-}
-=======
-dev-repo: "https://github.com/savonet/ocaml-duppy.git"
-available: [ocaml-version < "4.06.0"]
->>>>>>> abac0a66
+}