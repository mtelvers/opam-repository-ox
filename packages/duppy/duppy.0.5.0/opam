opam-version: "2.0"
maintainer: "smimram@gmail.com"
authors: [
  "Romain Beauxis"
  "Jérémie Dimino"
]
homepage: "http://savonet.sourceforge.net/"
build: [
  ["./configure" "--prefix" prefix]
  [make]
]
remove: [["ocamlfind" "remove" "duppy"]]
depends: ["ocaml" "camlp4" "ocamlfind" "pcre"]
install: [make "install"]
bug-reports: "https://github.com/savonet/ocaml-duppy/issues"
<<<<<<< HEAD
dev-repo: "git+https://github.com/savonet/ocaml-duppy.git"
synopsis: "Library providing monadic threads"
flags: light-uninstall
url {
  src:
    "http://downloads.sourceforge.net/project/savonet/ocaml-duppy/0.5.0/ocaml-duppy-0.5.0.tar.gz"
  checksum: "md5=c321b7ad6f586bfd2548bf99eb479421"
}
=======
dev-repo: "https://github.com/savonet/ocaml-duppy.git"
available: [ocaml-version < "4.06.0"]
>>>>>>> abac0a66
<|MERGE_RESOLUTION|>--- conflicted
+++ resolved
@@ -10,10 +10,14 @@
   [make]
 ]
 remove: [["ocamlfind" "remove" "duppy"]]
-depends: ["ocaml" "camlp4" "ocamlfind" "pcre"]
+depends: [
+  "ocaml" {< "4.06.0"}
+  "camlp4"
+  "ocamlfind"
+  "pcre"
+]
 install: [make "install"]
 bug-reports: "https://github.com/savonet/ocaml-duppy/issues"
-<<<<<<< HEAD
 dev-repo: "git+https://github.com/savonet/ocaml-duppy.git"
 synopsis: "Library providing monadic threads"
 flags: light-uninstall
@@ -21,8 +25,4 @@
   src:
     "http://downloads.sourceforge.net/project/savonet/ocaml-duppy/0.5.0/ocaml-duppy-0.5.0.tar.gz"
   checksum: "md5=c321b7ad6f586bfd2548bf99eb479421"
-}
-=======
-dev-repo: "https://github.com/savonet/ocaml-duppy.git"
-available: [ocaml-version < "4.06.0"]
->>>>>>> abac0a66
+}