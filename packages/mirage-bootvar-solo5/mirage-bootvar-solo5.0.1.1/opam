--- conflicted
+++ resolved
@@ -13,12 +13,8 @@
 install: [make "install"]
 remove: ["ocamlfind" "remove" "mirage-bootvar"]
 depends: [
-<<<<<<< HEAD
   "ocaml"
-  "mirage-solo5"
-=======
   "mirage-solo5" {< "0.3.0"}
->>>>>>> 83da3973
   "mirage-types" {< "3.0.0"}
   "astring"
 ]
