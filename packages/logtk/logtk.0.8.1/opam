opam-version: "2.0"
maintainer: "simon.cruanes@inria.fr"
authors: "Simon Cruanes"
homepage: "https://github.com/c-cube/logtk"
bug-reports: "https://github.com/c-cube/logtk/issues"
tags: ["logic" "unification" "term"]
dev-repo: "git+https://github.com/c-cube/logtk.git"
build: [
  [
    "ocaml"
    "setup.ml"
    "-configure"
    "--%{menhir:enable}%-meta"
    "--disable-qcheck"
    "--disable-docs"
    "--%{menhir:enable}%-parsers"
    "--disable-solving"
    "--disable-tests"
    "--disable-tools"
    "--enable-meta"
  ]
  [make "all"]
]
install: [make "install"]
remove: ["ocamlfind" "remove" "logtk"]
depends: [
  "ocaml" {>= "4.01.0"}
  "ocamlfind" {build}
  "base-unix"
  "zarith"
  "containers" {>= "0.22.1" & < "1.0"}
  "sequence" {>= "0.6" & < "1.0"}
  "base-bytes"
]
depopts: [
  "menhir" {build}
  "qcheck" {with-test}
  "msat"
]
conflicts: [
  "msat" { < "0.5" }
]
<<<<<<< HEAD
synopsis: "Logic Toolkit"
description: """
Maintenance release, updated to be compatible with more recent version
of the libraries."""
flags: light-uninstall
url {
  src: "https://github.com/c-cube/logtk/archive/0.8.1.tar.gz"
  checksum: "md5=4d20e91b06d20a256d5939ac0c0fec68"
}
=======
available: [ocaml-version >= "4.01.0" & ocaml-version < "4.06.0"]
>>>>>>> abac0a66
<|MERGE_RESOLUTION|>--- conflicted
+++ resolved
@@ -24,7 +24,7 @@
 install: [make "install"]
 remove: ["ocamlfind" "remove" "logtk"]
 depends: [
-  "ocaml" {>= "4.01.0"}
+  "ocaml" {>= "4.01.0" & < "4.06.0"}
   "ocamlfind" {build}
   "base-unix"
   "zarith"
@@ -40,7 +40,6 @@
 conflicts: [
   "msat" { < "0.5" }
 ]
-<<<<<<< HEAD
 synopsis: "Logic Toolkit"
 description: """
 Maintenance release, updated to be compatible with more recent version
@@ -49,7 +48,4 @@
 url {
   src: "https://github.com/c-cube/logtk/archive/0.8.1.tar.gz"
   checksum: "md5=4d20e91b06d20a256d5939ac0c0fec68"
-}
-=======
-available: [ocaml-version >= "4.01.0" & ocaml-version < "4.06.0"]
->>>>>>> abac0a66
+}