--- conflicted
+++ resolved
@@ -13,7 +13,7 @@
   ["ocamlfind" "remove" "slacko"]
 ]
 depends: [
-  "ocaml" {>= "4.01.0"}
+  "ocaml" {>= "4.01.0" & < "4.06.0"}
   "ocamlfind"
   "camlp4"
   "cmdliner"
@@ -25,7 +25,6 @@
 ]
 dev-repo: "git://github.com/Leonidas-from-XIV/slacko"
 bug-reports: "https://github.com/Leonidas-from-XIV/slacko/issues"
-<<<<<<< HEAD
 synopsis: "Access the Slack API"
 description: """
 Slacko provides an easy to use interface to 100% of the Slack REST API, which
@@ -37,7 +36,4 @@
   src:
     "https://github.com/Leonidas-from-XIV/slacko/releases/download/0.9.1/slacko-0.9.1.tar.gz"
   checksum: "md5=44d45621e2fdd3a5f84cf2129cc2afab"
-}
-=======
-available: [ ocaml-version >= "4.01.0" & ocaml-version < "4.06.0" ]
->>>>>>> abac0a66
+}