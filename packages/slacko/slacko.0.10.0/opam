--- conflicted
+++ resolved
@@ -13,7 +13,7 @@
   ["ocamlfind" "remove" "slacko"]
 ]
 depends: [
-  "ocaml" {>= "4.02.0"}
+  "ocaml" {>= "4.02.0" & < "4.06.0"}
   "ocamlfind"
   "cmdliner"
   "yojson"
@@ -24,7 +24,6 @@
 ]
 dev-repo: "git://github.com/Leonidas-from-XIV/slacko"
 bug-reports: "https://github.com/Leonidas-from-XIV/slacko/issues"
-<<<<<<< HEAD
 synopsis: "Access the Slack API"
 description: """
 Slacko provides an easy to use interface to 100% of the Slack REST API, which
@@ -36,7 +35,4 @@
   src:
     "https://github.com/Leonidas-from-XIV/slacko/releases/download/0.10.0/slacko-0.10.0.tar.gz"
   checksum: "md5=f80964d96f45adf22c131550dd4ea9e4"
-}
-=======
-available: [ ocaml-version >= "4.02.0" & ocaml-version < "4.06.0" ]
->>>>>>> abac0a66
+}