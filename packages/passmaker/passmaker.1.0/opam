opam-version: "2.0"
maintainer: "Dario Teixeira <dario.teixeira@nleyten.com>"
authors: ["Dario Teixeira <dario.teixeira@nleyten.com>"]
homepage: "https://github.com/darioteixeira/passmaker"
bug-reports: "https://github.com/darioteixeira/passmaker/issues"
dev-repo: "git+https://github.com/darioteixeira/passmaker.git"
license: "ISC"
version: "1.0"
build: [
  ["jbuilder" "build" "-p" name "-j" jobs]
  ["jbuilder" "runtest" "-p" name] {with-test}
]
depends: [
  "ocaml" {>= "4.05.0"}
  "alcotest" {with-test}
  "hex" {with-test}
  "jbuilder" {build & >= "1.0+beta17"}
<<<<<<< HEAD
  "ppx_blob" {build}
  "ppx_deriving" {with-test}
  "rresult" {with-test}
]
synopsis: "Library for generating memorable passphrases"
url {
  src: "https://github.com/darioteixeira/passmaker/archive/v1.0.tar.gz"
  checksum: "md5=810e2713c6d9d25a24970adb61573349"
}
=======
  "ppx_blob"
  "ppx_deriving" {test}
  "rresult" {test}
]
>>>>>>> 78016568
<|MERGE_RESOLUTION|>--- conflicted
+++ resolved
@@ -15,8 +15,7 @@
   "alcotest" {with-test}
   "hex" {with-test}
   "jbuilder" {build & >= "1.0+beta17"}
-<<<<<<< HEAD
-  "ppx_blob" {build}
+  "ppx_blob"
   "ppx_deriving" {with-test}
   "rresult" {with-test}
 ]
@@ -24,10 +23,4 @@
 url {
   src: "https://github.com/darioteixeira/passmaker/archive/v1.0.tar.gz"
   checksum: "md5=810e2713c6d9d25a24970adb61573349"
-}
-=======
-  "ppx_blob"
-  "ppx_deriving" {test}
-  "rresult" {test}
-]
->>>>>>> 78016568
+}