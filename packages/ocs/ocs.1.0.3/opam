--- conflicted
+++ resolved
@@ -8,11 +8,10 @@
 install: [make "-C" "src" "install"]
 remove: ["ocamlfind" "remove" "ocs"]
 depends: [
-  "ocaml"
+  "ocaml" {< "4.06.0"}
   "ocamlfind" {build}
   "num"
 ]
-<<<<<<< HEAD
 synopsis: "OCS: OCaml Scheme interpreter"
 description: """
 OCS provides an implementation of R5RS Scheme.
@@ -23,7 +22,4 @@
 url {
   src: "https://github.com/freehck/ocs/archive/ocs-1.0.3.tar.gz"
   checksum: "md5=1ddfd20a26960900f0a9a8c6dc77fc1e"
-}
-=======
-available: [ocaml-version < "4.06.0"]
->>>>>>> abac0a66
+}