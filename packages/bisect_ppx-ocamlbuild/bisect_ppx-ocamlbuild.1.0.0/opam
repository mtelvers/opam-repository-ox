version: "1.0.0"
opam-version: "2.0"
maintainer: [
  "Anton Bachin <antonbachin@yahoo.com>"
  "Leonid Rozenberg <leonidr@gmail.com>"
]
authors: [
  "Anton Bachin <antonbachin@yahoo.com>"
]
license: "Public Domain"
homepage: "https://github.com/aantron/bisect_ppx"
bug-reports: "https://github.com/aantron/bisect_ppx/issues"
dev-repo: "git+https://github.com/aantron/bisect_ppx.git"
depends: [
<<<<<<< HEAD
  "ocaml"
  "bisect_ppx" {>= "1.0.0"}
=======
  # Bisect_ppx pulls in Ocamlbuild.
  "bisect_ppx" {>= "1.0.0" & < "1.3.3"}
>>>>>>> 3f91a4d9
  "jbuilder" {build & >= "1.0+beta10"}
]
build: [
  ["jbuilder" "build" "-p" name "-j" jobs]
]
synopsis: "Ocamlbuild plugin for Bisect_ppx, the coverage tool"
url {
  src: "https://github.com/aantron/bisect_ppx/archive/1.3.0.tar.gz"
  checksum: "md5=d247c2203a0d141078e40fadcfcf8258"
}<|MERGE_RESOLUTION|>--- conflicted
+++ resolved
@@ -12,13 +12,8 @@
 bug-reports: "https://github.com/aantron/bisect_ppx/issues"
 dev-repo: "git+https://github.com/aantron/bisect_ppx.git"
 depends: [
-<<<<<<< HEAD
   "ocaml"
-  "bisect_ppx" {>= "1.0.0"}
-=======
-  # Bisect_ppx pulls in Ocamlbuild.
   "bisect_ppx" {>= "1.0.0" & < "1.3.3"}
->>>>>>> 3f91a4d9
   "jbuilder" {build & >= "1.0+beta10"}
 ]
 build: [
