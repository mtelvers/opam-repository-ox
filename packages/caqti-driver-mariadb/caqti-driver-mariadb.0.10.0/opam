opam-version: "2.0"
name: "caqti-driver-mariadb"
authors: ["Petter A. Urkedal"]
maintainer: "paurkedal@gmail.com"
homepage: "https://github.com/paurkedal/ocaml-caqti/"
bug-reports: "https://github.com/paurkedal/ocaml-caqti/issues"
dev-repo: "git+https://github.com/paurkedal/ocaml-caqti.git"
license: "LGPL-3 with OCaml linking exception"

build: [["jbuilder" "build" "-p" name "-j" jobs]]

depends: [
  "ocaml"
  "caqti" {= "0.10.0"}
  "jbuilder" {build}
<<<<<<< HEAD
  "mariadb" {>= "0.10"}
]
synopsis: "MariaDB driver for Caqti using C bindings"
url {
  src:
    "https://github.com/paurkedal/ocaml-caqti/releases/download/v0.10.0/caqti-0.10.0.tbz"
  checksum: "md5=28a2a8f5235662e7a452b786ffdb4a7f"
}
=======
  "mariadb" {>= "0.10" & < "1.1.0"}
]
>>>>>>> 5b5b409c
<|MERGE_RESOLUTION|>--- conflicted
+++ resolved
@@ -13,16 +13,11 @@
   "ocaml"
   "caqti" {= "0.10.0"}
   "jbuilder" {build}
-<<<<<<< HEAD
-  "mariadb" {>= "0.10"}
+  "mariadb" {>= "0.10" & < "1.1.0"}
 ]
 synopsis: "MariaDB driver for Caqti using C bindings"
 url {
   src:
     "https://github.com/paurkedal/ocaml-caqti/releases/download/v0.10.0/caqti-0.10.0.tbz"
   checksum: "md5=28a2a8f5235662e7a452b786ffdb4a7f"
-}
-=======
-  "mariadb" {>= "0.10" & < "1.1.0"}
-]
->>>>>>> 5b5b409c
+}