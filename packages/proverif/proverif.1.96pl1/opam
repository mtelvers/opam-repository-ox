opam-version: "2.0"
name: "proverif"
version: "1.96pl1"
maintainer:
  "Bruno Blanchet <bruno.blanchet@inria.fr>, Marc Sylvestre <marc.sylvestre@inria.fr>"
authors:
  "Bruno Blanchet <bruno.blanchet@inria.fr>, Vincent Cheval <vincent.cheval@icloud.com>, Ben Smyth <research@bensmyth.com>, Marc Sylvestre <marc.sylvestre@inria.fr>"
homepage: "http://proverif.inria.fr/"
bug-reports: "bruno.blanchet@inria.fr"
license: "GNU General Public License"
build: [
  ["./build" "ocb.byte"] {!ocaml:native}
  ["./build" "ocb.native"] {ocaml:native}
]
install: [ "./build" "install" "%{prefix}%" ]

remove: [
  [ "rm" "-rf"
      "%{prefix}%/doc/proverif"
      "%{prefix}%/bin/proverif"
      "%{prefix}%/bin/proveriftotex"
      "%{prefix}%/bin/proverif.exe"
      "%{prefix}%/bin/proveriftotex.exe"
  ]
]
depends: ["ocaml" "ocamlfind" "ocamlbuild"]
depexts: [
  [[] ["graphviz"] ]
]
<<<<<<< HEAD
synopsis: "ProVerif: Cryptographic protocol verifier in the formal model"
flags: light-uninstall
url {
  src: "http://proverif.inria.fr/proverif1.96pl1.tar.gz"
  checksum: "md5=ae31b3c6c9d364fa1cc2f3047bb9167c"
}
=======
available: [ocaml-version < "4.06.0"]
>>>>>>> abac0a66
<|MERGE_RESOLUTION|>--- conflicted
+++ resolved
@@ -23,17 +23,17 @@
       "%{prefix}%/bin/proveriftotex.exe"
   ]
 ]
-depends: ["ocaml" "ocamlfind" "ocamlbuild"]
+depends: [
+  "ocaml" {< "4.06.0"}
+  "ocamlfind"
+  "ocamlbuild"
+]
 depexts: [
   [[] ["graphviz"] ]
 ]
-<<<<<<< HEAD
 synopsis: "ProVerif: Cryptographic protocol verifier in the formal model"
 flags: light-uninstall
 url {
   src: "http://proverif.inria.fr/proverif1.96pl1.tar.gz"
   checksum: "md5=ae31b3c6c9d364fa1cc2f3047bb9167c"
-}
-=======
-available: [ocaml-version < "4.06.0"]
->>>>>>> abac0a66
+}