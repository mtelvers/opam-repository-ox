--- conflicted
+++ resolved
@@ -21,11 +21,14 @@
       "%{prefix}%/bin/proveriftotex.exe"
   ]
 ]
-depends: ["ocaml" "ocamlfind" "ocamlbuild"]
+depends: [
+  "ocaml" {< "4.06.0"}
+  "ocamlfind"
+  "ocamlbuild"
+]
 depexts: [
   [[] ["graphviz"] ]
 ]
-<<<<<<< HEAD
 synopsis: "ProVerif: Cryptographic protocol verifier in the symbolic model"
 description: """
 ProVerif is an automatic cryptographic protocol verifier, in the symbolic model (so called Dolev-Yao model). This protocol verifier is based on a representation of the protocol by Horn clauses. Its main features are:
@@ -48,7 +51,4 @@
 url {
   src: "http://proverif.inria.fr/proverif1.97pl1.tar.gz"
   checksum: "md5=d41ad700772545c8a5d618c7889a1500"
-}
-=======
-available: [ocaml-version < "4.06.0"]
->>>>>>> abac0a66
+}