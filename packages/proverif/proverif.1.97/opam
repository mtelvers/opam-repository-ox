--- conflicted
+++ resolved
@@ -21,11 +21,14 @@
       "%{prefix}%/bin/proveriftotex.exe"
   ]
 ]
-depends: ["ocaml" "ocamlfind" "ocamlbuild"]
+depends: [
+  "ocaml" {< "4.06.0"}
+  "ocamlfind"
+  "ocamlbuild"
+]
 depexts: [
   [[] ["graphviz"] ]
 ]
-<<<<<<< HEAD
 synopsis: "ProVerif: Cryptographic protocol verifier in the symbolic model"
 description: """
 ProVerif is an automatic cryptographic protocol verifier, in the formal model (so called Dolev-Yao model). This protocol verifier is based on a representation of the protocol by Horn clauses. Its main features are:
@@ -44,7 +47,4 @@
 url {
   src: "http://proverif.inria.fr/proverif1.97.tar.gz"
   checksum: "md5=7cc9cefde0178e75e1e69c2c146b5e3a"
-}
-=======
-available: [ocaml-version < "4.06.0"]
->>>>>>> abac0a66
+}