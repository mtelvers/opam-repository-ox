opam-version: "2.0"
maintainer: "Etienne Millon <etienne@cryptosense.com>"
authors: "Etienne Millon <etienne@cryptosense.com>"
homepage: "https://github.com/cryptosense/pkcs11"
bug-reports: "https://github.com/cryptosense/pkcs11/issues"
license: "BSD-2"
dev-repo: "git+https://github.com/cryptosense/pkcs11.git"
doc: "https://cryptosense.github.io/pkcs11/doc"
build: [
  [
    "ocaml"
    "pkg/pkg.ml"
    "build"
    "--pinned"
    "%{pinned}%"
    "--with-cmdliner"
    "%{cmdliner:installed}%"
  ]
  [
    "ocaml"
    "pkg/pkg.ml"
    "build"
    "--pinned"
    "%{pinned}%"
    "--tests"
    "true"
    "--with-cmdliner"
    "%{cmdliner:installed}%"
  ] {with-test}
  ["ocaml" "pkg/pkg.ml" "test"] {with-test}
]
depends: [
  "ocaml" {>= "4.02.0"}
<<<<<<< HEAD
=======
  "asn1-combinators" {< "0.2.0"}
>>>>>>> ea1fc41b
  "ctypes" {>= "0.6.0"}
  "ctypes-foreign" {>= "0.4.0"}
  "hex" {>= "1.0.0"}
  "key-parsers" {>= "0.5.0" & != "0.6.0"}
  "ppx_deriving" {>= "4.0"}
  "ppx_deriving_yojson" {>= "3.0"}
  "ocamlbuild" {build}
  "ocamlfind" {build}
  "topkg" {build}
  "ounit" {with-test}
]
depopts: [
  "cmdliner"
]
tags: ["org:cryptosense"]
available: os != "macos"
synopsis: "Bindings to the PKCS#11 cryptographic API"
description: """
This library contains ctypes bindings to the PKCS#11 API.

This API is used by smartcards and Hardware Security Modules to perform
cryptographic operations such as signature or encryption."""
url {
  src:
    "https://github.com/cryptosense/pkcs11/releases/download/v0.7.0/pkcs11-0.7.0.tbz"
  checksum: "md5=e274917fb536ea4f876d36c20e01d570"
}<|MERGE_RESOLUTION|>--- conflicted
+++ resolved
@@ -31,10 +31,7 @@
 ]
 depends: [
   "ocaml" {>= "4.02.0"}
-<<<<<<< HEAD
-=======
   "asn1-combinators" {< "0.2.0"}
->>>>>>> ea1fc41b
   "ctypes" {>= "0.6.0"}
   "ctypes-foreign" {>= "0.4.0"}
   "hex" {>= "1.0.0"}
