opam-version: "2.0"
maintainer: "Etienne Millon <etienne@cryptosense.com>"
authors: "Etienne Millon <etienne@cryptosense.com>"
homepage: "https://github.com/cryptosense/pkcs11"
bug-reports: "https://github.com/cryptosense/pkcs11/issues"
license: "BSD-2"
dev-repo: "git+https://github.com/cryptosense/pkcs11.git"
doc: "https://cryptosense.github.io/pkcs11/doc"
build: [
  [
    "ocaml"
    "pkg/pkg.ml"
    "build"
    "--pinned"
    "%{pinned}%"
    "--with-cmdliner"
    "%{cmdliner:installed}%"
  ]
  [
    "ocaml"
    "pkg/pkg.ml"
    "build"
    "--pinned"
    "%{pinned}%"
    "--tests"
    "true"
    "--with-cmdliner"
    "%{cmdliner:installed}%"
  ] {with-test}
  ["ocaml" "pkg/pkg.ml" "test"] {with-test}
]
depends: [
<<<<<<< HEAD
  "ocaml" {>= "4.02.0"}
  "ctypes" {>= "0.6.0"}
  "ctypes-foreign" {>= "0.4.0"}
  "hex" {>= "1.0.0"}
  "key-parsers" {>= "0.5.0" & != "0.6.0"}
  "ppx_deriving" {>= "4.0"}
  "ppx_deriving_yojson" {>= "3.0"}
=======
  "asn1-combinators" { < "0.2.0" }
  "ctypes" { >= "0.6.0" }
  "ctypes-foreign" { >= "0.4.0" }
  "hex" { >= "1.0.0" }
  "key-parsers" { >= "0.5.0" & != "0.6.0" }
  "ppx_deriving" { >= "4.0" }
  "ppx_deriving_yojson" { >= "3.0" }
>>>>>>> 19450163
  "ocamlbuild" {build}
  "ocamlfind" {build}
  "topkg" {build}
  "ounit" {with-test}
]
depopts: [
  "cmdliner"
]
tags: ["org:cryptosense"]
available: os != "macos"
synopsis: "Bindings to the PKCS#11 cryptographic API"
description: """
This library contains ctypes bindings to the PKCS#11 API.

This API is used by smartcards and Hardware Security Modules to perform
cryptographic operations such as signature or encryption."""
url {
  src:
    "https://github.com/cryptosense/pkcs11/releases/download/v0.7.2/pkcs11-0.7.2.tbz"
  checksum: "md5=24d27ee98a2f369c8db1eda905cdb259"
}<|MERGE_RESOLUTION|>--- conflicted
+++ resolved
@@ -30,23 +30,14 @@
   ["ocaml" "pkg/pkg.ml" "test"] {with-test}
 ]
 depends: [
-<<<<<<< HEAD
   "ocaml" {>= "4.02.0"}
+  "asn1-combinators" {< "0.2.0"}
   "ctypes" {>= "0.6.0"}
   "ctypes-foreign" {>= "0.4.0"}
   "hex" {>= "1.0.0"}
   "key-parsers" {>= "0.5.0" & != "0.6.0"}
   "ppx_deriving" {>= "4.0"}
   "ppx_deriving_yojson" {>= "3.0"}
-=======
-  "asn1-combinators" { < "0.2.0" }
-  "ctypes" { >= "0.6.0" }
-  "ctypes-foreign" { >= "0.4.0" }
-  "hex" { >= "1.0.0" }
-  "key-parsers" { >= "0.5.0" & != "0.6.0" }
-  "ppx_deriving" { >= "4.0" }
-  "ppx_deriving_yojson" { >= "3.0" }
->>>>>>> 19450163
   "ocamlbuild" {build}
   "ocamlfind" {build}
   "topkg" {build}
