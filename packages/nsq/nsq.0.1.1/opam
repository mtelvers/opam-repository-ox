opam-version: "2.0"
maintainer: "Ryan Slade <ryanslade@gmail.com>"
authors: "Ryan Slade <ryanslade@gmail.com>"
homepage: "https://github.com/ryanslade/nsq-ocaml"
bug-reports: "https://github.com/ryanslade/nsq-ocaml/issues"
dev-repo: "git+https://github.com/ryanslade/nsq-ocaml.git"
build: ["jbuilder" "build" "-p" name "-j" jobs]
depends: [
  "ocaml" {>= "4.03.0"}
  "jbuilder" {build}
<<<<<<< HEAD
  "containers" {< "2.0"}
  "lwt"
=======
  "containers" { < "2.0" }
  "lwt" {< "4.0.0"}
>>>>>>> 19232de3
  "ocplib-endian"
  "integers"
]
synopsis: "Client library for the NSQ messaging platform"
description: """
This package supports publishing and consuming message using the NSQ message platform.
It uses Lwt for concurrency."""
url {
  src: "https://github.com/ryanslade/nsq-ocaml/archive/0.1.1.tar.gz"
  checksum: "md5=267594ffb54ca22afc857f0728a5a5f4"
}<|MERGE_RESOLUTION|>--- conflicted
+++ resolved
@@ -8,13 +8,8 @@
 depends: [
   "ocaml" {>= "4.03.0"}
   "jbuilder" {build}
-<<<<<<< HEAD
   "containers" {< "2.0"}
-  "lwt"
-=======
-  "containers" { < "2.0" }
   "lwt" {< "4.0.0"}
->>>>>>> 19232de3
   "ocplib-endian"
   "integers"
 ]
