opam-version: "2.0"
maintainer: "Pierre Chambart <pierre.chambart@ocamlpro.com>"
authors: "Pierre Chambart <pierre.chambart@ocamlpro.com>"
homepage: "http://www.typerex.org/operf-micro.html"
bug-reports: "http://github.com/OCamlPro/operf-micro/issues"
license: "MIT"
dev-repo: "git://github.com/OCamlPro/operf-micro"
substs: "Makefile.conf"
build: [make]
install: [make "install"]
remove: [make "uninstall"]
<<<<<<< HEAD
synopsis: "Simple tool for benchmarking the OCaml compiler"
description: """
operf-micro is a small tool coming with a set of micro benchmarks for the OCaml
compiler. It provides a minimal framework to compare the performances of 
different versions of the compiler."""
depends: [
  "ocaml" {>= "4.02.0"}
]
url {
  src:
    "https://github.com/OCamlPro/operf-micro/archive/operf-micro.1.1.tar.gz"
  checksum: "md5=4d29235b307c6c16d00ea1d79dde23a7"
}
=======
available: [ ocaml-version >= "4.02.0" & ocaml-version < "4.06.0" ]
>>>>>>> abac0a66
<|MERGE_RESOLUTION|>--- conflicted
+++ resolved
@@ -9,20 +9,16 @@
 build: [make]
 install: [make "install"]
 remove: [make "uninstall"]
-<<<<<<< HEAD
 synopsis: "Simple tool for benchmarking the OCaml compiler"
 description: """
 operf-micro is a small tool coming with a set of micro benchmarks for the OCaml
 compiler. It provides a minimal framework to compare the performances of 
 different versions of the compiler."""
 depends: [
-  "ocaml" {>= "4.02.0"}
+  "ocaml" {>= "4.02.0" & < "4.06.0"}
 ]
 url {
   src:
     "https://github.com/OCamlPro/operf-micro/archive/operf-micro.1.1.tar.gz"
   checksum: "md5=4d29235b307c6c16d00ea1d79dde23a7"
-}
-=======
-available: [ ocaml-version >= "4.02.0" & ocaml-version < "4.06.0" ]
->>>>>>> abac0a66
+}