opam-version: "2.0"
maintainer: "Pierre Chambart <pierre.chambart@ocamlpro.com>"
authors: "Pierre Chambart <pierre.chambart@ocamlpro.com>"
homepage: "http://www.typerex.org/operf-micro.html"
bug-reports: "http://github.com/OCamlPro/operf-micro/issues"
license: "MIT"
dev-repo: "git://github.com/OCamlPro/operf-micro"
substs: "Makefile.conf"
build: [make]
install: [make "install"]
remove: [make "uninstall"]
<<<<<<< HEAD
synopsis: "Simple tool for benchmarking the OCaml compiler"
description: """
operf-micro is a small tool coming with a set of micro benchmarks for the OCaml
compiler. It provides a minimal framework to compare the performances of 
different versions of the compiler."""
depends: [
  "ocaml" {>= "4.02.0"}
]
url {
  src: "https://github.com/OCamlPro/operf-micro/archive/1.0.tar.gz"
  checksum: "md5=0422105f55ab94944c3880052f08cb20"
}
=======
available: [ ocaml-version >= "4.02.0" & ocaml-version < "4.06.0" ]
>>>>>>> abac0a66
<|MERGE_RESOLUTION|>--- conflicted
+++ resolved
@@ -9,19 +9,15 @@
 build: [make]
 install: [make "install"]
 remove: [make "uninstall"]
-<<<<<<< HEAD
 synopsis: "Simple tool for benchmarking the OCaml compiler"
 description: """
 operf-micro is a small tool coming with a set of micro benchmarks for the OCaml
 compiler. It provides a minimal framework to compare the performances of 
 different versions of the compiler."""
 depends: [
-  "ocaml" {>= "4.02.0"}
+  "ocaml" {>= "4.02.0" & < "4.06.0"}
 ]
 url {
   src: "https://github.com/OCamlPro/operf-micro/archive/1.0.tar.gz"
   checksum: "md5=0422105f55ab94944c3880052f08cb20"
-}
-=======
-available: [ ocaml-version >= "4.02.0" & ocaml-version < "4.06.0" ]
->>>>>>> abac0a66
+}