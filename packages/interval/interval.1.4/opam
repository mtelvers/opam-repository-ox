opam-version: "2.0"
maintainer: "Christophe Troestler <Christophe.Troestler@umons.ac.be>"
authors: ["Jean-Marc Alliot <jean-marc.alliot@irit.fr>"
          "Jean-Baptiste Gotteland <gottelan@recherche.enac.fr>"
          "Christophe Troestler <Christophe.Troestler@umons.ac.be>"]
homepage: "https://github.com/Chris00/ocaml-interval"
dev-repo: "git+https://github.com/Chris00/ocaml-interval.git"
bug-reports: "https://github.com/Chris00/ocaml-interval/issues"
doc: "https://Chris00.github.io/ocaml-interval/doc"
license: "LGPL-3.0"
tags: ["interval" "science"]
build: [
<<<<<<< HEAD
  ["jbuilder" "subst"] {pinned}
  ["jbuilder" "build" "-p" name "-j" jobs]
  ["jbuilder" "build" "@doc"] {with-doc}
=======
  [ "jbuilder" "subst" "-p" name ] {pinned}
  [ "jbuilder" "build" "-p" name "-j" jobs ]
>>>>>>> 7de74b7d
]
depends: [
  "ocaml"
  "jbuilder" {build}
]
synopsis: "An interval library for OCaml"
description: """
This library uses assembly code to compute all operations with proper
roundings, and currently ONLY works on intel processors.  It supports
Linux, Windows and MacOs, with gcc and clang.

More information is given in the paper presented in the OCaml meeting
2012: http://www.alliot.fr/papers/oud2012.pdf"""
url {
  src:
    "https://github.com/Chris00/ocaml-interval/releases/download/1.4/interval-1.4.tbz"
  checksum: "md5=fe92e35e8a9cc693e250452f225f42ac"
}<|MERGE_RESOLUTION|>--- conflicted
+++ resolved
@@ -10,14 +10,9 @@
 license: "LGPL-3.0"
 tags: ["interval" "science"]
 build: [
-<<<<<<< HEAD
-  ["jbuilder" "subst"] {pinned}
+  ["jbuilder" "subst" "-p" name] {pinned}
   ["jbuilder" "build" "-p" name "-j" jobs]
   ["jbuilder" "build" "@doc"] {with-doc}
-=======
-  [ "jbuilder" "subst" "-p" name ] {pinned}
-  [ "jbuilder" "build" "-p" name "-j" jobs ]
->>>>>>> 7de74b7d
 ]
 depends: [
   "ocaml"
