--- conflicted
+++ resolved
@@ -14,13 +14,8 @@
   "base" {>= "v0.11" & < "v0.12"}
   "jbuilder" {build & >= "1.0+beta18.1"}
   "ocaml-migrate-parsetree" {>= "1.0"}
-<<<<<<< HEAD
-  "ppxlib" {>= "0.1.0" & <= "0.2.0"}
+  "ppxlib" {>= "0.1.0" & < "0.3.0"}
   "sexplib0" {>= "v0.11" & < "v0.12"}
-=======
-  "ppxlib"                  {>= "0.1.0" & < "0.3.0"}
-  "sexplib0"                {>= "v0.11" & < "v0.12"}
->>>>>>> 3b96d6ea
 ]
 synopsis:
   "Generation of S-expression conversion functions from type definitions"
