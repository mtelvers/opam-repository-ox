opam-version: "2.0"
maintainer: "opensource@janestreet.com"
authors: ["Jane Street Group, LLC <opensource@janestreet.com>"]
homepage: "https://github.com/janestreet/ppx_sexp_conv"
bug-reports: "https://github.com/janestreet/ppx_sexp_conv/issues"
dev-repo: "git+https://github.com/janestreet/ppx_sexp_conv.git"
license: "Apache-2.0"
build: [
  ["./configure" "--prefix" prefix]
  [make]
]
depends: [
  "ocaml" {= "4.02.3"}
  "ocamlbuild" {build}
  "ocamlfind" {build & >= "1.3.2"}
  "ppx_core" {>= "113.33.00" & < "113.34.00"}
  "ppx_tools" {>= "0.99.3"}
  "ppx_type_conv" {>= "113.33.00" & < "113.34.00"}
  "sexplib" {>= "113.33.00" & < "113.34.00"}
]
<<<<<<< HEAD
synopsis:
  "Generation of S-expression conversion functions from type definitions"
description: "Part of the Jane Street's PPX rewriters collection."
url {
  src:
    "https://ocaml.janestreet.com/ocaml-core/113.33/files/ppx_sexp_conv-113.33.00.tar.gz"
  checksum: "md5=bcb2578d49a4d2119caf6f57c4ada5f3"
}
=======
available: false
>>>>>>> f63ce088
<|MERGE_RESOLUTION|>--- conflicted
+++ resolved
@@ -10,7 +10,7 @@
   [make]
 ]
 depends: [
-  "ocaml" {= "4.02.3"}
+  "ocaml"
   "ocamlbuild" {build}
   "ocamlfind" {build & >= "1.3.2"}
   "ppx_core" {>= "113.33.00" & < "113.34.00"}
@@ -18,7 +18,7 @@
   "ppx_type_conv" {>= "113.33.00" & < "113.34.00"}
   "sexplib" {>= "113.33.00" & < "113.34.00"}
 ]
-<<<<<<< HEAD
+available: false
 synopsis:
   "Generation of S-expression conversion functions from type definitions"
 description: "Part of the Jane Street's PPX rewriters collection."
@@ -26,7 +26,4 @@
   src:
     "https://ocaml.janestreet.com/ocaml-core/113.33/files/ppx_sexp_conv-113.33.00.tar.gz"
   checksum: "md5=bcb2578d49a4d2119caf6f57c4ada5f3"
-}
-=======
-available: false
->>>>>>> f63ce088
+}