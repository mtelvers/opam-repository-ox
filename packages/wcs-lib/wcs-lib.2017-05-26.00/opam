opam-version: "2.0"
name: "wcs-lib"
version: "2017-05-26.00"
maintainer: [
  "Louis Mandel <lmandel@us.ibm.com>"
]
authors: [
  "Guillaume Baudart"
  "Louis Mandel"
  "Jérôme Siméon"
]
homepage: "https://github.com/IBM/wcs-ocaml"
bug-reports: "https://github.com/IBM/wcs-ocaml/issues"
license: "Apache License 2.0"
dev-repo: "git+https://github.com/IBM/wcs-ocaml.git"
build: [
  ["jbuilder" "subst" "-p" name "--name" name] {pinned}
  ["jbuilder" "build" "-p" name "-j" jobs]
  ["jbuilder" "runtest"] {with-test}
]
depends: [
<<<<<<< HEAD
  "ocaml" {>= "4.03.0"}
  "ocamlfind"
  "jbuilder"
  "atdgen"
=======
  "ocamlfind" {build}
  "jbuilder" {build}
  "atdgen" {build}
>>>>>>> ba709671
  "lwt_ssl"
  "cohttp-lwt-unix" {< "1.0.0"}
]
synopsis: "SDK for Watson Conversation Service"
description: """
wcs-ocaml is a source development kit in OCaml and command line
interface for [Watson Conversation Service
(WCS)](https://www.ibm.com/watson/services/conversation/). It allows
to program chat bots in OCaml.

* `wcs-lib` provides a framework to write WCS programs, called
  workspaces.  It also offers an OCaml binding to the
  [service API](https://www.ibm.com/watson/developercloud/conversation/api/v1/)."""
url {
  src: "https://github.com/IBM/wcs-ocaml/archive/2017-05-26.00.tar.gz"
  checksum: "md5=8caf06f61539619725c9eee7ab36937e"
}<|MERGE_RESOLUTION|>--- conflicted
+++ resolved
@@ -19,16 +19,10 @@
   ["jbuilder" "runtest"] {with-test}
 ]
 depends: [
-<<<<<<< HEAD
   "ocaml" {>= "4.03.0"}
-  "ocamlfind"
-  "jbuilder"
-  "atdgen"
-=======
   "ocamlfind" {build}
   "jbuilder" {build}
   "atdgen" {build}
->>>>>>> ba709671
   "lwt_ssl"
   "cohttp-lwt-unix" {< "1.0.0"}
 ]
