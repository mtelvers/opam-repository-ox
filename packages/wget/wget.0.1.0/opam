--- conflicted
+++ resolved
@@ -4,16 +4,14 @@
   ["ocp-build" "-init"]
   ["ocp-build" "-scan" "ocaml-wget" "owget"]
 ]
-<<<<<<< HEAD
-depends: ["ocaml" "ocp-build"]
+depends: [
+  "ocaml" {< "4.06.0"}
+  "ocp-build"
+]
 synopsis: "Basic wget-like client, based on the Citrix' HTTP library."
 description: "Pure OCaml implementation."
 extra-files: ["wget.install" "md5=e80820067e15935a42f19e14d6295509"]
 url {
   src: "https://github.com/samoht/ocaml-wget/tarball/0.1.0"
   checksum: "md5=d1e2f51b61b8d8791ccd7bc2a18d98dc"
-}
-=======
-depends: ["ocp-build"]
-available: [ocaml-version < "4.06.0"]
->>>>>>> 111f9240
+}