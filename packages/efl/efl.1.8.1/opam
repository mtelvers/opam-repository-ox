opam-version: "2.0"
maintainer: "alexis.bernadet@noos.fr"
build: [
  ["ocaml" "setup.ml" "-configure" "--prefix" prefix]
  ["ocaml" "setup.ml" "-build"]
]
remove: [
  ["ocamlfind" "remove" "efl"]
]
depends: [
  "ocaml" {>= "3.12"}
  "ocamlfind"
  "ocamlbuild" {build}
  "conf-efl"
]
<<<<<<< HEAD
install: ["ocaml" "setup.ml" "-install"]
synopsis:
  "An OCaml interface to the Enlightenment Foundation Libraries (EFL) and Elementary."
description: """
The Enlightenment Fondation Libraires provide both a semi-traditional toolkit
set in Elementary as well as the object canvas (Evas) and powerful abstracted
objects (Edje) that you can combine, mix and match, even layer on top of each
other with alpha channels and events in-tact. It has 3D transformations for all
objects and more.

https://www.enlightenment.org/

Currently, only the interfacing of Elementary is more or less complete.

This project is still in alpha stage.

Ocamlforge page and github page:
https://forge.ocamlcore.org/projects/ocaml-efl/
https://github.com/axiles/ocaml-efl"""
flags: light-uninstall
url {
  src:
    "http://forge.ocamlcore.org/frs/download.php/1371/ocaml-efl-1.8.1.tar.gz"
  checksum: "md5=d1017f427950c6a18b76da79fcfdad2b"
}
=======
available: [ocaml-version >= "3.12" & ocaml-version < "4.06.0"]
install: ["ocaml" "setup.ml" "-install"]
>>>>>>> abac0a66
<|MERGE_RESOLUTION|>--- conflicted
+++ resolved
@@ -8,12 +8,11 @@
   ["ocamlfind" "remove" "efl"]
 ]
 depends: [
-  "ocaml" {>= "3.12"}
+  "ocaml" {>= "3.12" & < "4.06.0"}
   "ocamlfind"
   "ocamlbuild" {build}
   "conf-efl"
 ]
-<<<<<<< HEAD
 install: ["ocaml" "setup.ml" "-install"]
 synopsis:
   "An OCaml interface to the Enlightenment Foundation Libraries (EFL) and Elementary."
@@ -38,8 +37,4 @@
   src:
     "http://forge.ocamlcore.org/frs/download.php/1371/ocaml-efl-1.8.1.tar.gz"
   checksum: "md5=d1017f427950c6a18b76da79fcfdad2b"
-}
-=======
-available: [ocaml-version >= "3.12" & ocaml-version < "4.06.0"]
-install: ["ocaml" "setup.ml" "-install"]
->>>>>>> abac0a66
+}