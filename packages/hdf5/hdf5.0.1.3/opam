opam-version: "2.0"
maintainer: "Vladimir Brankov <vbrankov@janestreet.com>"
authors: "Vladimir Brankov <vbrankov@janestreet.com>"
homepage: "https://github.com/vbrankov/hdf5-ocaml"
bug-reports: "https://github.com/vbrankov/hdf5-ocaml/issues"
license: "MIT"
dev-repo: "git+ssh://git@github.com/vbrankov/hdf5-ocaml.git"
build: [
  ["./configure" "--prefix=%{prefix}%"]
  [make]
]
install: [make "install"]
remove: [
  ["ocamlfind" "remove" "hdf5_caml"]
  ["ocamlfind" "remove" "hdf5_raw"]
]
depends: [
  "ocaml" {>= "4.02"}
  "ocamlfind" {build}
  "cppo" {build}
  "cppo_ocamlbuild" {build}
]
depexts: [
  ["hdf5-dev"] {os-distribution = "alpine"}
  ["epel-release" "hdf5-devel"] {os-distribution = "centos"}
  ["libhdf5-serial-dev"] {os-distribution = "debian"}
  ["homebrew/science/hdf5"] {os-distribution = "homebrew" & os = "macos"}
  ["libhdf5-serial-dev"] {os-distribution = "ubuntu"}
]
<<<<<<< HEAD
synopsis: "Manages HDF5 files used for storing large amounts of data"
description:
  "The library manages reading and writing to HDF5 files. HDF5 file format is used for storing and organizing large amounts of data. Also provided is a fast way of working with large arrays of records, much faster than OCaml arrays of records."
flags: light-uninstall
url {
  src: "https://github.com/vbrankov/hdf5-ocaml/archive/v0.1.3.tar.gz"
  checksum: "md5=57d385a8ebdcc25968b02da200057c06"
}
=======
available: [ocaml-version >= "4.02" & ocaml-version < "4.06.0"]
>>>>>>> abac0a66
<|MERGE_RESOLUTION|>--- conflicted
+++ resolved
@@ -15,7 +15,7 @@
   ["ocamlfind" "remove" "hdf5_raw"]
 ]
 depends: [
-  "ocaml" {>= "4.02"}
+  "ocaml" {>= "4.02" & < "4.06.0"}
   "ocamlfind" {build}
   "cppo" {build}
   "cppo_ocamlbuild" {build}
@@ -27,7 +27,6 @@
   ["homebrew/science/hdf5"] {os-distribution = "homebrew" & os = "macos"}
   ["libhdf5-serial-dev"] {os-distribution = "ubuntu"}
 ]
-<<<<<<< HEAD
 synopsis: "Manages HDF5 files used for storing large amounts of data"
 description:
   "The library manages reading and writing to HDF5 files. HDF5 file format is used for storing and organizing large amounts of data. Also provided is a fast way of working with large arrays of records, much faster than OCaml arrays of records."
@@ -35,7 +34,4 @@
 url {
   src: "https://github.com/vbrankov/hdf5-ocaml/archive/v0.1.3.tar.gz"
   checksum: "md5=57d385a8ebdcc25968b02da200057c06"
-}
-=======
-available: [ocaml-version >= "4.02" & ocaml-version < "4.06.0"]
->>>>>>> abac0a66
+}