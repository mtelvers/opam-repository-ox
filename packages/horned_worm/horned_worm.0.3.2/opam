--- conflicted
+++ resolved
@@ -7,12 +7,8 @@
 dev-repo: "git+https://github.com/kkazuo/horned_worm.git"
 build: ["jbuilder" "build" "-p" name "-j" jobs]
 depends: [
-<<<<<<< HEAD
   "ocaml" {>= "4.03.0"}
-  "async" {>= "v0.10.0"}
-=======
   "async" {>= "v0.10.0" & < "v0.11.0"}
->>>>>>> 6b356cb5
   "cohttp-async" {>= "1.0.2"}
   "logs" {>= "0.6.2"}
   "re" {>= "1.7.1"}
