--- conflicted
+++ resolved
@@ -7,16 +7,12 @@
   [make "-C" "src" "uninstall" "DESTDIR=%{prefix}%"]
 ]
 depends: [
-  "ocaml" {> "4.00.0"}
+  "ocaml" {> "4.00.0" & < "4.06.0"}
   "ocamlfind"
   "lwt" {>= "2.4.3" & < "4.0.0"}
   "ounit"
   "ocamlbuild" {build}
 ]
-<<<<<<< HEAD
-=======
-available: [ ocaml-version > "4.00.0" & ocaml-version < "4.06.0" ]
->>>>>>> 9bf179bc
 dev-repo: "git://github.com/toolslive/camltc"
 install: [make "-C" "src" "install" "DESTDIR=%{prefix}%"]
 synopsis: "Tokyo Cabinet bindings for OCaml."
