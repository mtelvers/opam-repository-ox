--- conflicted
+++ resolved
@@ -18,13 +18,12 @@
 ]
 
 depends: [
-  "ocaml" {> "4.02.2"}
+  "ocaml" {> "4.02.2" & < "4.06.0"}
   "ocamlfind" {build}
   "ounit"
   "lwt" {>= "2.4.4" & < "4.0.0"}
   "ocamlbuild" {build}
 ]
-<<<<<<< HEAD
 depexts: [
   ["git"] {os-distribution = "ubuntu"}
   ["git"] {os-distribution = "debian"}
@@ -34,12 +33,4 @@
 flags: light-uninstall
 url {
   src: "git+https://github.com/toolslive/camltc.git#camltc-0.9.3"
-}
-=======
-available: [ ocaml-version > "4.02.2" & ocaml-version < "4.06.0" ]
-
-depexts:[
-  [[ "ubuntu"] ["git"] ]
-  [[ "debian"] ["git"] ]
-]
->>>>>>> 9bf179bc
+}