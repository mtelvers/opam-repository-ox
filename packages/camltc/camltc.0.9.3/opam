opam-version: "2.0"
maintainer: "romain.slootmaekers@openvstorage.com"
homepage: "http://github.com/toolslive/camltc"
dev-repo: "git+https://github.com/toolslive/camltc.git"
bug-reports: "http://github.com/toolslive/camltc/issues"
build: [
  [ "git" "submodule" "init"]
  [ "git" "submodule" "update"]
  ["%{make}%" "-C" "src"]
]

install:[
  ["%{make}%" "-C" "src" "install"]
]

remove: [
  ["ocamlfind" "remove" "camltc"]
]

depends: [
  "ocaml" {> "4.02.2"}
  "ocamlfind" {build}
<<<<<<< HEAD
  "ounit"
  "lwt" {>= "2.4.4"}
=======
  "ounit" 
  "lwt" {>= "2.4.4" & < "4.0.0"}
>>>>>>> 19232de3
  "ocamlbuild" {build}
]
depexts: [
  ["git"] {os-distribution = "ubuntu"}
  ["git"] {os-distribution = "debian"}
]
synopsis: "OCaml bindings for tokyo cabinet"
authors: ["Jan Doms" "Joost Damad" "Romain Slootmaekers" "Nicolas Trangez"]
flags: light-uninstall
url {
  src: "git+https://github.com/toolslive/camltc.git#camltc-0.9.3"
}<|MERGE_RESOLUTION|>--- conflicted
+++ resolved
@@ -20,13 +20,8 @@
 depends: [
   "ocaml" {> "4.02.2"}
   "ocamlfind" {build}
-<<<<<<< HEAD
   "ounit"
-  "lwt" {>= "2.4.4"}
-=======
-  "ounit" 
   "lwt" {>= "2.4.4" & < "4.0.0"}
->>>>>>> 19232de3
   "ocamlbuild" {build}
 ]
 depexts: [
