opam-version: "2.0"
maintainer: "Fabrice Le Fessant <fabrice.le_fessant@ocamlpro.com>"
authors: [
  "Fabrice Le Fessant <fabrice.le_fessant@ocamlpro.com>"
  ]
homepage: "http://github.com/OCamlPro/ocplib-concur"
dev-repo: "git+https://github.com/OCamlPro/ocplib-concur.git"
bug-reports: "https://github.com/OCamlPro/ocplib-concur/issues"

build: [
  [ "./configure" "--prefix" "%{prefix}%"  ]
  [ make ]
]
install: [
  [ make "install" ]
]
remove: [
  [ "rm" "-rf" "%{prefix}%/lib/ocplib-concur-lwt" ]
  [ "rm" "-rf" "%{prefix}%/lib/ocplib-concur-async" ]
]
depends: [
  "ocaml" {>= "4.01.0"}
  "ocamlfind" {build}
  "ocp-build" {>= "1.99.14-beta"}
  "base-unix"
  "lwt" {>= "2.3.2"}
  "ocplib-endian"
]
depopts: [
    "async"
]
conflicts: [
    "async" {< "111.25.0" } "async" {>= "v0.10.0" }
]
<<<<<<< HEAD
synopsis: "Concurrent wrapper on top of Lwt and Async"
description: """
This library helps you develop simple concurrent applications, using
Lwt or Async, but with a much simpler interface.
It features:
* a simple client-server architecture
* spawning processes and recovering results
* timers to start functions specific times"""
flags: light-uninstall
url {
  src: "http://github.com/OCamlPro/ocplib-concur/archive/0.1.tar.gz"
  checksum: "md5=a0651e7c36ba6a2a7463c28458c869c1"
}
=======
available: [ocaml-version >= "4.01.0" & ocaml-version < "4.06.0"]
>>>>>>> 436da095
<|MERGE_RESOLUTION|>--- conflicted
+++ resolved
@@ -19,7 +19,7 @@
   [ "rm" "-rf" "%{prefix}%/lib/ocplib-concur-async" ]
 ]
 depends: [
-  "ocaml" {>= "4.01.0"}
+  "ocaml" {>= "4.01.0" & < "4.06.0"}
   "ocamlfind" {build}
   "ocp-build" {>= "1.99.14-beta"}
   "base-unix"
@@ -32,7 +32,6 @@
 conflicts: [
     "async" {< "111.25.0" } "async" {>= "v0.10.0" }
 ]
-<<<<<<< HEAD
 synopsis: "Concurrent wrapper on top of Lwt and Async"
 description: """
 This library helps you develop simple concurrent applications, using
@@ -45,7 +44,4 @@
 url {
   src: "http://github.com/OCamlPro/ocplib-concur/archive/0.1.tar.gz"
   checksum: "md5=a0651e7c36ba6a2a7463c28458c869c1"
-}
-=======
-available: [ocaml-version >= "4.01.0" & ocaml-version < "4.06.0"]
->>>>>>> 436da095
+}