--- conflicted
+++ resolved
@@ -1,14 +1,8 @@
-<<<<<<< HEAD
 opam-version: "2.0"
-maintainer: "https://github.com/ocaml/opam-repository/issues"
-=======
-opam-version: "1.2"
 maintainer:   "Thomas Gazagnaire <thomas@gazagnaire.org>"
-author:       "Gerd Stolpmann <gerd@gerd-stolpmann.de>"
 homepage:     "http://projects.camlcity.org/projects/findlib.html"
 bug-reports:  "https://gitlab.camlcity.org/gerd/lib-findlib/issues"
-dev-repo:     "https://gitlab.camlcity.org/gerd/lib-findlib.git"
->>>>>>> 47c996e9
+dev-repo: "git+https://gitlab.camlcity.org/gerd/lib-findlib.git"
 build: [
   [
     "./configure"
@@ -27,12 +21,27 @@
   [make "opt"]
 ]
 depends: [
-  "ocaml" {>= "3.08"}
+  "ocaml" {>= "3.08" & < "4.07"}
   "conf-m4" {build}
   "num" {= "0"}
 ]
-<<<<<<< HEAD
 install: [make "install"]
+remove: [
+  [
+    "./configure"
+    "-bindir"
+    bin
+    "-sitelib"
+    lib
+    "-mandir"
+    man
+    "-config"
+    "%{lib}%/findlib.conf"
+    "-no-custom"
+    "-no-topfind" {ocaml:preinstalled}
+  ]
+  [make "uninstall"]
+]
 synopsis: "A library manager for OCaml"
 description: """
 Findlib is a library manager for OCaml. It provides a convention how
@@ -40,17 +49,10 @@
 properties of libraries. There is also a tool (ocamlfind) for
 interpreting the META files, so that it is very easy to use libraries
 in programs and scripts."""
+authors: "Gerd Stolpmann <gerd@gerd-stolpmann.de>"
 extra-files: ["ocamlfind.install" "md5=aba2fbf5de8c723a190d49fbb46d0637"]
 url {
   src:
     "http://pkgs.fedoraproject.org/lookaside/extras/ocaml-findlib/findlib-1.4.tar.gz/5d1f8238c53964fdd14387b87b48b5d9/findlib-1.4.tar.gz"
   checksum: "md5=5d1f8238c53964fdd14387b87b48b5d9"
-}
-=======
-available: [ocaml-version >= "3.08" & ocaml-version < "4.07"] # ocamlfind uses Arg.align
-install: [make "install"]
-remove: [
-  ["./configure" "-bindir" bin "-sitelib" lib "-mandir" man "-config" "%{lib}%/findlib.conf" "-no-custom" "-no-topfind" {preinstalled}]
-  [make "uninstall"]
-]
->>>>>>> 47c996e9
+}