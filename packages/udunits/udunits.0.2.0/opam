opam-version: "2.0"
maintainer: "hez@0ok.org"
authors: [ "Hezekiah M. Carty" ]
license: "MIT"
homepage: "https://github.com/hcarty/ocaml-udunits"
tags: [ "clib:udunits2" "clib:m" "clib:expat"  ]
build: [
  ["ocaml" "setup.ml" "-configure" "--prefix" prefix]
  ["ocaml" "setup.ml" "-build"]
]
remove: [
  ["ocamlfind" "remove" "udunits"]
]
depends: [
  "ocaml"
  "ocamlfind"
  "ocamlbuild" {build}
]
depexts: [
  ["libudunits2-dev" "libexpat1-dev"] {os-distribution = "debian"}
  ["libudunits2-dev" "libexpat1-dev"] {os-distribution = "ubuntu"}
  ["udunits" "expat"] {os = "macos" & os-distribution = "homebrew"}
]
dev-repo: "git://github.com/hcarty/ocaml-udunits"
install: ["ocaml" "setup.ml" "-install"]
<<<<<<< HEAD
synopsis: "Bindings to the UDUNITS-2 library"
description: """
This library provides access to the UDUNITS-2 unit conversion library
(http://www.unidata.ucar.edu/software/udunits/)."""
flags: light-uninstall
url {
  src: "https://github.com/hcarty/ocaml-udunits/archive/v0.2.0.tar.gz"
  checksum: "md5=b541b63213f7e9c906a0c8f8f6e5c666"
}
=======
available: [ocaml-version < "4.06.0"]
>>>>>>> abac0a66
<|MERGE_RESOLUTION|>--- conflicted
+++ resolved
@@ -12,7 +12,7 @@
   ["ocamlfind" "remove" "udunits"]
 ]
 depends: [
-  "ocaml"
+  "ocaml" {< "4.06.0"}
   "ocamlfind"
   "ocamlbuild" {build}
 ]
@@ -23,7 +23,6 @@
 ]
 dev-repo: "git://github.com/hcarty/ocaml-udunits"
 install: ["ocaml" "setup.ml" "-install"]
-<<<<<<< HEAD
 synopsis: "Bindings to the UDUNITS-2 library"
 description: """
 This library provides access to the UDUNITS-2 unit conversion library
@@ -32,7 +31,4 @@
 url {
   src: "https://github.com/hcarty/ocaml-udunits/archive/v0.2.0.tar.gz"
   checksum: "md5=b541b63213f7e9c906a0c8f8f6e5c666"
-}
-=======
-available: [ocaml-version < "4.06.0"]
->>>>>>> abac0a66
+}