--- conflicted
+++ resolved
@@ -13,17 +13,13 @@
 install: [make "install"]
 remove: [make "uninstall"]
 depends: [
-  "ocaml" {>= "4.01.0"}
+  "ocaml" {>= "4.01.0" & < "4.06.0"}
   "ctypes" {>= "0.4"}
   "ocamlfind" {build}
   "ounit" {with-test}
   "ocamlbuild" {build}
 ]
-<<<<<<< HEAD
 available: os = "linux"
-=======
-available: [ocaml-version >= "4.01.0" & ocaml-version < "4.06.0" & os = "linux"]
->>>>>>> abac0a66
 depexts: [
   ["libpci-dev"] {os-distribution = "debian"}
   ["libpci-dev"] {os-distribution = "ubuntu"}
