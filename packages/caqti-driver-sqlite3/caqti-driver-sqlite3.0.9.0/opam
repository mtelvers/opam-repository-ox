--- conflicted
+++ resolved
@@ -10,22 +10,14 @@
 build: [["jbuilder" "build" "-p" name "-j" jobs]]
 
 depends: [
-<<<<<<< HEAD
   "ocaml"
-  "caqti"
+  "caqti" {= "0.9.0"}
   "jbuilder" {build}
   "sqlite3"
 ]
-conflicts: ["caqti" {<"0.6.0"}]
 synopsis: "Sqlite3 driver for Caqti using C bindings"
 url {
   src:
     "https://github.com/paurkedal/ocaml-caqti/releases/download/v0.9.0/caqti-0.9.0.tbz"
   checksum: "md5=42a2e2d3b73d7fbaecc618549aad2865"
-}
-=======
-  "caqti" {= "0.9.0"}
-  "jbuilder" {build}
-  "sqlite3"
-]
->>>>>>> bbe0edbc
+}