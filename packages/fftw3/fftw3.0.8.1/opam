--- conflicted
+++ resolved
@@ -8,8 +8,7 @@
 doc: "https://Chris00.github.io/fftw-ocaml/doc"
 tags: ["FFT"]
 build: [
-<<<<<<< HEAD
-  ["jbuilder" "subst"] {pinned}
+  ["jbuilder" "subst" "-p" name] {pinned}
   ["jbuilder" "build" "-p" name "-j" jobs] {os != "macos"}
   [
     "env"
@@ -22,12 +21,6 @@
     jobs
   ] {os = "macos"}
   ["jbuilder" "runtest" "-p" name "-j" jobs] {with-test}
-=======
-  [ "jbuilder" "subst" "-p" name ] {pinned}
-  [ "jbuilder" "build" "-p" name "-j" jobs ] { os != "darwin" }
-  [ "env" "FFTW3_CFLAGS=-I /usr/local/include -L /usr/local/lib -I /usr/local/include -L /usr/local/lib"
-    "jbuilder" "build" "-p" name "-j" jobs ] { os = "darwin" }
->>>>>>> 7de74b7d
 ]
 depends: [
   "ocaml" {>= "4.03.0"}
