opam-version: "2.0"
maintainer:   "thomas@gazagnaire.org"
authors:      ["Mounir Nasr Allah" "Thomas Gazagnaire"]
license:      "ISC"
homepage:     "https://github.com/mirage/irmin"
bug-reports:  "https://github.com/mirage/irmin/issues"
dev-repo: "git+https://github.com/mirage/irmin.git"
build: [
<<<<<<< HEAD
  ["jbuilder" "subst"] {pinned}
  ["jbuilder" "build" "-p" name "-j" jobs]
  ["jbuilder" "runtest" "-p" name] {with-test}
=======
 ["jbuilder" "subst" "-p" name] {pinned}
 ["jbuilder" "build" "-p" name "-j" jobs]
>>>>>>> 7de74b7d
]
depends: [
  "ocaml" {>= "4.01.0"}
  "jbuilder" {build & >= "1.0+beta10"}
  "irmin" {>= "1.3.0"}
  "lwt"
  "irmin-mem" {with-test & >= "1.3.0"}
  "alcotest" {with-test & >= "0.4.1"}
]
synopsis: "Irmin backend to store raw contents into chunks"
description: """
Allow to store raw contents into a well-balanced rope-like structure, where
leafs are chunk of all the same size. Also provides a functor to do it while
keeping the store keys stable."""
url {
  src:
    "https://github.com/mirage/irmin/releases/download/1.3.0/irmin-1.3.0.tbz"
  checksum: "md5=52547b19962b54f1696537307696d0c4"
}<|MERGE_RESOLUTION|>--- conflicted
+++ resolved
@@ -6,14 +6,9 @@
 bug-reports:  "https://github.com/mirage/irmin/issues"
 dev-repo: "git+https://github.com/mirage/irmin.git"
 build: [
-<<<<<<< HEAD
-  ["jbuilder" "subst"] {pinned}
+  ["jbuilder" "subst" "-p" name] {pinned}
   ["jbuilder" "build" "-p" name "-j" jobs]
   ["jbuilder" "runtest" "-p" name] {with-test}
-=======
- ["jbuilder" "subst" "-p" name] {pinned}
- ["jbuilder" "build" "-p" name "-j" jobs]
->>>>>>> 7de74b7d
 ]
 depends: [
   "ocaml" {>= "4.01.0"}
