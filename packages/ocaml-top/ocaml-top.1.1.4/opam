opam-version: "2.0"
maintainer: "contact@ocamlpro.com"
authors: "Louis Gesbert <louis.gesbert@ocamlpro.com>"
homepage: "http://www.typerex.org/ocaml-top.html"
bug-reports: "https://github.com/OCamlPro/ocaml-top/issues"
license: "GPL-3"
tags: ["org:ocamlpro" "gui" "teaching" "toplevel"]
dev-repo: "git+https://github.com/OCamlPro/ocaml-top.git"
build: ["jbuilder" "build" "-p" name]
depends: [
<<<<<<< HEAD
  "ocaml"
  "jbuilder"
  "ocp-pp"
=======
  "jbuilder" {build}
  "ocp-pp" {build}
>>>>>>> 444b637c
  "lablgtk" {>= "2.16.0"}
  "conf-gtksourceview" {= "2"}
  "ocp-indent" {>= "1.4.0"}
  "ocp-index" {>= "1.0.0"}
]
<<<<<<< HEAD
synopsis: "The OCaml interactive editor for education"
description: """
OCaml-top is a GTK-based editor coupled with an OCaml top-level, providing
straight forward evaluation controls, built-in syntax coloring and forced visual
indentation. It's cross-platform and specially tailored for students and
practicals."""
url {
  src: "https://github.com/OCamlPro/ocaml-top/archive/1.1.4.tar.gz"
  checksum: "md5=d94ce0e006bf40b108c8891699645077"
}
=======
available: [ocaml-version < "4.06.0"]
>>>>>>> 444b637c
<|MERGE_RESOLUTION|>--- conflicted
+++ resolved
@@ -8,20 +8,14 @@
 dev-repo: "git+https://github.com/OCamlPro/ocaml-top.git"
 build: ["jbuilder" "build" "-p" name]
 depends: [
-<<<<<<< HEAD
-  "ocaml"
-  "jbuilder"
-  "ocp-pp"
-=======
+  "ocaml" {< "4.06.0"}
   "jbuilder" {build}
   "ocp-pp" {build}
->>>>>>> 444b637c
   "lablgtk" {>= "2.16.0"}
   "conf-gtksourceview" {= "2"}
   "ocp-indent" {>= "1.4.0"}
   "ocp-index" {>= "1.0.0"}
 ]
-<<<<<<< HEAD
 synopsis: "The OCaml interactive editor for education"
 description: """
 OCaml-top is a GTK-based editor coupled with an OCaml top-level, providing
@@ -31,7 +25,4 @@
 url {
   src: "https://github.com/OCamlPro/ocaml-top/archive/1.1.4.tar.gz"
   checksum: "md5=d94ce0e006bf40b108c8891699645077"
-}
-=======
-available: [ocaml-version < "4.06.0"]
->>>>>>> 444b637c
+}