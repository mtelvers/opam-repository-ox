opam-version: "2.0"
authors: "Didier Le Botlan <github.lebotlan@dfgh.net>"
maintainer: "Didier Le Botlan <github.lebotlan@dfgh.net>"
homepage: "https://github.com/lebotlan/ocaml-exenum"
bug-reports: "https://github.com/lebotlan/ocaml-exenum/issues"
license: "MIT License"
dev-repo: "git://github.com/lebotlan/ocaml-exenum.git"
build: ["jbuilder" "build" "-p" name "-j" jobs]
<<<<<<< HEAD
depends: ["ocaml" "ocamlfind" "jbuilder"]
depopts: "lwt"
synopsis:
  "Build efficient enumerations for datatypes. Inspired by Feat for Haskell."
description: """
The exenum library offers constructors to build enumerations for
datatypes, that is, functions from (arbitrarily large) integers to
values. Such enumerations are typically used for unit testing. The
library is efficient: the n-th element of an enumeration is returned
without having computed the (n-1) previous elements. Complexity is in
log(n), except for some pathological datatypes. See the homepage for
details: http://exenum.forge.ocamlcore.org/
Inspired by Feat: Functional Enumeration of Algebraic Types, by
Duregard, Jansson, Wang, Chalmers University.

As an example, consider the following datatype:
type term = Var of string | App of term * term | Lambda of string * term

Using exenum, one may easily generate zillions of different
lambda-terms. In our specific example, term number 2000000000000
happens to be
((((x v) (fun u -> y)) ((fun u -> y) (fun y -> y))) (((x
v) (fun u -> v)) (fun u -> y)))"""
url {
  src: "https://github.com/lebotlan/ocaml-exenum/archive/v0.82.0.tar.gz"
  checksum: "md5=5367c3fe8d5a3b645c719b48889a6fce"
}
=======
depends: ["ocamlfind" "jbuilder"]
depopts: "lwt"
conflicts: [
  "lwt" {>= "4.0.0"}
]
>>>>>>> 012bab11
<|MERGE_RESOLUTION|>--- conflicted
+++ resolved
@@ -6,9 +6,11 @@
 license: "MIT License"
 dev-repo: "git://github.com/lebotlan/ocaml-exenum.git"
 build: ["jbuilder" "build" "-p" name "-j" jobs]
-<<<<<<< HEAD
 depends: ["ocaml" "ocamlfind" "jbuilder"]
 depopts: "lwt"
+conflicts: [
+  "lwt" {>= "4.0.0"}
+]
 synopsis:
   "Build efficient enumerations for datatypes. Inspired by Feat for Haskell."
 description: """
@@ -33,11 +35,4 @@
 url {
   src: "https://github.com/lebotlan/ocaml-exenum/archive/v0.82.0.tar.gz"
   checksum: "md5=5367c3fe8d5a3b645c719b48889a6fce"
-}
-=======
-depends: ["ocamlfind" "jbuilder"]
-depopts: "lwt"
-conflicts: [
-  "lwt" {>= "4.0.0"}
-]
->>>>>>> 012bab11
+}