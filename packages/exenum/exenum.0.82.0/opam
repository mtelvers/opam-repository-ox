opam-version: "2.0"
authors: "Didier Le Botlan <github.lebotlan@dfgh.net>"
maintainer: "Didier Le Botlan <github.lebotlan@dfgh.net>"
homepage: "https://github.com/lebotlan/ocaml-exenum"
bug-reports: "https://github.com/lebotlan/ocaml-exenum/issues"
license: "MIT License"
dev-repo: "git://github.com/lebotlan/ocaml-exenum.git"
build: ["jbuilder" "build" "-p" name "-j" jobs]
<<<<<<< HEAD
depends: ["ocaml" "ocamlfind" "jbuilder"]
=======
depends: ["ocaml" "ocamlfind" "jbuilder" "num"]
>>>>>>> 13bdd8ae
depopts: "lwt"
conflicts: [
  "lwt" {>= "4.0.0"}
]
synopsis:
  "Build efficient enumerations for datatypes. Inspired by Feat for Haskell."
description: """
The exenum library offers constructors to build enumerations for
datatypes, that is, functions from (arbitrarily large) integers to
values. Such enumerations are typically used for unit testing. The
library is efficient: the n-th element of an enumeration is returned
without having computed the (n-1) previous elements. Complexity is in
log(n), except for some pathological datatypes. See the homepage for
details: http://exenum.forge.ocamlcore.org/
Inspired by Feat: Functional Enumeration of Algebraic Types, by
Duregard, Jansson, Wang, Chalmers University.

As an example, consider the following datatype:
type term = Var of string | App of term * term | Lambda of string * term

Using exenum, one may easily generate zillions of different
lambda-terms. In our specific example, term number 2000000000000
happens to be
((((x v) (fun u -> y)) ((fun u -> y) (fun y -> y))) (((x
v) (fun u -> v)) (fun u -> y)))"""
url {
  src: "https://github.com/lebotlan/ocaml-exenum/archive/v0.82.0.tar.gz"
  checksum: "md5=5367c3fe8d5a3b645c719b48889a6fce"
}<|MERGE_RESOLUTION|>--- conflicted
+++ resolved
@@ -6,11 +6,7 @@
 license: "MIT License"
 dev-repo: "git://github.com/lebotlan/ocaml-exenum.git"
 build: ["jbuilder" "build" "-p" name "-j" jobs]
-<<<<<<< HEAD
-depends: ["ocaml" "ocamlfind" "jbuilder"]
-=======
 depends: ["ocaml" "ocamlfind" "jbuilder" "num"]
->>>>>>> 13bdd8ae
 depopts: "lwt"
 conflicts: [
   "lwt" {>= "4.0.0"}
