opam-version: "1.2"
authors: "Didier Le Botlan <github.lebotlan@dfgh.net>"
maintainer: "Didier Le Botlan <github.lebotlan@dfgh.net>"
homepage: "https://github.com/lebotlan/ocaml-exenum"
bug-reports: "https://github.com/lebotlan/ocaml-exenum/issues"
license: "MIT License"
dev-repo: "git://github.com/lebotlan/ocaml-exenum.git"
build: ["jbuilder" "build" "-p" name "-j" jobs]
<<<<<<< HEAD
depends: ["ocamlfind" "jbuilder"]
depopts: "lwt"
conflicts: [
  "lwt" {>= "4.0.0"}
]
=======
depends: ["ocamlfind" "jbuilder" "num"]
depopts: "lwt"
>>>>>>> bc01d7b3
<|MERGE_RESOLUTION|>--- conflicted
+++ resolved
@@ -6,13 +6,8 @@
 license: "MIT License"
 dev-repo: "git://github.com/lebotlan/ocaml-exenum.git"
 build: ["jbuilder" "build" "-p" name "-j" jobs]
-<<<<<<< HEAD
-depends: ["ocamlfind" "jbuilder"]
+depends: ["ocamlfind" "jbuilder" "num"]
 depopts: "lwt"
 conflicts: [
   "lwt" {>= "4.0.0"}
-]
-=======
-depends: ["ocamlfind" "jbuilder" "num"]
-depopts: "lwt"
->>>>>>> bc01d7b3
+]