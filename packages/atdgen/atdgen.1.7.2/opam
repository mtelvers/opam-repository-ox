opam-version: "2.0"
maintainer: "martin@mjambon.com"
authors: ["Martin Jambon"]

homepage: "https://github.com/mjambon/atdgen"
bug-reports: "https://github.com/mjambon/atdgen/issues"
dev-repo: "git+https://github.com/mjambon/atdgen.git"
<<<<<<< HEAD
build: [
  [make]
  [make] {with-test}
  [make "test"] {with-test}
]
=======
build: [ [make] ]

>>>>>>> 3ab22d51
install: [make "findlib-install"]

remove: [
    ["ocamlfind" "remove" "atdgen"]
]
depends: [
  "ocaml" {< "4.03"}
  "ocamlfind"
  "atd" {>= "1.1.0" & < "1.13.0"}
  "biniou" {>= "1.0.6"}
  "yojson" {>= "1.2.1"}
]
synopsis:
  "Generates efficient JSON serializers, deserializers and validators"
description: """
Atdgen is a command-line program that takes as input type definitions in the
ATD syntax and produces OCaml code suitable for data serialization and
deserialization.

Two data formats are currently supported, these are biniou and JSON.
Atdgen-biniou and Atdgen-json will refer to Atdgen used in one context or the
other.

Atdgen was designed with efficiency and durability in mind. Software authors
are encouraged to use Atdgen directly and to write tools that may reuse part of
Atdgen’s source code."""
flags: light-uninstall
extra-files: ["atdgen.install" "md5=6e684dadfbf1d36392792f2f0a67f868"]
url {
  src: "https://github.com/mjambon/atdgen/archive/v1.7.2.tar.gz"
  checksum: "md5=472ca5134d152c7bbe658847e6ebcb4c"
}<|MERGE_RESOLUTION|>--- conflicted
+++ resolved
@@ -5,16 +5,8 @@
 homepage: "https://github.com/mjambon/atdgen"
 bug-reports: "https://github.com/mjambon/atdgen/issues"
 dev-repo: "git+https://github.com/mjambon/atdgen.git"
-<<<<<<< HEAD
-build: [
-  [make]
-  [make] {with-test}
-  [make "test"] {with-test}
-]
-=======
 build: [ [make] ]
 
->>>>>>> 3ab22d51
 install: [make "findlib-install"]
 
 remove: [
