--- conflicted
+++ resolved
@@ -11,12 +11,23 @@
   ["jbuilder" "runtest" "-p" name] {with-test}
 ]
 depends: [
-  "ocaml" {>= "4.02.3"}
+  "ocaml" {>= "4.03.0"}
   "jbuilder" {build}
   "atd" {>= "1.13.0" & < "2.0.0"}
   "atdgen-runtime"
   "biniou" {>= "1.0.6"}
   "yojson" {>= "1.2.1"}
+]
+conflicts: [
+  "KaSim" {= "4.0.0"}
+  "hardcaml-yosys" {<= "0.1.0"}
+  "odisco" {<= "0.1.3"}
+  "owl" {<= "0.2.9"}
+  "rashell" {<= "0.2.1"}
+  "raygun4ocaml" {<= "0.1.0"}
+  "swdogen" {<= "0.1.0"}
+  "vecosek" {<= "0.0.0"}
+  "wcs-lib" {<= "2017-05-26.04"}
 ]
 synopsis:
   "Generates efficient JSON serializers, deserializers and validators"
@@ -29,31 +40,10 @@
 Atdgen-biniou and Atdgen-json will refer to Atdgen used in one context or the
 other.
 
-<<<<<<< HEAD
 Atdgen was designed with efficiency and durability in mind. Software authors
 are encouraged to use Atdgen directly and to write tools that may reuse part of
 Atdgen’s source code."""
 url {
   src: "https://github.com/mjambon/atd/archive/1.13.0.tar.gz"
   checksum: "md5=da11b6157d5674e2d27cfd401eb8003a"
-}
-=======
-available: [ocaml-version >= "4.03.0"]
-
-# Broken packages that depend on atd or atdgen.
-#
-# The following avoids errors when submitting new or revised package
-# definitions for atd or atdgen.
-#
-conflicts: [
-  "KaSim" {= "4.0.0"}
-  "hardcaml-yosys" {<= "0.1.0"}
-  "odisco" {<= "0.1.3"}
-  "owl" {<= "0.2.9"}
-  "rashell" {<= "0.2.1"}
-  "raygun4ocaml" {<= "0.1.0"}
-  "swdogen" {<= "0.1.0"}
-  "vecosek" {<= "0.0.0"}
-  "wcs-lib" {<= "2017-05-26.04"}
-]
->>>>>>> 01d0a668
+}