--- conflicted
+++ resolved
@@ -18,18 +18,6 @@
   "biniou" {>= "1.0.6"}
   "yojson" {>= "1.2.1"}
 ]
-<<<<<<< HEAD
-conflicts: [
-  "KaSim" {= "4.0.0"}
-  "hardcaml-yosys" {<= "0.1.0"}
-  "odisco" {<= "0.1.3"}
-  "owl" {<= "0.2.9"}
-  "rashell" {<= "0.2.1"}
-  "raygun4ocaml" {<= "0.1.0"}
-  "swdogen" {<= "0.1.0"}
-  "vecosek" {<= "0.0.0"}
-  "wcs-lib" {<= "2017-05-26.04"}
-]
 synopsis:
   "Generates efficient JSON serializers, deserializers and validators"
 description: """
@@ -47,8 +35,4 @@
 url {
   src: "https://github.com/mjambon/atd/archive/1.13.0.tar.gz"
   checksum: "md5=da11b6157d5674e2d27cfd401eb8003a"
-}
-=======
-
-available: [ocaml-version >= "4.03.0"]
->>>>>>> c75d0e78
+}