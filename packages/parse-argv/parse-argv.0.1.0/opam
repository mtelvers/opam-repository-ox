opam-version: "2.0"
name:         "parse-argv"
maintainer:   ["Mindy Preston <mindy.preston@docker.com>"]
authors:      ["Jon Ludlam" "Magnus Skjegstad" "Mindy Preston"]
homepage:     "https://github.com/mirage/parse-argv"
bug-reports:  "https://github.com/mirage/parse-argv/issues"
dev-repo: "git+https://github.com/mirage/parse-argv.git"
tags:         [ "org:mirage"]
doc:          "https://docs.mirage.io"

build: [
<<<<<<< HEAD
  ["jbuilder" "subst"] {pinned}
  ["jbuilder" "build" "-p" name "-j" jobs]
  ["jbuilder" "runtest"] {with-test}
=======
  [ "jbuilder" "subst" "-p" name ] {pinned}
  [ "jbuilder" "build" "-p" name "-j" jobs ]
>>>>>>> 7de74b7d
]
depends: [
  "ocaml" {>= "4.02.3"}
  "jbuilder" {build & >= "1.0+beta10"}
  "ounit" {with-test}
  "astring"
  "result"
]
synopsis: "Process strings into sets of command-line arguments"
description: """
parse-argv is a small implementation of a simple argv parser.

This code was factored out of [mirage-bootvar-xen](https://github.com/mirage/mirage-bootvar-xen) and [mirage-bootvar-solo5](https://github.com/mirage/mirage-bootvar-solo5)."""
url {
  src:
    "https://github.com/mirage/parse-argv/releases/download/v0.1.0/parse-argv-0.1.0.tbz"
  checksum: "md5=56b76c25adc79443fa32e7571ad0d66a"
}<|MERGE_RESOLUTION|>--- conflicted
+++ resolved
@@ -9,14 +9,9 @@
 doc:          "https://docs.mirage.io"
 
 build: [
-<<<<<<< HEAD
-  ["jbuilder" "subst"] {pinned}
+  ["jbuilder" "subst" "-p" name] {pinned}
   ["jbuilder" "build" "-p" name "-j" jobs]
   ["jbuilder" "runtest"] {with-test}
-=======
-  [ "jbuilder" "subst" "-p" name ] {pinned}
-  [ "jbuilder" "build" "-p" name "-j" jobs ]
->>>>>>> 7de74b7d
 ]
 depends: [
   "ocaml" {>= "4.02.3"}
