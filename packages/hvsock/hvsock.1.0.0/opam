--- conflicted
+++ resolved
@@ -8,23 +8,11 @@
 doc: "https://mirage.github.io/ocaml-hvsock"
 
 build: [
-<<<<<<< HEAD
-  ["jbuilder" "subst"] {pinned}
+  ["jbuilder" "subst" "-p" name] {pinned}
   ["jbuilder" "build" "-p" name "-j" jobs]
-  ["jbuilder" "subst"] {with-test & pinned}
+  ["jbuilder" "subst" "-p" name] {with-test & pinned}
   ["jbuilder" "runtest" "-p" name "-j" jobs] {with-test}
 ]
-=======
-  [ "jbuilder" "subst" "-p" name] {pinned}
-  [ "jbuilder" "build" "-p" name "-j" jobs ]
-]
-
-build-test:[
-  [ "jbuilder" "subst" "-p" name] {pinned}
-  [ "jbuilder" "runtest" "-p" name "-j" jobs ]
-]
-
->>>>>>> 7de74b7d
 depends: [
   "ocaml" {>= "4.03.0"}
   "base-bytes"
