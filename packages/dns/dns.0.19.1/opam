--- conflicted
+++ resolved
@@ -35,21 +35,23 @@
     "--with-async"
     "%{async:installed}%"
   ]
-  ["ocaml" "pkg/pkg.ml" "build" "--pinned" "%{pinned}%" "--tests" "true"]
-    {with-test}
+  [
+    "ocaml"
+    "pkg/pkg.ml"
+    "build"
+    "--pinned"
+    "%{pinned}%"
+    "--tests"
+    "true"
+    "--with-lwt"
+    "%{lwt+mirage-profile+cmdliner:installed}%"
+    "--with-mirage"
+    "%{mirage-time-lwt+mirage-stack-lwt+mirage-kv-lwt+lwt+duration+io-page+mirage-profile:installed}%"
+    "--with-async"
+    "%{async:installed}%"
+  ] {with-test}
   ["ocaml" "pkg/pkg.ml" "test"] {with-test}
 ]
-<<<<<<< HEAD
-=======
-build-test: [
-  ["ocaml" "pkg/pkg.ml" "build" "--pinned" "%{pinned}%" "--tests" "true"
-    "--with-lwt" "%{lwt+mirage-profile+cmdliner:installed}%"
-    "--with-mirage" "%{mirage-time-lwt+mirage-stack-lwt+mirage-kv-lwt+lwt+duration+io-page+mirage-profile:installed}%"
-    "--with-async" "%{async:installed}%" ]
-  ["ocaml" "pkg/pkg.ml" "test" ]
-]
-
->>>>>>> a75cbe8c
 depends: [
   "ocaml" {>= "4.03.0"}
   "ocamlfind" {build}
