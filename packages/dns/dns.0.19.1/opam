--- conflicted
+++ resolved
@@ -40,20 +40,12 @@
   ["ocaml" "pkg/pkg.ml" "test"] {with-test}
 ]
 depends: [
-<<<<<<< HEAD
   "ocaml" {>= "4.03.0"}
   "ocamlfind" {build}
   "ocamlbuild" {build}
   "topkg" {build & >= "0.8.0"}
-  "ppx_cstruct" {build}
-  "ppx_deriving" {build}
-=======
-  "ocamlfind"        {build}
-  "ocamlbuild"       {build}
-  "topkg"            {build & >= "0.8.0"}
   "ppx_cstruct"
   "ppx_deriving"
->>>>>>> 78016568
   "base-bytes"
   "cstruct" {>= "2.0.0" & < "3.0.0"}
   "re"
