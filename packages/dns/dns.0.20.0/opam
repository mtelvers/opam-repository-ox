opam-version: "2.0"
maintainer:   "anil@recoil.org"
homepage:     "https://github.com/mirage/ocaml-dns"
dev-repo: "git+https://github.com/mirage/ocaml-dns.git"
bug-reports:  "https://github.com/mirage/ocaml-dns/issues"
authors: [
  "Anil Madhavapeddy"
  "Tim Deegan"
  "Richard Mortier"
  "Haris Rotsos"
  "David Sheets"
  "Thomas Gazagnaire"
  "Luke Dunstan"
  "David Scott"
]
license: "ISC"
tags: [
  "org:mirage"
  "org:xapi-project"
]

build: [
  [
    "ocaml"
    "pkg/pkg.ml"
    "build"
    "--pinned"
    "%{pinned}%"
    "--tests"
    "false"
    "--with-lwt"
    "%{lwt+mirage-profile+cmdliner:installed}%"
    "--with-mirage"
    "%{mirage-time-lwt+mirage-stack-lwt+mirage-kv-lwt+lwt+duration+mirage-profile:installed}%"
    "--with-async"
    "%{async:installed}%"
  ]
  ["ocaml" "pkg/pkg.ml" "build" "--pinned" "%{pinned}%" "--tests" "true"]
    {with-test}
  ["ocaml" "pkg/pkg.ml" "test"] {with-test}
]
depends: [
<<<<<<< HEAD
  "ocaml" {>= "4.03.0"}
  "ocamlfind" {build}
  "ocamlbuild" {build}
  "topkg" {build & >= "0.8.0"}
  "ppx_tools" {build}
  "base-bytes"
  "cstruct" {>= "2.0.0"}
  "ppx_cstruct" {build}
=======
  "ocamlfind"        {build}
  "ocamlbuild"       {build}
  "topkg"            {build & >= "0.8.0"}
  "ppx_tools"
  "base-bytes"
  "cstruct"          {>= "2.0.0"}
  "ppx_cstruct"
>>>>>>> 78016568
  "re"
  "ipaddr" {>= "2.6.0" & < "2.8.0"}
  "uri" {>= "1.7.0" & < "1.9.4"}
  "base64" {>= "2.0.0"}
  "hashcons"
  "result"
  "lwt" {with-test}
  "ounit" {with-test}
  "pcap-format" {with-test}
  "mirage-protocols" {with-test & >= "1.1.0"}
  "mirage-stack-lwt" {with-test}
  "mirage-time-lwt" {with-test}
  "mirage-kv" {with-test}
  "mirage-kv-lwt" {with-test}
  "mirage-profile" {with-test}
  "duration" {with-test}
]
depopts: [
  "async"

  "lwt"
  "mirage-profile"
  "cmdliner"

  "mirage-stack-lwt"
  "mirage-kv-lwt"
  "mirage-time-lwt"
  "duration"
]
conflicts: [
  "mirage-types-lwt" {< "3.0.0"}
  "async" {<"112.24.00"}
  "lwt" {< "2.4.7"}
  "lwt" {>= "3.0.0"}
]
synopsis: "DNS client and server implementation"
description: """
This is a pure OCaml implementation of the DNS protocol. It is intended to be a
reasonably high-performance implementation, but clarity is preferred rather
than low-level performance hacks."""
url {
  src: "https://github.com/mirage/ocaml-dns/archive/v0.20.0.tar.gz"
  checksum: "md5=d7f1801871de48f822871bfb728ca501"
}<|MERGE_RESOLUTION|>--- conflicted
+++ resolved
@@ -40,24 +40,14 @@
   ["ocaml" "pkg/pkg.ml" "test"] {with-test}
 ]
 depends: [
-<<<<<<< HEAD
   "ocaml" {>= "4.03.0"}
   "ocamlfind" {build}
   "ocamlbuild" {build}
   "topkg" {build & >= "0.8.0"}
-  "ppx_tools" {build}
+  "ppx_tools"
   "base-bytes"
   "cstruct" {>= "2.0.0"}
-  "ppx_cstruct" {build}
-=======
-  "ocamlfind"        {build}
-  "ocamlbuild"       {build}
-  "topkg"            {build & >= "0.8.0"}
-  "ppx_tools"
-  "base-bytes"
-  "cstruct"          {>= "2.0.0"}
   "ppx_cstruct"
->>>>>>> 78016568
   "re"
   "ipaddr" {>= "2.6.0" & < "2.8.0"}
   "uri" {>= "1.7.0" & < "1.9.4"}
