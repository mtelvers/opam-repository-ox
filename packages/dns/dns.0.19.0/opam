--- conflicted
+++ resolved
@@ -51,15 +51,9 @@
   "ocamlfind" {build}
   "base-bytes"
   "lwt" {>= "2.4.7" & < "3.0.0"}
-<<<<<<< HEAD
   "cstruct" {>= "2.0.0" & < "3.0.0"}
-  "ppx_cstruct" {build}
-  "ppx_tools" {build}
-=======
-  "cstruct" {>= "2.0.0" & <"3.0.0"}
   "ppx_cstruct"
   "ppx_tools"
->>>>>>> 78016568
   "re"
   "cmdliner"
   "ipaddr" {>= "2.6.0" & < "2.8.0"}
