opam-version: "2.0"
maintainer:   "anil@recoil.org"
homepage:     "https://github.com/mirage/ocaml-dns"
dev-repo: "git+https://github.com/mirage/ocaml-dns.git"
bug-reports:  "https://github.com/mirage/ocaml-dns/issues"
doc:          "https://mirage.github.io/ocaml-dns/"

authors: [
  "Anil Madhavapeddy"
  "Tim Deegan"
  "Richard Mortier"
  "Haris Rotsos"
  "David Sheets"
  "Thomas Gazagnaire"
  "Luke Dunstan"
  "David Scott"
]
license: "ISC"
tags: [
  "org:mirage"
  "org:xapi-project"
]

build: [
  [
    "ocaml"
    "pkg/pkg.ml"
    "build"
    "--pinned"
    "%{pinned}%"
    "--tests"
    "false"
    "--with-lwt"
    "%{lwt+mirage-profile+cmdliner:installed}%"
    "--with-mirage"
    "%{mirage-time-lwt+mirage-stack-lwt+mirage-kv-lwt+lwt+duration+mirage-profile:installed}%"
    "--with-async"
    "%{async:installed}%"
  ]
  ["ocaml" "pkg/pkg.ml" "build" "--pinned" "%{pinned}%" "--tests" "true"]
    {with-test}
  ["ocaml" "pkg/pkg.ml" "test"] {with-test}
]
depends: [
  "ocaml" {>= "4.03.0"}
  "ocamlfind" {build}
  "ocamlbuild" {build}
  "topkg" {build & >= "0.8.0"}
  "ppx_tools" {build}
  "base-bytes"
  "cstruct" {>= "2.0.0"}
  "ppx_cstruct" {build}
  "re"
  "ipaddr" {>= "2.6.0" & < "2.8.0"}
  "uri" {>= "1.7.0" & < "1.9.4"}
  "base64" {>= "2.0.0"}
  "hashcons"
  "result"
<<<<<<< HEAD
  "lwt" {with-test}
  "ounit" {with-test}
  "pcap-format" {with-test}
  "mirage-protocols" {with-test & >= "1.1.0"}
  "mirage-stack-lwt" {with-test}
  "mirage-time-lwt" {with-test}
  "mirage-kv" {with-test}
  "mirage-kv-lwt" {with-test}
  "mirage-profile" {with-test}
  "duration" {with-test}
=======
  "lwt"              {test & < "4.0.0"}
  "ounit"            {test}
  "pcap-format"      {test}
  "mirage-protocols" {test & >="1.1.0"}
  "mirage-stack-lwt" {test}
  "mirage-time-lwt"  {test}
  "mirage-kv"        {test}
  "mirage-kv-lwt"    {test}
  "mirage-profile"   {test}
  "duration"         {test}
>>>>>>> 19232de3
]
depopts: [
  "async"

  "lwt"
  "mirage-profile"
  "cmdliner"

  "mirage-stack-lwt"
  "mirage-kv-lwt"
  "mirage-time-lwt"
  "duration"
]
conflicts: [
  "mirage-types-lwt" {< "3.0.0"}
  "async" {<"112.24.00"}
  "lwt" {< "3.0.0"}
]
synopsis: "DNS client and server implementation in pure OCaml"
description: """
This is a pure OCaml implementation of the DNS protocol.  It is intended to be
a reasonably high-performance implementation, but clarity is preferred rather
than low-level performance hacks.

[![Build Status](https://travis-ci.org/mirage/ocaml-dns.svg?branch=master)](https://travis-ci.org/mirage/ocaml-dns)

To build it, please use the [OPAM](https://opam.ocaml.org) package manager (1.2+):

    opam pin add dns .

This will install the dependencies needed and give you a working development
version of the library.

Packages:

* `lib/` contains the core DNS protocol, which is packed into the `Dns` module.
* `lib_test/` contains unit tests and sample uses of the library.
  In particular, `time_server` is a simple dynamic responder.

Areas that need work:

* We need an Lwt-based client iterative resolver
  Patches for this are highly welcome!
* EDNS0 extensions
* DNSSEC extensions (using [nocrypto](https://github.com/mirleft/ocaml-nocrypto/))
* TC bit and TCP fallback
* mDNS resolver"""
url {
  src:
    "https://github.com/mirage/ocaml-dns/releases/download/0.20.1/dns-0.20.1.tbz"
  checksum: "md5=16f38546fb454480cb063ef83c4eb37c"
}<|MERGE_RESOLUTION|>--- conflicted
+++ resolved
@@ -56,8 +56,7 @@
   "base64" {>= "2.0.0"}
   "hashcons"
   "result"
-<<<<<<< HEAD
-  "lwt" {with-test}
+  "lwt" {with-test & < "4.0.0"}
   "ounit" {with-test}
   "pcap-format" {with-test}
   "mirage-protocols" {with-test & >= "1.1.0"}
@@ -67,18 +66,6 @@
   "mirage-kv-lwt" {with-test}
   "mirage-profile" {with-test}
   "duration" {with-test}
-=======
-  "lwt"              {test & < "4.0.0"}
-  "ounit"            {test}
-  "pcap-format"      {test}
-  "mirage-protocols" {test & >="1.1.0"}
-  "mirage-stack-lwt" {test}
-  "mirage-time-lwt"  {test}
-  "mirage-kv"        {test}
-  "mirage-kv-lwt"    {test}
-  "mirage-profile"   {test}
-  "duration"         {test}
->>>>>>> 19232de3
 ]
 depopts: [
   "async"
