opam-version: "2.0"
version: "1.0.0"
maintainer: [
  "Anton Bachin <antonbachin@yahoo.com>"
]
authors: [
  "Shawn Wagner"
  "Jérémie Dimino"
]
homepage: "https://github.com/ocsigen/lwt"
doc: "https://ocsigen.org/lwt/api/Lwt_log"
dev-repo: "git+https://github.com/ocsigen/lwt.git"
bug-reports: "https://github.com/ocsigen/lwt/issues"
license: "LGPL"

depends: [
  "ocaml"
  "jbuilder" {build}
<<<<<<< HEAD
  "lwt"
=======
  "lwt" {< "4.0.0"}
>>>>>>> 7c92e640
]
build: [
  ["jbuilder" "build" "-p" name "-j" jobs]
]
synopsis: "Lwt logging library (deprecated)"
url {
  src: "https://github.com/ocsigen/lwt/archive/3.2.0.tar.gz"
  checksum: "md5=cf4256845e18c4d0f39afa7b32b3d6fe"
}<|MERGE_RESOLUTION|>--- conflicted
+++ resolved
@@ -16,11 +16,7 @@
 depends: [
   "ocaml"
   "jbuilder" {build}
-<<<<<<< HEAD
-  "lwt"
-=======
   "lwt" {< "4.0.0"}
->>>>>>> 7c92e640
 ]
 build: [
   ["jbuilder" "build" "-p" name "-j" jobs]
