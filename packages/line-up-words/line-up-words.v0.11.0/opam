--- conflicted
+++ resolved
@@ -19,10 +19,6 @@
   "jbuilder" {build & >= "1.0+beta18.1"}
   "ocaml-migrate-parsetree" {>= "1.0"}
   "pcre"
-<<<<<<< HEAD
-  "ppxlib" {>= "0.1.0"}
-=======
->>>>>>> 7c067c75
 ]
 synopsis: "Align words in an intelligent way"
 description: """
