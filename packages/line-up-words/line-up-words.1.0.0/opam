opam-version: "2.0"
maintainer: "opensource@janestreet.com"
authors: ["Jane Street Group, LLC <opensource@janestreet.com>"]
homepage: "https://github.com/janestreet/line-up-words"
bug-reports: "https://github.com/janestreet/line-up-words/issues"
dev-repo: "git+https://github.com/janestreet/line-up-words.git"
license: "Apache-2.0"
build: [
  ["jbuilder" "build" "-p" name "-j" jobs]
]
depends: [
  "ocaml" {>= "4.04.1"}
  "core" {< "v0.13"}
  "core_extended" {< "v0.13"}
  "patience_diff" {< "v0.13"}
  "ppx_driver"
<<<<<<< HEAD
  "ppx_jane" {< "v0.13"}
  "re2" {< "v0.13"}
  "jbuilder" {build & >= "1.0+beta12"}
=======
  "ppx_jane"
  "re2"
  "jbuilder" {>= "1.0+beta12"}
>>>>>>> be531661
  "ocaml-migrate-parsetree" {>= "0.4"}
  "pcre"
]
synopsis: "Align words in an intelligent way"
description: """
line-up-words is a small command line tool that tries to align words
in a sequence of lines in an intelligent way.

It comes as a binary and an emacs mode."""
url {
  src:
    "https://github.com/janestreet/line-up-words/releases/download/1.0.0/line-up-words-1.0.0.tbz"
  checksum: "md5=b822a598918060d5cbfdcea6fb7ac65b"
}<|MERGE_RESOLUTION|>--- conflicted
+++ resolved
@@ -14,15 +14,9 @@
   "core_extended" {< "v0.13"}
   "patience_diff" {< "v0.13"}
   "ppx_driver"
-<<<<<<< HEAD
   "ppx_jane" {< "v0.13"}
   "re2" {< "v0.13"}
-  "jbuilder" {build & >= "1.0+beta12"}
-=======
-  "ppx_jane"
-  "re2"
   "jbuilder" {>= "1.0+beta12"}
->>>>>>> be531661
   "ocaml-migrate-parsetree" {>= "0.4"}
   "pcre"
 ]
