opam-version: "2.0"
maintainer: "unixjunkie@sdf.org"
build: [
  ["ocaml" "setup.ml" "-configure" "--prefix" prefix]
  ["ocaml" "setup.ml" "-build"]
]
remove: [["ocamlfind" "remove" "dolog"]]
depends: [
  "ocaml"
  "ocamlfind"
  "base-unix"
  "ocamlbuild" {build}
]
dev-repo: "git://github.com/HappyCrow/dolog"
install: ["ocaml" "setup.ml" "-install"]
<<<<<<< HEAD
synopsis: "the dumb ocaml logger"
flags: light-uninstall
url {
  src: "https://github.com/HappyCrow/dolog/archive/v0.2.tar.gz"
  checksum: "md5=9a0dded99c7d19a6f424a7d4d8b04e7e"
}
=======
available: [ocaml-version < "4.06.0"]
>>>>>>> abac0a66
<|MERGE_RESOLUTION|>--- conflicted
+++ resolved
@@ -6,20 +6,16 @@
 ]
 remove: [["ocamlfind" "remove" "dolog"]]
 depends: [
-  "ocaml"
+  "ocaml" {< "4.06.0"}
   "ocamlfind"
   "base-unix"
   "ocamlbuild" {build}
 ]
 dev-repo: "git://github.com/HappyCrow/dolog"
 install: ["ocaml" "setup.ml" "-install"]
-<<<<<<< HEAD
 synopsis: "the dumb ocaml logger"
 flags: light-uninstall
 url {
   src: "https://github.com/HappyCrow/dolog/archive/v0.2.tar.gz"
   checksum: "md5=9a0dded99c7d19a6f424a7d4d8b04e7e"
-}
-=======
-available: [ocaml-version < "4.06.0"]
->>>>>>> abac0a66
+}