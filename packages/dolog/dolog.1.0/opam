--- conflicted
+++ resolved
@@ -9,20 +9,16 @@
 ]
 remove: [["ocamlfind" "remove" "dolog"]]
 depends: [
-  "ocaml"
+  "ocaml" {< "4.06.0"}
   "ocamlfind"
   "base-unix"
   "ocamlbuild" {build}
 ]
 dev-repo: "git://github.com/UnixJunkie/dolog"
 install: ["ocaml" "setup.ml" "-install"]
-<<<<<<< HEAD
 synopsis: "the dumb OCaml logger (lazy and optionally colorful)"
 flags: light-uninstall
 url {
   src: "https://github.com/UnixJunkie/dolog/archive/v1.0.tar.gz"
   checksum: "md5=7d29a63703e4108c9427a78e23cb2a8e"
-}
-=======
-available: [ocaml-version < "4.06.0"]
->>>>>>> abac0a66
+}