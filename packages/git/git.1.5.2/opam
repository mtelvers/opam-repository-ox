--- conflicted
+++ resolved
@@ -21,7 +21,7 @@
 install: [make "install"]
 remove: ["ocamlfind" "remove" "git"]
 depends: [
-  "ocaml" {>= "4.01.0"}
+  "ocaml" {>= "4.01.0" & < "4.06.0"}
   "cmdliner"
   "mstruct" {>= "1.3.1"}
   "dolog" {>= "1.0"}
@@ -31,7 +31,7 @@
   "uri" {>= "1.3.12"}
   "lwt" {>= "2.4.7"}
   "hex"
-<<<<<<< HEAD
+  "cstruct" {< "3.2.0"}
   "alcotest" {with-test}
   "mirage-types-lwt" {with-test}
   "mirage-flow" {with-test}
@@ -40,17 +40,6 @@
   "cohttp" {with-test}
   "conduit" {with-test}
   "base-unix" {with-test}
-=======
-  "cstruct" {< "3.2.0"}
-  "alcotest" {test}
-  "mirage-types-lwt" {test}
-  "mirage-flow" {test}
-  "mirage-http" {test}
-  "mirage-fs-unix" {test & = "1.1.4"}
-  "cohttp" {test}
-  "conduit" {test}
-  "base-unix" {test}
->>>>>>> 27ecd2d1
   "ocamlbuild" {build}
 ]
 depopts: [
@@ -70,7 +59,6 @@
  "conduit"  {>= "0.99"}
  "mirage-flow" {> "1.1.0"}
 ]
-<<<<<<< HEAD
 synopsis: "Git format and protocol in pure OCaml"
 description: """
 Support for on-disk and in-memory Git stores. Can read and write all
@@ -92,7 +80,4 @@
 url {
   src: "https://github.com/mirage/ocaml-git/archive/1.5.2.tar.gz"
   checksum: "md5=b9cc888c46ef83550dfba4e3e4eac37b"
-}
-=======
-available: [ocaml-version >= "4.01.0" & ocaml-version < "4.06.0"]
->>>>>>> 27ecd2d1
+}