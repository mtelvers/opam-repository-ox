--- conflicted
+++ resolved
@@ -16,7 +16,7 @@
 ]
 
 depends: [
-  "ocaml" {>= "4.01.0"}
+  "ocaml" {>= "4.01.0" & < "4.03.0"}
   "dolog" {>= "1.0"}
   "mstruct" {>= "1.3.1"}
   "camlzip" {>= "1.05"}
@@ -26,8 +26,8 @@
   "ocamlgraph"
   "lwt" {>= "2.4.5"}
   "hex"
-<<<<<<< HEAD
   "conduit" {>= "0.6.0" & < "0.99"}
+  "cstruct" {< "3.2.0"}
   "ocamlbuild" {build}
 ]
 depopts: ["mirage-types-lwt"]
@@ -52,12 +52,4 @@
 url {
   src: "https://github.com/mirage/ocaml-git/archive/1.4.3.tar.gz"
   checksum: "md5=596a16c1fb707073654c863a59ee1fe1"
-}
-=======
-  "conduit" {>= "0.6.0" & <"0.99"}
-  "cstruct" {< "3.2.0"}
-  "ocamlbuild" {build}
-]
-depopts: ["mirage-types-lwt"]
-available: [ocaml-version >= "4.01.0" & ocaml-version < "4.03.0"]
->>>>>>> 27ecd2d1
+}