opam-version: "2.0"
maintainer:   "thomas@gazagnaire.org"
authors:      "Thomas Gazagnaire"
license:      "ISC"
homepage:     "https://github.com/mirage/ocaml-git"
bug-reports:  "https://github.com/mirage/ocaml-git/issues"
dev-repo: "git+https://github.com/mirage/ocaml-git.git"
build: [
  ["./configure"
     "--prefix" prefix
     "--%{mirage-http+mirage-flow+mirage-types-lwt:enable}%-mirage"
     "--%{conduit+cohttp+base-unix:enable}%-unix"]
  [make]
]
install: [make "install"]
remove: ["ocamlfind" "remove" "git"]

depends: [
  "ocaml" {>= "4.01.0"}
  "cmdliner"
  "mstruct" {>= "1.3.1"}
  "dolog" {>= "1.0"}
  "ocamlgraph"
  "camlzip" {>= "1.05"}
  "nocrypto" {>= "0.2.0"}
  "uri" {>= "1.3.12"}
  "lwt" {>= "2.4.7"}
  "hex"
<<<<<<< HEAD
  "alcotest" {with-test}
  "mirage-fs-unix" {with-test & = "1.1.4"}
  "mirage-types-lwt" {with-test}
  "cohttp" {with-test}
  "conduit" {with-test}
=======
  "cstruct" {< "3.2.0"}
  "alcotest" {test}
  "mirage-fs-unix" {test & = "1.1.4"}
  "mirage-types-lwt" {test}
  "cohttp" {test}
  "conduit" {test}
>>>>>>> 27ecd2d1
  "ocamlbuild" {build}
]
depopts: [
  "mirage-types-lwt"
  "mirage-http"
  "mirage-flow"
  "cohttp"
  "conduit"
  "base-unix"
]
conflicts: [
 "cohttp"  {< "0.18.0"}
 "cohttp"  {>= "0.19.0"}
 "conduit" {< "0.8.4"}
 "conduit"  {>= "0.99"}
 "mirage-flow" {> "1.1.0"}
]
<<<<<<< HEAD
synopsis: "Git format and protocol in pure OCaml"
description: """
Support for on-disk and in-memory Git stores. Can read and write all
the Git objects: the usual blobs, trees, commits and tags but also the
pack files, pack indexes and the index file (where the staging area
lives).

All the objects share a consistent API, and convenience functions are
provided to manipulate the different objects. For instance, it is
possible to make a pack file position independant (as the Zlib
compression might change the relative offsets between the packed
objects), to generate pack indexes from pack files, or to expand
the filesystem of a given commit.

The library comes with a command-line tool called `ogit` which shares
a similar interface with `git`, but where all operations are mapped to
the API exposed `ocaml-git` (and hence using only OCaml code)."""
flags: light-uninstall
url {
  src: "https://github.com/mirage/ocaml-git/archive/1.5.0.tar.gz"
  checksum: "md5=de458b468356f5a95f7ba87720886674"
}
=======
available: [ocaml-version >= "4.01.0" & ocaml-version < "4.06.0"]
>>>>>>> 27ecd2d1
<|MERGE_RESOLUTION|>--- conflicted
+++ resolved
@@ -16,7 +16,7 @@
 remove: ["ocamlfind" "remove" "git"]
 
 depends: [
-  "ocaml" {>= "4.01.0"}
+  "ocaml" {>= "4.01.0" & < "4.06.0"}
   "cmdliner"
   "mstruct" {>= "1.3.1"}
   "dolog" {>= "1.0"}
@@ -26,20 +26,12 @@
   "uri" {>= "1.3.12"}
   "lwt" {>= "2.4.7"}
   "hex"
-<<<<<<< HEAD
+  "cstruct" {< "3.2.0"}
   "alcotest" {with-test}
   "mirage-fs-unix" {with-test & = "1.1.4"}
   "mirage-types-lwt" {with-test}
   "cohttp" {with-test}
   "conduit" {with-test}
-=======
-  "cstruct" {< "3.2.0"}
-  "alcotest" {test}
-  "mirage-fs-unix" {test & = "1.1.4"}
-  "mirage-types-lwt" {test}
-  "cohttp" {test}
-  "conduit" {test}
->>>>>>> 27ecd2d1
   "ocamlbuild" {build}
 ]
 depopts: [
@@ -57,7 +49,6 @@
  "conduit"  {>= "0.99"}
  "mirage-flow" {> "1.1.0"}
 ]
-<<<<<<< HEAD
 synopsis: "Git format and protocol in pure OCaml"
 description: """
 Support for on-disk and in-memory Git stores. Can read and write all
@@ -79,7 +70,4 @@
 url {
   src: "https://github.com/mirage/ocaml-git/archive/1.5.0.tar.gz"
   checksum: "md5=de458b468356f5a95f7ba87720886674"
-}
-=======
-available: [ocaml-version >= "4.01.0" & ocaml-version < "4.06.0"]
->>>>>>> 27ecd2d1
+}