opam-version: "2.0"
maintainer: "thomas@gazagnaire.org"
authors: "Thomas Gazagnaire"
homepage: "https://github.com/mirage/ocaml-git"
bug-reports: "https://github.com/mirage/ocaml-git/issues"
license: "ISC"
dev-repo: "git+https://github.com/mirage/ocaml-git.git"
build: [
  ["./configure" "--prefix" prefix
     "--%{mirage-types-lwt:enable}%-mirage"
     "--%{conduit+cohttp+base-unix:enable}%-unix"]
  [make]
]
install: [make "install"]
remove: [
  ["ocamlfind" "remove" "git"]
  ["rm" "-f" "%{bin}%/ogit"]
]

depends: [
  "ocaml" {>= "4.01.0"}
  "mstruct" {>= "1.3.1"}
  "dolog" {>= "1.0"}
  "ocamlgraph"
  "camlzip" {>= "1.05"}
  "nocrypto" {>= "0.2.0"}
  "uri" {>= "1.3.12"}
  "lwt" {>= "2.4.7"}
  "hex"
  "cmdliner"
  "cstruct" {< "3.2.0"}
  "ocamlbuild" {build}
]
depopts: [
  "mirage-types-lwt"
  "cohttp"
  "conduit"
  "base-unix"
]
conflicts: [
  "cohttp" {<= "0.15.0"}
  "cohttp" {>= "0.18.0"}
  "conduit" {< "0.6.0"}
  "conduit"  {>= "0.99"}
  "mirage-types-lwt" {>= "3.0.0"}
]
<<<<<<< HEAD
patches: ["remove-warn-error.diff"]
synopsis: "Git format and protocol in pure OCaml"
description: """
Support for on-disk and in-memory Git stores. Can read and write all
the Git objects: the usual blobs, trees, commits and tags but also the
pack files, pack indexes and the index file (where the staging area
lives).

All the objects share a consistent API, and convenience functions are
provided to manipulate the different objects. For instance, it is
possible to make a pack file position independant (as the Zlib
compression might change the relative offsets between the packed
objects), to generate pack indexes from pack files, or to expand
the filesystem of a given commit.

The library comes with a command-line tool called `ogit` which shares
a similar interface with `git`, but where all operations are mapped to
the API exposed `ocaml-git` (and hence using only OCaml code)."""
flags: light-uninstall
extra-files: [
  "remove-warn-error.diff" "md5=ce2beb6b8ddfa399d78741adb9d5962d"
]
url {
  src: "https://github.com/mirage/ocaml-git/archive/1.4.8.tar.gz"
  checksum: "md5=92e8d6e055d79cab6883f249f4fd04f3"
}
=======
available: [ocaml-version >= "4.01.0" & ocaml-version < "4.06.0"]
patches: ["remove-warn-error.diff"]
>>>>>>> 27ecd2d1
<|MERGE_RESOLUTION|>--- conflicted
+++ resolved
@@ -18,7 +18,7 @@
 ]
 
 depends: [
-  "ocaml" {>= "4.01.0"}
+  "ocaml" {>= "4.01.0" & < "4.06.0"}
   "mstruct" {>= "1.3.1"}
   "dolog" {>= "1.0"}
   "ocamlgraph"
@@ -44,7 +44,6 @@
   "conduit"  {>= "0.99"}
   "mirage-types-lwt" {>= "3.0.0"}
 ]
-<<<<<<< HEAD
 patches: ["remove-warn-error.diff"]
 synopsis: "Git format and protocol in pure OCaml"
 description: """
@@ -70,8 +69,4 @@
 url {
   src: "https://github.com/mirage/ocaml-git/archive/1.4.8.tar.gz"
   checksum: "md5=92e8d6e055d79cab6883f249f4fd04f3"
-}
-=======
-available: [ocaml-version >= "4.01.0" & ocaml-version < "4.06.0"]
-patches: ["remove-warn-error.diff"]
->>>>>>> 27ecd2d1
+}