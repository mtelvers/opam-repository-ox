--- conflicted
+++ resolved
@@ -18,7 +18,7 @@
 ]
 
 depends: [
-  "ocaml" {>= "4.01.0"}
+  "ocaml" {>= "4.01.0" & < "4.06.0"}
   "mstruct" {>= "1.3.1"}
   "dolog" {>= "1.0"}
   "ocamlgraph"
@@ -44,7 +44,6 @@
   "conduit"  {>= "0.99"}
   "mirage-types-lwt" {>= "3.0.0"}
 ]
-<<<<<<< HEAD
 patches: ["remove-warn-error.diff"]
 synopsis: "Git format and protocol in pure OCaml"
 description: """
@@ -70,8 +69,4 @@
 url {
   src: "https://github.com/mirage/ocaml-git/archive/1.4.9.tar.gz"
   checksum: "md5=e22c6340b9af0a626a90ab03972f282a"
-}
-=======
-available: [ocaml-version >= "4.01.0" & ocaml-version < "4.06.0"]
-patches: ["remove-warn-error.diff"]
->>>>>>> 27ecd2d1
+}