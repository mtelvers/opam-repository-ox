--- conflicted
+++ resolved
@@ -18,17 +18,13 @@
   [make "uninstall"]
 ]
 depends: [
-  "ocaml" {>= "4.07.0"}
+  "ocaml" {>= "4.04.0"}
   "lablqml" {>= "0.5.1"}
   "conf-qt" {>= "5.2.1"}
   "ocamlbuild" {build}
 ]
-<<<<<<< HEAD
 synopsis: "OCamlBrowser clone written with OCaml and QtQuick 2."
 url {
   src: "https://github.com/Kakadu/QOcamlBrowser_quick/archive/0.2.10.tar.gz"
   checksum: "md5=c6ccac614f4f6f27cdd6ea1f45926fa9"
-}
-=======
-available: (ocaml-version >= "4.04.0")
->>>>>>> 8acac3bd
+}