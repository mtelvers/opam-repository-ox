opam-version: "2.0"
maintainer: "Roma Sokolov <sokolov.r.v@gmail.com>"
authors: [ "Roma Sokolov <sokolov.r.v@gmail.com>" ]
license: "MIT"
homepage: "https://github.com/little-arhat/ppx_jsobject_conv"
bug-reports: "https://github.com/little-arhat/ppx_jsobject_conv/issues"
dev-repo: "git://github.com/little-arhat/ppx_jsobject_conv.git"
tags: [ "syntax" "jsoo" "javascript"]
substs: [ "pkg/META" ]
build: [
  "ocaml"
  "pkg/build.ml"
  "native=%{ocaml:native}%"
  "native-dynlink=%{ocaml:native-dynlink}%"
]
depends: [
  "ocaml" {>= "4.03.0"}
  "js_of_ocaml" {>= "2.8"}
  "result"
  "ppx_type_conv" {>= "v0.9.0"}
  "ppx_driver"
  "ppx_core"
  "ppx_deriving"
  "ocamlfind" {build}
  "ocamlbuild" {build}
]
<<<<<<< HEAD
synopsis:
  "Ppx plugin for Typeconv to derive conversion from ocaml types to js objects to use with js_of_ocaml."
description: """
For types annotated with [@@deriving jsobject], plugin will generate pair of functions: *_of_jsobject/jsobject_of_*
to convert from/to JavaScript objects. This allows one to use clean OCaml types to describe their logic, while having ability
to easy go down to js types. Easy conversion from js objects to OCaml types means also, one can use fast native JSON.parse to
convert JSON to OCaml types.

Plugin supports number of customizations."""
url {
  src:
    "https://github.com/little-arhat/ppx_jsobject_conv/archive/v0.4.3.tar.gz"
  checksum: "md5=d7dab76cbf87495132c0b2f429cc73f4"
}
=======
available: [ ocaml-version >= "4.03.0" ]
conflicts: [ "ppxlib" ]
>>>>>>> 3b96d6ea
<|MERGE_RESOLUTION|>--- conflicted
+++ resolved
@@ -24,7 +24,7 @@
   "ocamlfind" {build}
   "ocamlbuild" {build}
 ]
-<<<<<<< HEAD
+conflicts: [ "ppxlib" ]
 synopsis:
   "Ppx plugin for Typeconv to derive conversion from ocaml types to js objects to use with js_of_ocaml."
 description: """
@@ -38,8 +38,4 @@
   src:
     "https://github.com/little-arhat/ppx_jsobject_conv/archive/v0.4.3.tar.gz"
   checksum: "md5=d7dab76cbf87495132c0b2f429cc73f4"
-}
-=======
-available: [ ocaml-version >= "4.03.0" ]
-conflicts: [ "ppxlib" ]
->>>>>>> 3b96d6ea
+}