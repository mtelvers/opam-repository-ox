--- conflicted
+++ resolved
@@ -22,15 +22,12 @@
 depends: [
   "ocaml" {>= "4.02"}
   "base-unix"
-<<<<<<< HEAD
   ("extlib" {build} | "extlib-compat" {build})
   "lutils" {< "1.48"}
   ("oasis" {build & >= "0.4.7"} | "oasis-mirage" {build & >= "0.4.7"})
-=======
   "extlib" {build} | "extlib-compat" {build}
   "lutils" {build}
   "oasis" {build & >= "0.4.7"} | "oasis-mirage" {build & >= "0.4.7"}
->>>>>>> fdfbc750
   "ocamlbuild" {build}
   "ocamlfind" {build}
   "rdbg" {>= "1.109"}
