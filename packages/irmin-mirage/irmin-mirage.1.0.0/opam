opam-version: "2.0"
maintainer:   "thomas@gazagnaire.org"
authors:      "Thomas Gazagnaire"
license:      "ISC"
homepage:     "https://github.com/mirage/irmin"
bug-reports:  "https://github.com/mirage/irmin/issues"
dev-repo: "git+https://github.com/mirage/irmin.git"
build: ["ocaml" "pkg/pkg.ml" "build" "--pinned" "%{pinned}%" "-n" name]

depends: [
  "ocaml"
  "ocamlbuild" {build}
<<<<<<< HEAD
  "ocamlfind" {build}
  "topkg" {build & >= "0.7.8"}
  "irmin" {>= "1.0.0"}
  "irmin-git" {>= "1.0.0"}
=======
  "ocamlfind"  {build}
  "topkg"      {build & >= "0.7.8"}
  "irmin"      {>= "1.0.0" & < "1.2.0"}
  "irmin-git"  {>= "1.0.0"}
>>>>>>> 81ac3a97
  "git-mirage" {>= "1.10.0"}
  "ptime"
  "mirage-kv-lwt"
  "mirage-clock"
  "result"
]
synopsis: "MirageOS-compatible Irmin stores"
url {
  src:
    "https://github.com/mirage/irmin/releases/download/1.0.0/irmin-1.0.0.tbz"
  checksum: "md5=9067166be20b9bb57ff6b9de16c11f02"
}<|MERGE_RESOLUTION|>--- conflicted
+++ resolved
@@ -10,17 +10,10 @@
 depends: [
   "ocaml"
   "ocamlbuild" {build}
-<<<<<<< HEAD
   "ocamlfind" {build}
   "topkg" {build & >= "0.7.8"}
-  "irmin" {>= "1.0.0"}
+  "irmin" {>= "1.0.0" & < "1.2.0"}
   "irmin-git" {>= "1.0.0"}
-=======
-  "ocamlfind"  {build}
-  "topkg"      {build & >= "0.7.8"}
-  "irmin"      {>= "1.0.0" & < "1.2.0"}
-  "irmin-git"  {>= "1.0.0"}
->>>>>>> 81ac3a97
   "git-mirage" {>= "1.10.0"}
   "ptime"
   "mirage-kv-lwt"
