--- conflicted
+++ resolved
@@ -30,18 +30,14 @@
   "cohttp"
   "ocurl"
 ]
-<<<<<<< HEAD
-conflicts: ["ocamlnet" {< "4.0.0"}]
+conflicts: [
+  "ocamlnet" {< "4.0.0"}
+  "cohttp" {>= "0.99.0"}
+]
 synopsis:
   "Library offering an OCaml interface to the official Bitcoin client API"
 flags: light-uninstall
 url {
   src: "https://github.com/darioteixeira/ocaml-bitcoin/archive/v2.0.tar.gz"
   checksum: "md5=3e9f640e64edac79a7d080f0f384800e"
-}
-=======
-conflicts: [
-  "ocamlnet" {< "4.0.0"}
-  "cohttp" {>= "0.99.0"}
-]
->>>>>>> 16200287
+}