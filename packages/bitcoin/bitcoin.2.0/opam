--- conflicted
+++ resolved
@@ -30,14 +30,10 @@
   "cohttp"
   "ocurl"
 ]
-<<<<<<< HEAD
-conflicts: ["ocamlnet" {< "4.0.0"}]
-=======
 conflicts: [
   "ocamlnet" {< "4.0.0"}
   "cohttp" {>= "0.99.0"}
 ]
->>>>>>> ee7da6bb
 synopsis:
   "Library offering an OCaml interface to the official Bitcoin client API"
 flags: light-uninstall
