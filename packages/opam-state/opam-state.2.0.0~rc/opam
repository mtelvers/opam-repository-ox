opam-version: "2.0"
maintainer: "opam-devel@lists.ocaml.org"
authors: [
  "Thomas Gazagnaire <thomas@gazagnaire.org>"
  "Anil Madhavapeddy   <anil@recoil.org>"
  "Fabrice Le Fessant  <Fabrice.Le_fessant@inria.fr>"
  "Frederic Tuong      <tuong@users.gforge.inria.fr>"
  "Louis Gesbert <louis.gesbert@ocamlpro.com>"
  "Guillem Rieu        <guillem.rieu@ocamlpro.com>"
  "Vincent Bernardoff  <vb@luminar.eu.org>"
  "Roberto Di Cosmo    <roberto@dicosmo.org>"
]
homepage: "https://opam.ocaml.org/"
bug-reports: "https://github.com/ocaml/opam/issues"
dev-repo: "git+https://github.com/ocaml/opam.git"
build: [
  ["./configure" "--disable-checks" "--prefix" prefix]
  [make "%{name}%.install"]
]
depends: [
  "ocaml" {>= "4.02.3"}
  "opam-repository" {= "2.0.0~rc"}
  "jbuilder" {build & >= "1.0+beta12"}
]
<<<<<<< HEAD
synopsis: "opam 2.0 development libraries"
description:
  "Handling of the ~/.opam hierarchy, repository and switch states."
url {
  src: "https://github.com/ocaml/opam/archive/2.0.0-rc.tar.gz"
  checksum: "md5=ae216e3ea0a9388cc9f711a2a9925557"
}
=======
available: [ocaml-version >= "4.02.3"]
conflicts: [
  "dune"
]
>>>>>>> 15623364
<|MERGE_RESOLUTION|>--- conflicted
+++ resolved
@@ -22,17 +22,13 @@
   "opam-repository" {= "2.0.0~rc"}
   "jbuilder" {build & >= "1.0+beta12"}
 ]
-<<<<<<< HEAD
+conflicts: [
+  "dune"
+]
 synopsis: "opam 2.0 development libraries"
 description:
   "Handling of the ~/.opam hierarchy, repository and switch states."
 url {
   src: "https://github.com/ocaml/opam/archive/2.0.0-rc.tar.gz"
   checksum: "md5=ae216e3ea0a9388cc9f711a2a9925557"
-}
-=======
-available: [ocaml-version >= "4.02.3"]
-conflicts: [
-  "dune"
-]
->>>>>>> 15623364
+}