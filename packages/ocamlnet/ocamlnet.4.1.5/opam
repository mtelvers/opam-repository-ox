opam-version: "2.0"
maintainer: "vb@luminar.eu.org"
homepage: "http://projects.camlcity.org/projects/ocamlnet.html"
doc: ["http://projects.camlcity.org/projects/dl/ocamlnet-4.1.5/doc/html-main/index.html"]
bug-reports: "https://gitlab.camlcity.org/gerd/lib-ocamlnet3/issues"
dev-repo: "git+https://gitlab.camlcity.org/gerd/lib-ocamlnet3.git"
build: [
  [
    "./configure"
    "-bindir"
    bin
    "-%{conf-gssapi:enable}%-gssapi"
    "-%{conf-gnutls:enable}%-gnutls"
    "-%{pcre:enable}%-pcre"
    "-%{lablgtk:enable}%-gtk2"
    "-%{camlzip:enable}%-zip"
    "-with-nethttpd"
  ]
  [make "all"]
  [make "opt"]
]
authors: ["Gerd Stolpmann"]
remove: [
  ["ocamlfind" "remove" "equeue"]
  ["ocamlfind" "remove" "equeue-gtk2"] {"%{lablgtk:installed}%"}
  ["ocamlfind" "remove" "netcamlbox"]
  ["ocamlfind" "remove" "netcgi2"]
  ["ocamlfind" "remove" "netcgi2-plex"]
  ["ocamlfind" "remove" "netclient"]
  ["ocamlfind" "remove" "netgss-system"] {"%{conf-gssapi:installed}%"}
  ["ocamlfind" "remove" "nethttpd"]
  ["ocamlfind" "remove" "netmulticore"]
  ["ocamlfind" "remove" "netplex"]
  ["ocamlfind" "remove" "netshm"]
  ["ocamlfind" "remove" "netstring"]
  ["ocamlfind" "remove" "netstring-pcre"] {"%{pcre:installed}%"}
  ["ocamlfind" "remove" "netsys"]
  ["ocamlfind" "remove" "nettls-gnutls"] {"%{conf-gnutls:installed}%"}
  ["ocamlfind" "remove" "netunidata"]
  ["ocamlfind" "remove" "netzip"] {"%{camlzip:installed}%"}
  ["ocamlfind" "remove" "pop"]
  ["ocamlfind" "remove" "rpc"]
  ["ocamlfind" "remove" "rpc-auth-local"]
  ["ocamlfind" "remove" "rpc-generator"]
  ["ocamlfind" "remove" "shell"]
  ["ocamlfind" "remove" "smtp"]

]
depends: [
  "ocaml" {>= "4.00.0"}
  "ocamlfind"
  "ocamlbuild" {build}
  "base-bytes"
]
depopts: [
  "conf-gnutls"
  "conf-gssapi"
  "lablgtk"
  "pcre"
  "camlzip"
]
patches: [ "netgzip.patch" ]
<<<<<<< HEAD
install: [make "install"]
synopsis:
  "Internet protocols (HTTP, CGI, e-mail etc.) and helper data structures"
description: """
(mail messages, character sets, etc.)

Ocamlnet is an enhanced system platform library for Ocaml. As the name
suggests, large parts of it have to do with network programming, but
it is actually not restricted to this. Other parts deal with the
management of multiple worker processes, and the interaction with
other programs running on the same machine. You can also view Ocamlnet
as an extension of the system interface as provided by the Unix module
of the standard library."""
conflicts: [
  "ocaml-variants"
    {= "4.04.0+flambda" | = "4.04.1+flambda" | = "4.04.2+flambda"}
]
flags: light-uninstall
extra-files: [
  ["ocamlnet.install" "md5=ed54a9f3d6382ccc01ea1cf1af8f2c38"]
  ["netgzip.patch" "md5=cf4770c05902d19b2aa715008346e6e4"]
]
url {
  src: "http://download.camlcity.org/download/ocamlnet-4.1.5.tar.gz"
  checksum: "md5=9db5012d73fc8fe8936fb9a0726e5d04"
  mirrors: "http://download2.camlcity.org/download/ocamlnet-4.1.5.tar.gz"
}
=======
available: [ ocaml-version >= "4.00.0"
           & compiler != "4.04.0+flambda"
           & compiler != "4.04.1+flambda"
           & compiler != "4.04.2+flambda"
           & ocaml-version < "4.07.0" ]
install: [make "install"]
>>>>>>> afb815f3
<|MERGE_RESOLUTION|>--- conflicted
+++ resolved
@@ -47,7 +47,7 @@
 
 ]
 depends: [
-  "ocaml" {>= "4.00.0"}
+  "ocaml" {>= "4.00.0" & < "4.07.0"}
   "ocamlfind"
   "ocamlbuild" {build}
   "base-bytes"
@@ -60,7 +60,6 @@
   "camlzip"
 ]
 patches: [ "netgzip.patch" ]
-<<<<<<< HEAD
 install: [make "install"]
 synopsis:
   "Internet protocols (HTTP, CGI, e-mail etc.) and helper data structures"
@@ -87,12 +86,4 @@
   src: "http://download.camlcity.org/download/ocamlnet-4.1.5.tar.gz"
   checksum: "md5=9db5012d73fc8fe8936fb9a0726e5d04"
   mirrors: "http://download2.camlcity.org/download/ocamlnet-4.1.5.tar.gz"
-}
-=======
-available: [ ocaml-version >= "4.00.0"
-           & compiler != "4.04.0+flambda"
-           & compiler != "4.04.1+flambda"
-           & compiler != "4.04.2+flambda"
-           & ocaml-version < "4.07.0" ]
-install: [make "install"]
->>>>>>> afb815f3
+}