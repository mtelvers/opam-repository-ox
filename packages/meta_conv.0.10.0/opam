--- conflicted
+++ resolved
@@ -8,11 +8,6 @@
 remove: [
   ["ocaml" "setup.ml" "-uninstall"]
 ]
-<<<<<<< HEAD
 ocaml-version: [= "4.0.1"]
 depends: ["ocamlfind" "omake" "type_conv"]
-=======
-ocaml-version: [>= "4.0.1"]
-depends: ["ocamlfind" "omake" "type_conv"]
-os: ["linux"]
->>>>>>> d501d1c0
+os: ["linux"]