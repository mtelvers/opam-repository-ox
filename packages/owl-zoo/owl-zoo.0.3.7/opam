--- conflicted
+++ resolved
@@ -8,14 +8,10 @@
 doc: "https://owlbarn.github.io/"
 
 build: [
-  ["jbuilder" "subst" "-n" name] {pinned}
-  ["jbuilder" "build" "-p" name "-j" jobs]
-  ["jbuilder" "runtest" "-p" name "-j" jobs] {with-test}
+  [ "jbuilder" "subst" "-n" name ] {pinned}
+  [ "jbuilder" "build" "-p" name "-j" jobs ]
 ]
-<<<<<<< HEAD
-=======
 
->>>>>>> da89e5b1
 depends: [
   "ocaml" {>= "4.06.0"}
   "jbuilder" {build}
