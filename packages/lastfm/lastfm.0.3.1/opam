opam-version: "2.0"
maintainer: "Romain Beauxis <toots@rastageeks.org>"
authors: "The Savonet Team <savonet-users@lists.sourceforge.net>"
homepage: "https://github.com/savonet/ocaml-lastfm"
build: [
  ["./configure" "--prefix" prefix]
  [make]
]
install: [
  [make "install"]
]
remove: ["ocamlfind" "remove" "lastfm"]
depends: ["ocaml" "ocamlfind" "pcre" "xmlplaylist"]
depopts: [ "ocamlnet" ]
conflicts: [ "ocamlnet" {>= "4.0.0"} ]
bug-reports: "https://github.com/savonet/ocaml-lastfm/issues"
<<<<<<< HEAD
dev-repo: "git+https://github.com/savonet/ocaml-lastfm.git"
synopsis:
  "The lastfm library is an implementation of the API used by the last.fm to keep count of played songs"
flags: light-uninstall
url {
  src:
    "https://github.com/savonet/ocaml-lastfm/releases/download/0.3.1/ocaml-lastfm-0.3.1.tar.gz"
  checksum: "md5=a36c07e5222cfa2181a321fe6d5a31e7"
}
=======
dev-repo: "https://github.com/savonet/ocaml-lastfm.git"
available: [ocaml-version < "4.06.0"]
>>>>>>> abac0a66
<|MERGE_RESOLUTION|>--- conflicted
+++ resolved
@@ -10,11 +10,15 @@
   [make "install"]
 ]
 remove: ["ocamlfind" "remove" "lastfm"]
-depends: ["ocaml" "ocamlfind" "pcre" "xmlplaylist"]
+depends: [
+  "ocaml" {< "4.06.0"}
+  "ocamlfind"
+  "pcre"
+  "xmlplaylist"
+]
 depopts: [ "ocamlnet" ]
 conflicts: [ "ocamlnet" {>= "4.0.0"} ]
 bug-reports: "https://github.com/savonet/ocaml-lastfm/issues"
-<<<<<<< HEAD
 dev-repo: "git+https://github.com/savonet/ocaml-lastfm.git"
 synopsis:
   "The lastfm library is an implementation of the API used by the last.fm to keep count of played songs"
@@ -23,8 +27,4 @@
   src:
     "https://github.com/savonet/ocaml-lastfm/releases/download/0.3.1/ocaml-lastfm-0.3.1.tar.gz"
   checksum: "md5=a36c07e5222cfa2181a321fe6d5a31e7"
-}
-=======
-dev-repo: "https://github.com/savonet/ocaml-lastfm.git"
-available: [ocaml-version < "4.06.0"]
->>>>>>> abac0a66
+}