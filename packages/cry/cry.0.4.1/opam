--- conflicted
+++ resolved
@@ -10,10 +10,12 @@
   [make "install"]
 ]
 remove: ["ocamlfind" "remove" "cry"]
-depends: ["ocaml" "ocamlfind"]
+depends: [
+  "ocaml" {< "4.06.0"}
+  "ocamlfind"
+]
 depopts: ["ssl"]
 bug-reports: "https://github.com/savonet/ocaml-cry/issues"
-<<<<<<< HEAD
 dev-repo: "git+https://github.com/savonet/ocaml-cry.git"
 synopsis:
   "The cry library is an implementation of the shout protocol to connect to audio diffusion servers such as icecast"
@@ -22,8 +24,4 @@
   src:
     "https://github.com/savonet/ocaml-cry/releases/download/0.4.1/ocaml-cry-0.4.1.tar.gz"
   checksum: "md5=297c72df25a6010182b89496108bd8d6"
-}
-=======
-dev-repo: "https://github.com/savonet/ocaml-cry.git"
-available: [ocaml-version < "4.06.0"]
->>>>>>> abac0a66
+}