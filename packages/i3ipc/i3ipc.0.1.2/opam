opam-version: "2.0"
maintainer: "armael@isomorphis.me"
authors: "Armaël Guéneau"
homepage: "https://github.com/Armael/ocaml-i3ipc"
bug-reports: "https://github.com/Armael/ocaml-i3ipc/issues"
license: "MIT"
tags: ["i3" "ipc" "window-manager"]
dev-repo: "git+https://github.com/Armael/ocaml-i3ipc"
doc: "https://armael.github.io/ocaml-i3ipc/0.1/"
build: [
  ["ocaml" "setup.ml" "-configure" "--prefix" prefix]
  ["ocaml" "setup.ml" "-build"]
]
install: [make "install"]
remove: ["ocamlfind" "remove" "i3ipc"]
depends: [
<<<<<<< HEAD
  "ocaml" {>= "4.02.0"}
  "lwt"
=======
  "lwt" {< "4.0.0"}
>>>>>>> 19232de3
  "ocamlbuild" {build}
  "ocamlfind" {build}
  "ppx_deriving_yojson"
  "result"
  "stdint"
  "base-bytes"
]
synopsis: "A pure OCaml implementation of the i3 IPC protocol"
description: """
This library allows you to communicate with a running instance of i3, run
commands, query information about the state of the WM, and subscribe to events."""
flags: light-uninstall
url {
  src: "https://github.com/Armael/ocaml-i3ipc/archive/v0.1.2.tar.gz"
  checksum: "md5=75d6bf07a7d1e501e3b3270a829f788f"
}<|MERGE_RESOLUTION|>--- conflicted
+++ resolved
@@ -14,12 +14,8 @@
 install: [make "install"]
 remove: ["ocamlfind" "remove" "i3ipc"]
 depends: [
-<<<<<<< HEAD
   "ocaml" {>= "4.02.0"}
-  "lwt"
-=======
   "lwt" {< "4.0.0"}
->>>>>>> 19232de3
   "ocamlbuild" {build}
   "ocamlfind" {build}
   "ppx_deriving_yojson"
