opam-version: "2.0"
maintainer: "simon.cruanes@inria.fr"
authors: ["Simon Cruanes <simon.cruanes@inria.fr>"]
homepage: "https://github.com/c-cube/qcheck/"
doc: ["http://cedeela.fr/~simon/software/qcheck/QCheck.html"]
tags: [
  "test"
  "property"
  "quickcheck"
]
build: [
  ["ocaml" "setup.ml" "-configure" "--prefix" prefix]
  [make]
]
remove: [["ocamlfind" "remove" "qcheck"]]
depends: [
  "ocaml" {>= "4.00.0"}
  "ocamlfind"
  "ocamlbuild" {build}
]
dev-repo: "git://github.com/c-cube/qcheck"
<<<<<<< HEAD
install: [make "install"]
synopsis: "QuickCheck inspired property-based testing for OCaml."
description: """
This module allows to check invariants (properties of some types) over
randomly generated instances of the type."""
flags: light-uninstall
url {
  src: "https://github.com/c-cube/qcheck/archive/0.1.2.tar.gz"
  checksum: "md5=07d3d9e736a48854506ed89162981134"
}
=======
available: [ocaml-version >= "4.00.0" & ocaml-version < "4.06.0"]
install: [make "install"]
>>>>>>> abac0a66
<|MERGE_RESOLUTION|>--- conflicted
+++ resolved
@@ -14,12 +14,11 @@
 ]
 remove: [["ocamlfind" "remove" "qcheck"]]
 depends: [
-  "ocaml" {>= "4.00.0"}
+  "ocaml" {>= "4.00.0" & < "4.06.0"}
   "ocamlfind"
   "ocamlbuild" {build}
 ]
 dev-repo: "git://github.com/c-cube/qcheck"
-<<<<<<< HEAD
 install: [make "install"]
 synopsis: "QuickCheck inspired property-based testing for OCaml."
 description: """
@@ -29,8 +28,4 @@
 url {
   src: "https://github.com/c-cube/qcheck/archive/0.1.2.tar.gz"
   checksum: "md5=07d3d9e736a48854506ed89162981134"
-}
-=======
-available: [ocaml-version >= "4.00.0" & ocaml-version < "4.06.0"]
-install: [make "install"]
->>>>>>> abac0a66
+}