opam-version: "2.0"
maintainer: "simon.cruanes@inria.fr"
authors: [
  "Simon Cruanes <simon.cruanes@inria.fr>"
  "Gabriel Scherer <gabriel.scherer@gmail.com>"
]
homepage: "https://github.com/c-cube/qcheck/"
doc: ["http://cedeela.fr/~simon/software/qcheck/QCheck.html"]
tags: [
  "test"
  "property"
  "quickcheck"
]
build: ["ocaml" "setup.ml" "-configure" "--prefix" prefix]
remove: [["ocamlfind" "remove" "qcheck"]]
depends: [
  "ocaml" {>= "4.00.0"}
  "ocamlfind"
  "ocamlbuild" {build}
]
<<<<<<< HEAD
=======
available: [ocaml-version >= "4.00.0" & ocaml-version < "4.06.0"]
>>>>>>> abac0a66
install: [
  [make "all" "install_file"]
  [make "install"]
]
synopsis: "QuickCheck inspired property-based testing for OCaml."
description: """
This module allows to check invariants (properties of some types) over
randomly generated instances of the type. Also contains Gabriel Scherer's
random value generator library, https://github.com/gasche/random-generator"""
flags: light-uninstall
url {
  src: "http://cedeela.fr/~simon/software/releases/qcheck-0.2.tar.gz"
  checksum: "md5=20cd905282925a476d0016f5b4578b5b"
}<|MERGE_RESOLUTION|>--- conflicted
+++ resolved
@@ -14,14 +14,10 @@
 build: ["ocaml" "setup.ml" "-configure" "--prefix" prefix]
 remove: [["ocamlfind" "remove" "qcheck"]]
 depends: [
-  "ocaml" {>= "4.00.0"}
+  "ocaml" {>= "4.00.0" & < "4.06.0"}
   "ocamlfind"
   "ocamlbuild" {build}
 ]
-<<<<<<< HEAD
-=======
-available: [ocaml-version >= "4.00.0" & ocaml-version < "4.06.0"]
->>>>>>> abac0a66
 install: [
   [make "all" "install_file"]
   [make "install"]
