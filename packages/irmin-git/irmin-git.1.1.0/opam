--- conflicted
+++ resolved
@@ -25,21 +25,12 @@
 depends: [
   "ocaml" {>= "4.01.0"}
   "ocamlbuild" {build}
-<<<<<<< HEAD
   "ocamlfind" {build}
   "topkg" {build & >= "0.9.0"}
-  "irmin" {>= "1.1.0"}
+  "irmin" {>= "1.1.0" & < "1.3.0"}
   "git" {>= "1.10.0" & < "1.11.0"}
   "alcotest" {with-test}
   "git-unix" {with-test & >= "1.10.0"}
-=======
-  "ocamlfind"  {build}
-  "topkg"      {build & >= "0.9.0"}
-  "irmin" {>= "1.1.0" & < "1.3.0"}
-  "git"   {>= "1.10.0" & < "1.11.0"}
-  "alcotest" {test}
-  "git-unix" {test & >= "1.10.0"}
->>>>>>> a6b4af5c
 ]
 synopsis: "Git backend for Irmin"
 description: """
