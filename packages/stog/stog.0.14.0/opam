opam-version: "1.2"
maintainer: "zoggy@bat8.org"
authors: ["Maxence Guesdon"]
homepage: "http://zoggy.github.io/stog/"
license: "GNU General Public License version 3"
doc: ["http://zoggy.github.io/stog/doc.html"]
dev-repo: "https://github.com/zoggy/stog.git"
bug-reports: "https://github.com/zoggy/stog/issues"

tags: ["publication" "web" "blog" "website" "documentation"]
build: [
  ["./configure" "--prefix" prefix]
  [make "stog_filter_parser.mli"]
  [make "all"]
]
install: [
  [make "install-lib" "install-share"]
]
remove: [["ocamlfind" "remove" "stog"]]
depends: [
  "ocamlfind"
  "xmlm" {>= "1.1"}
  "xtmpl" {>= "0.10" & < "0.13.0"}
  "config-file" {>= "1.2"}
  "ocamlnet" {>= "3.6"}
  "higlo" { >= "0.4" }
]
depopts: [
<<<<<<< HEAD
  "js_of_ocaml"
  "xmldiff"
  "lwt"
  "websocket"
  "cstruct"
  "crunch"
  "ojs-base"
]
available: [ ocaml-version >= "4.02.1"]
=======
  "js_of_ocaml" "xmldiff" "lwt" "websocket" "cstruct" "crunch" "ojs-base"
]
ocaml-version: [>= "4.02.1"]
conflicts: [
  "crunch" {< "1.1.0"}
  "cstruct" {< "0.3.1"}
  "js_of_ocaml" {< "2.5"}
  "lwt" {< "2.4.5"}
  "ojs-base" {< "0.2"}
  "websocket" {!= "0.8.1"}
  "xmldiff" {< "0.5.0"}
]
>>>>>>> 85237cb8
<|MERGE_RESOLUTION|>--- conflicted
+++ resolved
@@ -25,21 +25,10 @@
   "ocamlnet" {>= "3.6"}
   "higlo" { >= "0.4" }
 ]
+available: [ ocaml-version >= "4.02.1"]
 depopts: [
-<<<<<<< HEAD
-  "js_of_ocaml"
-  "xmldiff"
-  "lwt"
-  "websocket"
-  "cstruct"
-  "crunch"
-  "ojs-base"
-]
-available: [ ocaml-version >= "4.02.1"]
-=======
   "js_of_ocaml" "xmldiff" "lwt" "websocket" "cstruct" "crunch" "ojs-base"
 ]
-ocaml-version: [>= "4.02.1"]
 conflicts: [
   "crunch" {< "1.1.0"}
   "cstruct" {< "0.3.1"}
@@ -49,4 +38,3 @@
   "websocket" {!= "0.8.1"}
   "xmldiff" {< "0.5.0"}
 ]
->>>>>>> 85237cb8
