opam-version: "2.0"
maintainer: "Jan Doms <jan.doms@gmail.com>"
authors: "Jan Doms <jan.doms@gmail.com>"
homepage: "https://github.com/domsj/orocksdb"
bug-reports: "https://github.com/domsj/orocksdb"
license: "MIT"
dev-repo: "git+https://github.com/domsj/orocksdb.git"
build: [make]
install: [make "install"]
remove: ["ocamlfind" "remove" "rocks"]
depends: [
  "ocaml" {>= "4.02.2"}
  "ocamlfind" {build}
  "ocamlbuild" {build}
  "conf-rocksdb"
  "ctypes" {>= "0.4.0"}
  "ctypes-foreign" {>= "0.4.0"}
]
post-messages: [
  "
  This package requires rocksdb library installed in /usr/local/lib.
  Tentative instructions : https://raw.githubusercontent.com/domsj/orocksdb/0.4.0/install_rocksdb.sh
  "
  {failure}
]
<<<<<<< HEAD
available: os = "linux"
synopsis: "ctypes based bindings for rocksdb"
flags: light-uninstall
url {
  src: "https://github.com/domsj/orocksdb/archive/0.4.0.tar.gz"
  checksum: "md5=55f12fbdfb7c6e7f49b43c2aa83cbdbf"
}
=======
available: [ ocaml-version >= "4.02.2" & (os = "linux" | os = "darwin") ]
>>>>>>> d36f075d
<|MERGE_RESOLUTION|>--- conflicted
+++ resolved
@@ -23,14 +23,10 @@
   "
   {failure}
 ]
-<<<<<<< HEAD
-available: os = "linux"
+available: os = "linux" | os = "macos"
 synopsis: "ctypes based bindings for rocksdb"
 flags: light-uninstall
 url {
   src: "https://github.com/domsj/orocksdb/archive/0.4.0.tar.gz"
   checksum: "md5=55f12fbdfb7c6e7f49b43c2aa83cbdbf"
-}
-=======
-available: [ ocaml-version >= "4.02.2" & (os = "linux" | os = "darwin") ]
->>>>>>> d36f075d
+}