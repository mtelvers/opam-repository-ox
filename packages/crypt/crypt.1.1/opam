--- conflicted
+++ resolved
@@ -3,19 +3,15 @@
 build: make
 remove: [["ocamlfind" "remove" "crypt"]]
 depends: [
-  "ocaml"
+  "ocaml" {< "4.06.0"}
   "ocamlfind"
   "ocamlbuild" {build}
 ]
 dev-repo: "git://github.com/vbmithr/ocaml-crypt"
 install: [make "install"]
-<<<<<<< HEAD
 synopsis: "Tiny binding for the unix crypt function"
 flags: light-uninstall
 url {
   src: "https://github.com/vbmithr/ocaml-crypt/archive/1.1.tar.gz"
   checksum: "md5=d0427f1157f440012443f4f123a8de49"
-}
-=======
-available: [ocaml-version < "4.06.0"]
->>>>>>> abac0a66
+}