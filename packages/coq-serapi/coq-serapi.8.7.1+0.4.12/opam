--- conflicted
+++ resolved
@@ -13,21 +13,12 @@
   "camlp5"
   "cmdliner"
   "sexplib"
-<<<<<<< HEAD
   "ocamlfind" {build}
   "ocamlbuild" {build}
-  "ppx_import" {build & >= "1.4"}
-  "ppx_deriving" {build & >= "4.2.1"}
+  "ppx_import" {>= "1.4"}
+  "ppx_deriving" {>= "4.2.1"}
   "ppx_driver" {build & >= "v0.10.1"}
-  "ppx_sexp_conv" {build & < "v0.11.0"}
-=======
-  "ocamlfind"     { build }
-  "ocamlbuild"    { build }
-  "ppx_import"    {  >= "1.4" }
-  "ppx_deriving"  {  >= "4.2.1" }
-  "ppx_driver"    { build & >= "v0.10.1" }
-  "ppx_sexp_conv" {  <  "v0.11.0" }
->>>>>>> 78016568
+  "ppx_sexp_conv" {< "v0.11.0"}
 ]
 build:    [ make "-j%{jobs}%" "TARGET=native" ]
 install: [[ "cp" "sertop.native"  "%{bin}%/sertop" ]
