opam-version: "2.0"
maintainer:   "e@x80.org"
authors:      "Emilio Jesús Gallego Arias"
homepage:     "https://github.com/ejgallego/coq-serapi"
bug-reports:  "https://github.com/ejgallego/coq-serapi/issues"
dev-repo:     "git+https://github.com/ejgallego/coq-serapi.git"
license:      "GPL 3"

name: "coq-serapi"
<<<<<<< HEAD
=======
available: [ ocaml-version >= "4.06.0" & ocaml-version < "4.07.0" ]

# ppx depends are so strict due to the issues with ppx_import and
# ppx_driver integration in the past.
# ppx_sexp_conv includes a runtime library now, thus it is not a build
# dep anymore.
>>>>>>> d3f76b63
depends: [
  "ocaml" {>= "4.06.0"}
  "coq" {>= "8.8.0" & < "8.9"}
  "camlp5"
  "cmdliner"
  "sexplib"
  "ocamlfind" {build}
  "ocamlbuild" {build}
  "ppx_import" {>= "1.4"}
  "ppx_deriving" {>= "4.2.1"}
  "ppx_sexp_conv" {>= "v0.11.0"}
]
build:    [ make "-j%{jobs}%" "TARGET=native" ]
synopsis:
  "Sexp Protocol for machine-based interaction with the Coq Proof Assistant."
extra-files: ["coq-serapi.install" "md5=5f618a1d7a4105aaac53506065bf7d8b"]
url {
  src: "https://github.com/ejgallego/coq-serapi/archive/8.8.0+0.5.1.tar.gz"
  checksum: "md5=6982b825b4faa29ad18d6f156ef79d34"
}<|MERGE_RESOLUTION|>--- conflicted
+++ resolved
@@ -7,17 +7,8 @@
 license:      "GPL 3"
 
 name: "coq-serapi"
-<<<<<<< HEAD
-=======
-available: [ ocaml-version >= "4.06.0" & ocaml-version < "4.07.0" ]
-
-# ppx depends are so strict due to the issues with ppx_import and
-# ppx_driver integration in the past.
-# ppx_sexp_conv includes a runtime library now, thus it is not a build
-# dep anymore.
->>>>>>> d3f76b63
 depends: [
-  "ocaml" {>= "4.06.0"}
+  "ocaml" {>= "4.06.0" & < "4.07.0"}
   "coq" {>= "8.8.0" & < "8.9"}
   "camlp5"
   "cmdliner"
