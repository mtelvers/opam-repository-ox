opam-version: "2.0"
maintainer: "markus.mottl@gmail.com"
authors: ["Markus Mottl"]
homepage: "http://mmottl.github.io/cfg"
license: "LGPL-2.1+ with OCaml linking exception"
dev-repo: "https://github.com/mmottl/cfg.git"
bug-reports: "https://github.com/mmottl/cfg/issues"

build: [
  ["./configure" "--prefix" prefix]
  [make]
]

remove: [["ocamlfind" "remove" "cfg"]]

depends: [
  "ocaml"
  "ocamlfind"
  "menhir"
  "ocamlbuild" {build}
]
<<<<<<< HEAD
dev-repo: "git://github.com/mmottl/cfg"
install: [make "install"]
synopsis: "Manipulate context-free grammars"
flags: light-uninstall
url {
  src: "https://github.com/mmottl/cfg/archive/v2.0.1.tar.gz"
  checksum: "md5=f48d30b72ff4f3577d2c5258fdcfe0e1"
}
=======

install: [make "install"]

available: [ ocaml-version < "4.06" ]
>>>>>>> 2b9a13f4
<|MERGE_RESOLUTION|>--- conflicted
+++ resolved
@@ -3,7 +3,7 @@
 authors: ["Markus Mottl"]
 homepage: "http://mmottl.github.io/cfg"
 license: "LGPL-2.1+ with OCaml linking exception"
-dev-repo: "https://github.com/mmottl/cfg.git"
+dev-repo: "git+https://github.com/mmottl/cfg.git"
 bug-reports: "https://github.com/mmottl/cfg/issues"
 
 build: [
@@ -14,23 +14,16 @@
 remove: [["ocamlfind" "remove" "cfg"]]
 
 depends: [
-  "ocaml"
+  "ocaml" {< "4.06"}
   "ocamlfind"
   "menhir"
   "ocamlbuild" {build}
 ]
-<<<<<<< HEAD
-dev-repo: "git://github.com/mmottl/cfg"
 install: [make "install"]
+
 synopsis: "Manipulate context-free grammars"
 flags: light-uninstall
 url {
   src: "https://github.com/mmottl/cfg/archive/v2.0.1.tar.gz"
   checksum: "md5=f48d30b72ff4f3577d2c5258fdcfe0e1"
-}
-=======
-
-install: [make "install"]
-
-available: [ ocaml-version < "4.06" ]
->>>>>>> 2b9a13f4
+}