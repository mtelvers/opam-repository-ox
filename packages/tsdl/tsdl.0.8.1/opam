--- conflicted
+++ resolved
@@ -7,12 +7,8 @@
 doc: "http://erratique.ch/software/tsdl/doc/Tsdl"
 tags: [ "audio" "bindings" "graphics" "media" "opengl" "input" "hci" ]
 license: "BSD3"
-<<<<<<< HEAD
-=======
-available: [ocaml-version >= "4.00.1" & ocaml-version < "4.06.0"]
->>>>>>> abac0a66
 depends: [
-  "ocaml" {>= "4.00.1"}
+  "ocaml" {>= "4.00.1" & < "4.06.0"}
   "ocamlfind" {build}
   "conf-sdl2"
   "ctypes" {>= "0.3"}
