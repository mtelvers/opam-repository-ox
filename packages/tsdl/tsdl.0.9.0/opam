--- conflicted
+++ resolved
@@ -7,12 +7,8 @@
 bug-reports: "https://github.com/dbuenzli/tsdl/issues"
 tags: [ "audio" "bindings" "graphics" "media" "opengl" "input" "hci" ]
 license: "BSD-3-Clause"
-<<<<<<< HEAD
-=======
-available: [ ocaml-version >= "4.00.1" & ocaml-version < "4.06.0" ]
->>>>>>> abac0a66
 depends: [
-  "ocaml" {>= "4.00.1"}
+  "ocaml" {>= "4.00.1" & < "4.06.0"}
   "ocamlfind" {build}
   "conf-sdl2"
   "ctypes" {>= "0.4.1"}
