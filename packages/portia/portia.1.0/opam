--- conflicted
+++ resolved
@@ -13,7 +13,7 @@
 install: [make "install"]
 remove: ["ocamlfind" "remove" "portia"]
 depends: [
-  "ocaml" {>= "4.02.0"}
+  "ocaml" {>= "4.02.0" & < "4.06.0"}
   "ocamlfind"
   "batteries"
 ]
@@ -24,13 +24,9 @@
 post-messages: [
   "This package requires asciidoc to build the doc." {failure}
 ]
-<<<<<<< HEAD
 synopsis: "Literate Programming Preprocessor."
 flags: light-uninstall
 url {
   src: "https://github.com/rixed/portia/archive/v1.0.tar.gz"
   checksum: "md5=bf67490818183da1db4b18f803629ab7"
-}
-=======
-available: [ocaml-version >= "4.02.0" & ocaml-version < "4.06.0"]
->>>>>>> 7aa76a7d
+}