--- conflicted
+++ resolved
@@ -10,7 +10,11 @@
   [make "install"]
 ]
 remove: ["ocamlfind" "remove" "vorbis"]
-depends: ["ocaml" "ocamlfind" "ogg"]
+depends: [
+  "ocaml" {< "4.06.0"}
+  "ocamlfind"
+  "ogg"
+]
 depexts: [
   ["libvorbis-devel"] {os-distribution = "centos"}
   ["libvorbis-devel"] {os-distribution = "fedora"}
@@ -20,7 +24,6 @@
   ["libvorbis"] {os = "macos" & os-distribution = "homebrew"}
 ]
 bug-reports: "https://github.com/savonet/ocaml-vorbis/issues"
-<<<<<<< HEAD
 dev-repo: "git+https://github.com/savonet/ocaml-vorbis.git"
 synopsis: "Bindings to libvorbis"
 flags: light-uninstall
@@ -28,8 +31,4 @@
   src:
     "https://github.com/savonet/ocaml-vorbis/releases/download/0.6.2/ocaml-vorbis-0.6.2.tar.gz"
   checksum: "md5=bb20473496ea5102c5ccd25aa5ef785d"
-}
-=======
-dev-repo: "https://github.com/savonet/ocaml-vorbis.git"
-available: [ocaml-version < "4.06.0"]
->>>>>>> abac0a66
+}