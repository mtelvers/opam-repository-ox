--- conflicted
+++ resolved
@@ -17,11 +17,7 @@
   "base-unix"
   "lwt"
   "cstruct"
-<<<<<<< HEAD
-  "jbuilder" {build & >= "1.0+beta7"}
-=======
-  "jbuilder" {build & >="1.0+beta9"}
->>>>>>> 485ae088
+  "jbuilder" {build & >= "1.0+beta9"}
 ]
 synopsis: "Access C-like structures directly from OCaml"
 description: """
