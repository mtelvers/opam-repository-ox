opam-version: "2.0"
maintainer: "anil@recoil.org"
authors: [
  "Anil Madhavapeddy"
  "Stefano Zacchiroli"
  "David Sheets"
  "Thomas Gazagnaire"
  "David Scott"
  "Rudi Grinberg"
  "Andy Ray"
]
homepage: "https://github.com/mirage/ocaml-cohttp"
bug-reports: "https://github.com/mirage/ocaml-cohttp/issues"
license: "ISC"
tags: ["org:mirage" "org:xapi-project"]
dev-repo: "git+https://github.com/mirage/ocaml-cohttp.git"
build: [
  ["jbuilder" "subst" "-n" name] {pinned}
  ["jbuilder" "build" "-p" name "-j" jobs]
  ["jbuilder" "runtest" "-p" name "-j" jobs] {with-test}
]
depends: [
  "ocaml" {>= "4.03.0"}
  "jbuilder" {build & >= "1.0+beta10"}
  "conduit-lwt-unix" {>= "1.0.3"}
  "cmdliner"
  "magic-mime"
  "logs"
<<<<<<< HEAD
  "fmt" {>= "0.8.2"}
  "cohttp-lwt" {>= "1.0.2"}
  "lwt" {>= "3.0.0"}
=======
  "fmt" {>="0.8.2"}
  "cohttp-lwt" {>="1.0.2"}
  "lwt" {>="3.0.0" & < "4.0.0"}
>>>>>>> 19232de3
  "base-unix"
  "ounit" {with-test}
]
conflicts: [
  "lwt" {< "2.5.0"}
]
synopsis: "An OCaml library for HTTP clients and servers"
description: """
[![Join the chat at https://gitter.im/mirage/ocaml-cohttp](https://badges.gitter.im/Join%20Chat.svg)](https://gitter.im/mirage/ocaml-cohttp?utm_source=badge&utm_medium=badge&utm_campaign=pr-badge&utm_content=badge)

Cohttp is an OCaml library for creating HTTP daemons. It has a portable
HTTP parser, and implementations using various asynchronous programming
libraries:

* `Cohttp_lwt_unix` uses the [Lwt](https://ocsigen.org/lwt/) library, and
  specifically the UNIX bindings.
* `Cohttp_async` uses the [Async](https://realworldocaml.org/v1/en/html/concurrent-programming-with-async.html)
  library.
* `Cohttp_lwt` exposes an OS-independent Lwt interface, which is used
  by the [Mirage](https://mirage.io/) interface to generate standalone
  microkernels (use the cohttp-mirage subpackage).
* `Cohttp_lwt_xhr` compiles to a JavaScript module that maps the Cohttp
  calls to XMLHTTPRequests.  This is used to compile OCaml libraries like
  the GitHub bindings to JavaScript and still run efficiently.

You can implement other targets using the parser very easily. Look at the `IO`
signature in `lib/s.mli` and implement that in the desired backend.

You can activate some runtime debugging by setting `COHTTP_DEBUG` to any
value, and all requests and responses will be written to stderr.  Further
debugging of the connection layer can be obtained by setting `CONDUIT_DEBUG`
to any value."""
url {
  src:
    "https://github.com/mirage/ocaml-cohttp/releases/download/v1.0.2/cohttp-1.0.2.tbz"
  checksum: "md5=d0a46e32911773862e1a9b420c0058bc"
}<|MERGE_RESOLUTION|>--- conflicted
+++ resolved
@@ -26,15 +26,9 @@
   "cmdliner"
   "magic-mime"
   "logs"
-<<<<<<< HEAD
   "fmt" {>= "0.8.2"}
   "cohttp-lwt" {>= "1.0.2"}
-  "lwt" {>= "3.0.0"}
-=======
-  "fmt" {>="0.8.2"}
-  "cohttp-lwt" {>="1.0.2"}
-  "lwt" {>="3.0.0" & < "4.0.0"}
->>>>>>> 19232de3
+  "lwt" {>= "3.0.0" & < "4.0.0"}
   "base-unix"
   "ounit" {with-test}
 ]
