opam-version: "2.0"
maintainer: "anil@recoil.org"
authors: [
  "Anil Madhavapeddy"
  "Stefano Zacchiroli"
  "David Sheets"
  "Thomas Gazagnaire"
  "David Scott"
  "Rudi Grinberg"
  "Andy Ray"
]
homepage: "https://github.com/mirage/ocaml-cohttp"
bug-reports: "https://github.com/mirage/ocaml-cohttp/issues"
license: "ISC"
tags: ["org:mirage" "org:xapi-project"]
dev-repo: "git+https://github.com/mirage/ocaml-cohttp.git"
build: [
  ["jbuilder" "subst" "-n" name] {pinned}
  ["jbuilder" "build" "-p" name "-j" jobs]
  ["jbuilder" "runtest" "-p" name "-j" jobs] {with-test}
]
depends: [
  "ocaml" {>= "4.03.0"}
  "jbuilder" {build & >= "1.0+beta10"}
  "conduit-lwt-unix"
  "cmdliner"
  "logs"
  "fmt"
<<<<<<< HEAD
  "cohttp-lwt" {>= "0.99" & < "1.0"}
  "lwt" {>= "3.0.0"}
=======
  "cohttp-lwt" {>="0.99" & < "1.0"}
  "lwt" {>="3.0.0" & < "4.0.0"}
>>>>>>> 19232de3
  "base-unix"
  "ounit" {with-test}
]
conflicts: [
  "lwt" {< "2.5.0"}
]
synopsis: "An OCaml library for HTTP clients and servers"
description: """
[![Join the chat at https://gitter.im/mirage/ocaml-cohttp](https://badges.gitter.im/Join%20Chat.svg)](https://gitter.im/mirage/ocaml-cohttp?utm_source=badge&utm_medium=badge&utm_campaign=pr-badge&utm_content=badge)

Cohttp is an OCaml library for creating HTTP daemons. It has a portable
HTTP parser, and implementations using various asynchronous programming
libraries:

* `Cohttp_lwt_unix` uses the [Lwt](http://ocsigen.org/lwt) library, and
  specifically the UNIX bindings.
* `Cohttp_async` uses the [Async](https://realworldocaml.org/v1/en/html/concurrent-programming-with-async.html)
  library.
* `Cohttp_lwt` exposes an OS-independent Lwt interface, which is used
  by the [Mirage](http://www.openmirage.org) interface
  to generate standalone microkernels (see the [mirage-http](https://github.com/mirage/mirage-http)
  repository).
* `Cohttp_lwt_xhr` compiles to a JavaScript module that maps the Cohttp
   calls to XMLHTTPRequests.  This is used to compile OCaml libraries like
   the GitHub bindings to JavaScript and still run efficiently.

You can implement other targets using the parser very easily. Look at the `IO`
signature in `lib/s.mli` and implement that in the desired backend.

You can activate some runtime debugging by setting `COHTTP_DEBUG` to any
value, and all requests and responses will be written to stderr.  Further
debugging of the connection layer can be obtained by setting `CONDUIT_DEBUG`
to any value."""
url {
  src:
    "https://github.com/mirage/ocaml-cohttp/releases/download/v0.99.0/cohttp-0.99.0.tbz"
  checksum: "md5=a789a9ed492005257bdb217e2248da0d"
}<|MERGE_RESOLUTION|>--- conflicted
+++ resolved
@@ -26,13 +26,8 @@
   "cmdliner"
   "logs"
   "fmt"
-<<<<<<< HEAD
   "cohttp-lwt" {>= "0.99" & < "1.0"}
-  "lwt" {>= "3.0.0"}
-=======
-  "cohttp-lwt" {>="0.99" & < "1.0"}
-  "lwt" {>="3.0.0" & < "4.0.0"}
->>>>>>> 19232de3
+  "lwt" {>= "3.0.0" & < "4.0.0"}
   "base-unix"
   "ounit" {with-test}
 ]
