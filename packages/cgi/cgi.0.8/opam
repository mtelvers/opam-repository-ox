--- conflicted
+++ resolved
@@ -5,17 +5,16 @@
   [make]
 ]
 remove: [["ocamlfind" "remove" "cgi"]]
-depends: ["ocaml" "ocamlfind"]
+depends: [
+  "ocaml" {< "4.06.0"}
+  "ocamlfind"
+]
 patches: ["ocamlfind.patch"]
 install: [make "install"]
-<<<<<<< HEAD
 synopsis: "Library for writing CGIs"
 flags: light-uninstall
 extra-files: ["ocamlfind.patch" "md5=b8f538415ec9fb2af679af7ab63b5161"]
 url {
   src: "https://www.lri.fr/~filliatr/ftp/ocaml/cgi/cgi-0.8.tar.gz"
   checksum: "md5=87e1e239dfb9af15f6c8ed469dca313a"
-}
-=======
-available: [ocaml-version < "4.06.0"]
->>>>>>> 26234e85
+}