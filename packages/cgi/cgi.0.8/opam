--- conflicted
+++ resolved
@@ -5,14 +5,10 @@
   [make]
 ]
 remove: [["ocamlfind" "remove" "cgi"]]
-<<<<<<< HEAD
-depends: ["ocaml" "ocamlfind"]
-=======
 depends: [
   "ocaml" {< "4.06.0"}
   "ocamlfind"
 ]
->>>>>>> ee7da6bb
 patches: ["ocamlfind.patch"]
 install: [make "install"]
 synopsis: "Library for writing CGIs"
