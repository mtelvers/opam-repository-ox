opam-version: "2.0"
maintainer: "Dario Teixeira <dario.teixeira@nleyten.com>"
authors: ["Dario Teixeira <dario.teixeira@nleyten.com>"]
homepage: "http://bookaml.forge.ocamlcore.org/"
bug-reports: "https://github.com/darioteixeira/bookaml/issues"
dev-repo: "git+https://github.com/darioteixeira/bookaml.git"
license: "LGPL-2.1 with OCaml linking exception"
build: [
  ["./configure" "--prefix" prefix "--docdir" "%{doc}%/bookaml" "--%{ocsigenserver:enable}%-ocsigen" "--%{ocamlnet:enable}%-ocamlnet"]
  [make]
  [make "doc"]
]
install: [[make "install"]]
remove: [
  ["ocamlfind" "remove" "bookaml"]
  ["rm" "-rf" bookaml:doc]
]
depends: [
  "ocaml" {>= "4.01.0"}
  "batteries"
  "calendar"
  "camlp4"
  "cryptokit"
  "ocamlbuild" {build}
  "ocamlfind"
  "ocamlnet" {>= "4"}
  "ppx_deriving"
<<<<<<< HEAD
  "ppx_sexp_conv"
  "sexplib"
  "tyxml" {< "4.3"}
=======
  "ppx_sexp_conv" {< "v0.12"}
  "sexplib" {< "v0.12"}
  "tyxml"
>>>>>>> b417ab89
]
depopts: [
  "lwt"
  "ocsigenserver"
]
synopsis: "Library for retrieving information about published books"
description: """
Bookaml is a library providing a basic API to gather information about a book
given its ISBN, or to find any number of books matching given search criteria.
The library is closely tied to the Amazon Product Advertising API, which is
used internally for retrieving book information."""
flags: light-uninstall
url {
  src: "https://github.com/darioteixeira/bookaml/archive/v4.0.tar.gz"
  checksum: "md5=d18eec930a00a2ba442531d3cc12dea1"
}<|MERGE_RESOLUTION|>--- conflicted
+++ resolved
@@ -25,15 +25,9 @@
   "ocamlfind"
   "ocamlnet" {>= "4"}
   "ppx_deriving"
-<<<<<<< HEAD
-  "ppx_sexp_conv"
-  "sexplib"
-  "tyxml" {< "4.3"}
-=======
   "ppx_sexp_conv" {< "v0.12"}
   "sexplib" {< "v0.12"}
-  "tyxml"
->>>>>>> b417ab89
+  "tyxml" {< "4.3"}
 ]
 depopts: [
   "lwt"
