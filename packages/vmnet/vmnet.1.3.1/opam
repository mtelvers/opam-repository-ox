--- conflicted
+++ resolved
@@ -21,15 +21,9 @@
   "ppx_sexp_conv" {build}
   "ocaml-migrate-parsetree" {build}
   "sexplib" {>= "113.24.00"}
-<<<<<<< HEAD
   "ipaddr" {>= "1.4.0"}
-  "lwt" {>= "2.4.3"}
+  "lwt" {>= "2.4.3" & < "4.0.0"}
   "cstruct" {>= "1.9.0"}
-=======
-  "ipaddr" {>="1.4.0"}
-  "lwt" {>="2.4.3" & < "4.0.0"}
-  "cstruct" {>="1.9.0"}
->>>>>>> a896051d
   "cstruct-unix"
 ]
 available: os = "macos"
