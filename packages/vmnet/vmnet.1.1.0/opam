opam-version: "2.0"
name: "vmnet"
maintainer: "Anil Madhavapeddy <anil@recoil.org>"
authors: "Anil Madhavapeddy <anil@recoil.org>"
homepage: "https://github.com/mirage/ocaml-vmnet"
bug-reports: "https://github.com/mirage/ocaml-vmnet/issues"
dev-repo: "git+https://github.com/mirage/ocaml-vmnet.git"
license: "ISC"
build: [
  ["./configure" "--prefix=%{prefix}%"]
  [make]
]
install: [make "install"]
remove: ["ocamlfind" "remove" "vmnet"]
depends: [
  "ocaml"
  "ocamlfind" {build}
  "ocamlbuild" {build}
  "ppx_tools" {build}
  "ppx_deriving" {build}
  "ppx_sexp_conv" {build}
  "ppx_cstruct" {build}
  "sexplib" {>= "113.24.00"}
<<<<<<< HEAD
  "ipaddr" {>= "1.4.0"}
  "lwt" {>= "2.4.3"}
  "cstruct" {>= "1.9.0"}
=======
  "ipaddr" {>="1.4.0"}
  "lwt" {>="2.4.3" & < "4.0.0"}
  "cstruct" {>="1.9.0"}
  "cstruct-unix"
>>>>>>> a896051d
]
available: os = "macos"
post-messages: [
  "This package requires the vmnet.framework plus development headers which are present in Yosemite (10.10.*) and later." {failure}
]
synopsis: "Userlevel network bridging on MacOS X"
description: """
MacOS X 10.10 (Yosemite) introduced the somewhat undocumented `vmnet`
framework.  This exposes virtual network interfaces to userland applications.
There are a number of advantages of this over previous implementations:

- Unlike [tuntaposx](http://tuntaposx.sourceforge.net/), this is builtin
  to MacOS X now and so is easier to package up and distribute for end users.
- `vmnet` uses the XPC sandboxing interfaces and should make it easier to
  drop a hard dependency on running networking applications as `root`.
- Most significantly, `vmnet` supports bridging network traffic to the
  outside world, which was previously unsupported.

These OCaml bindings are constructed against the documentation contained
in the `<vmnet.h>` header file in Yosemite, and may not be correct due to
the lack of any other example code.  However, they do suffice to run
[MirageOS](http://openmirage.org) applications that can connect to the
outside world.  The bindings are also slightly complicated by the need
to interface [GCD](http://en.wikipedia.org/wiki/Grand_Central_Dispatch)
thread pools with the OCaml runtime, so please report any instabilities
that you see when using this interface as a consumer.

There are two libraries provided:

- `Vmnet` is the raw OCaml binding to the `vmnet` framework, using
   OCaml preemptive threads to handle synchronisation.
- `Lwt_vmnet` uses the [Lwt](http://ocsigen.org/lwt) framework to
  provide a monadic asynchronous I/O interface at a higher level.

Most users should use `Lwt_vmnet` to handle guest traffic."""
flags: light-uninstall
url {
  src: "https://github.com/mirage/ocaml-vmnet/archive/v1.1.0.tar.gz"
  checksum: "md5=0a254aa5df0344a1cf998a8381ded0af"
}<|MERGE_RESOLUTION|>--- conflicted
+++ resolved
@@ -21,16 +21,10 @@
   "ppx_sexp_conv" {build}
   "ppx_cstruct" {build}
   "sexplib" {>= "113.24.00"}
-<<<<<<< HEAD
   "ipaddr" {>= "1.4.0"}
-  "lwt" {>= "2.4.3"}
+  "lwt" {>= "2.4.3" & < "4.0.0"}
   "cstruct" {>= "1.9.0"}
-=======
-  "ipaddr" {>="1.4.0"}
-  "lwt" {>="2.4.3" & < "4.0.0"}
-  "cstruct" {>="1.9.0"}
   "cstruct-unix"
->>>>>>> a896051d
 ]
 available: os = "macos"
 post-messages: [
