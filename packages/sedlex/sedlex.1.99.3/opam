--- conflicted
+++ resolved
@@ -7,31 +7,19 @@
 build: [ [make "all"]  [make "opt"] ]
 install: [make "install"]
 remove: [["ocamlfind" "remove" "sedlex"]]
-<<<<<<< HEAD
 depends: [
   "ocaml" {>= "4.02.0"}
   "ocamlfind" {build}
   "ppx_tools" {>= "5.0"}
   "gen"
 ]
-homepage: "https://github.com/alainfrisch/sedlex"
-bug-reports: "https://github.com/alainfrisch/sedlex/issues"
+homepage: "https://github.com/ocaml-community/sedlex"
+bug-reports: "https://github.com/ocaml-community/sedlex/issues"
 license: "MIT"
-dev-repo: "git+https://github.com/alainfrisch/sedlex.git"
+dev-repo: "git+https://github.com/ocaml-community/sedlex.git"
 synopsis: "ppx-based unicode-friendly lexer generator"
 flags: light-uninstall
 url {
-  src: "http://github.com/alainfrisch/sedlex/archive/v1.99.3.tar.gz"
+  src: "http://github.com/ocaml-community/sedlex/archive/v1.99.3.tar.gz"
   checksum: "md5=abfc762b516583747e475cc7642ee098"
-}
-=======
-depends: ["ocamlfind" {build}
-          "ppx_tools" {>= "5.0"}
-          "gen"
-         ]
-available: [ ocaml-version >= "4.02.0" ]
-homepage: "https://github.com/ocaml-community/sedlex"
-bug-reports: "https://github.com/ocaml-community/sedlex/issues"
-license: "MIT"
-dev-repo: "https://github.com/ocaml-community/sedlex.git"
->>>>>>> 37f14dd2
+}