--- conflicted
+++ resolved
@@ -6,7 +6,6 @@
 build: [ [make "all"]  [make "opt"] ]
 install: [make "install"]
 remove: [["ocamlfind" "remove" "sedlex"]]
-<<<<<<< HEAD
 depends: [
   "ocaml" {>= "4.02.3"}
   "ocamlfind" {build}
@@ -14,10 +13,10 @@
   "ocaml-migrate-parsetree"
   "gen"
 ]
-homepage: "https://github.com/alainfrisch/sedlex"
-bug-reports: "https://github.com/alainfrisch/sedlex/issues"
+homepage: "https://github.com/ocaml-community/sedlex"
+bug-reports: "https://github.com/ocaml-community/sedlex/issues"
 license: "MIT"
-dev-repo: "git+https://github.com/alainfrisch/sedlex.git"
+dev-repo: "git+https://github.com/ocaml-community/sedlex.git"
 synopsis: "unicode-friendly lexer generator"
 description: """
 sedlex is a lexer generator for OCaml, similar to ocamllex, but
@@ -25,18 +24,6 @@
 sedlex are embedded in regular OCaml source files."""
 flags: light-uninstall
 url {
-  src: "https://github.com/alainfrisch/sedlex/archive/v1.99.4.tar.gz"
+  src: "https://github.com/ocaml-community/sedlex/archive/v1.99.4.tar.gz"
   checksum: "md5=f621d80e36cda2548528766f31b16b12"
-}
-=======
-depends: ["ocamlfind" {build}
-          "ppx_tools_versioned" {<"5.2.1"}
-          "ocaml-migrate-parsetree"
-          "gen"
-         ]
-available: [ ocaml-version >= "4.02.3" ]
-homepage: "https://github.com/ocaml-community/sedlex"
-bug-reports: "https://github.com/ocaml-community/sedlex/issues"
-license: "MIT"
-dev-repo: "https://github.com/ocaml-community/sedlex.git"
->>>>>>> 37f14dd2
+}