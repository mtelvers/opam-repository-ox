--- conflicted
+++ resolved
@@ -6,22 +6,13 @@
 build: [ [make "all"]  [make "opt"] ]
 install: [make "install"]
 remove: [["ocamlfind" "remove" "sedlex"]]
-<<<<<<< HEAD
 depends: [
   "ocaml" {>= "4.02.3"}
   "ocamlfind" {build}
-  "ppx_tools_versioned"
+  "ppx_tools_versioned" {< "5.2.1"}
   "ocaml-migrate-parsetree"
   "gen"
 ]
-=======
-depends: ["ocamlfind" {build}
-          "ppx_tools_versioned" {<"5.2.1"}
-          "ocaml-migrate-parsetree"
-          "gen"
-         ]
-available: [ ocaml-version >= "4.02.3" ]
->>>>>>> 6d7f8bef
 homepage: "https://github.com/alainfrisch/sedlex"
 bug-reports: "https://github.com/alainfrisch/sedlex/issues"
 license: "MIT"
