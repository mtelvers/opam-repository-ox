version: "1.2.0"
opam-version: "2.0"
maintainer: "Thomas Refis <trefis@janestreet.com>"
homepage:  "https://github.com/ocaml-doc/doc-ock-html"
doc: "https://ocaml-doc.github.com/doc-ock-html/"
license: "ISC"
dev-repo: "git+http://github.com/ocaml-doc/doc-ock-html.git"
bug-reports: "https://github.com/ocaml-doc/odoc/issues"
tags: ["doc" "html" "ocaml" "org:ocaml-doc"]

depends: [
  "ocaml" {>= "4.03.0"}
  "ocamlfind" {build}
  "jbuilder" {build}
<<<<<<< HEAD
  "doc-ock" {>= "1.2.0"}
  "tyxml" {>= "4.0.0"}
  "xmlm"
]
=======
  "doc-ock" {>= "1.2.0" & < "1.2.1"}
  "tyxml" {>= "4.0.0" }
  "xmlm" ]

>>>>>>> e83f18d4
build: [
  ["jbuilder" "subst"] {pinned}
  ["jbuilder" "build" "-p" name "-j" jobs]
]
synopsis: "From doc-ock to HTML"
description: """
Doc-ock-html generates HTML documentation using [Doc-ock][doc-ock]

doc-ock: https://github.com/ocaml-doc/doc-ock"""
authors: "Thomas Refis <trefis@janestreet.com>"
url {
  src: "https://github.com/ocaml-doc/doc-ock-html/archive/v1.2.0.tar.gz"
  checksum: "md5=fa942cd747d72115575b040bbabaf863"
}<|MERGE_RESOLUTION|>--- conflicted
+++ resolved
@@ -12,17 +12,10 @@
   "ocaml" {>= "4.03.0"}
   "ocamlfind" {build}
   "jbuilder" {build}
-<<<<<<< HEAD
-  "doc-ock" {>= "1.2.0"}
+  "doc-ock" {>= "1.2.0" & < "1.2.1"}
   "tyxml" {>= "4.0.0"}
   "xmlm"
 ]
-=======
-  "doc-ock" {>= "1.2.0" & < "1.2.1"}
-  "tyxml" {>= "4.0.0" }
-  "xmlm" ]
-
->>>>>>> e83f18d4
 build: [
   ["jbuilder" "subst"] {pinned}
   ["jbuilder" "build" "-p" name "-j" jobs]
