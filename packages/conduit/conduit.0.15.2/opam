opam-version: "2.0"
maintainer:   "anil@recoil.org"
authors:      ["Anil Madhavapeddy" "Thomas Leonard" "Thomas Gazagnaire" "Rudi Grinberg"]
homepage:     "https://github.com/mirage/ocaml-conduit"
dev-repo: "git+https://github.com/mirage/ocaml-conduit.git"
bug-reports:  "https://github.com/mirage/ocaml-conduit/issues"
tags:         "org:mirage"
license:      "ISC"

build: [
  ["./configure"]
  [make]
  [make "doc"] {with-doc}
]
install: [make "install"]
remove:  ["ocamlfind" "remove" "conduit"]
depends: [
  "ocaml" {>= "4.03.0"}
  "ocamlfind" {build}
  "ocamlbuild" {build}
  "ppx_driver" {build & < "v0.10.0"}
<<<<<<< HEAD
  "ppx_optcomp" {build & >= "113.24.00"}
  "ppx_sexp_conv" {build}
=======
  "ppx_optcomp" { >="113.24.00"}
  "ppx_sexp_conv"
>>>>>>> 78016568
  "sexplib"
  "stringext"
  "uri"
  "result"
  "logs" {>= "0.5.0"}
  "ipaddr" {>= "2.5.0" & < "2.8.0"}
]
depopts: [
  "async"
  "lwt"
  "ssl"
  "async_ssl"
  "mirage-dns"
  "vchan"
  "launchd"
  "tls"
  "mirage-types-lwt"
  "mirage-flow-lwt"
]
conflicts: [
  "lwt" {<"2.7.0"}
  "lwt" {>="3.0.0"}
  "async_ssl" {<"112.24.00"}
  "async" {<"113.24.00"}
  "mirage-flow-lwt" {< "1.2.0"}
  "mirage-types-lwt" {<"3.0.0"}
  "dns" {<"0.19.0"}
  "tls" {<"0.4.0"}
  "vchan" {<"2.3.0"}
  "nocrypto" {<"0.4.0"}
]
synopsis: "Network connection library for TCP and SSL"
description: """
The `conduit` library takes care of establishing and listening for TCP and
SSL/TLS connections for the Lwt and Async libraries.

The reason this library exists is to provide a degree of abstraction
from the precise SSL library used, since there are a variety of ways to bind to
a library (e.g. the C FFI, or the Ctypes library), as well as well as which
library is used (either OpenSSL or a native OCaml TLS implementation).

If you are using the `Lwt_unix` version of the library, you can set two
environment variables to control the behaviour of the library:

- `CONDUIT_DEBUG=1` will output debug information to standard error.
- `CONDUIT_TLS=native` will force the use of the pure OCaml TLS library."""
flags: light-uninstall
url {
  src: "https://github.com/mirage/ocaml-conduit/archive/v0.15.2.tar.gz"
  checksum: "md5=c62120ab9d6ae02256d8ec13032bac00"
}<|MERGE_RESOLUTION|>--- conflicted
+++ resolved
@@ -19,13 +19,8 @@
   "ocamlfind" {build}
   "ocamlbuild" {build}
   "ppx_driver" {build & < "v0.10.0"}
-<<<<<<< HEAD
-  "ppx_optcomp" {build & >= "113.24.00"}
-  "ppx_sexp_conv" {build}
-=======
-  "ppx_optcomp" { >="113.24.00"}
+  "ppx_optcomp" {>= "113.24.00"}
   "ppx_sexp_conv"
->>>>>>> 78016568
   "sexplib"
   "stringext"
   "uri"
