--- conflicted
+++ resolved
@@ -15,15 +15,9 @@
   "ocaml" {>= "4.02.3"}
   "ocamlfind" {build}
   "ocamlbuild" {build}
-<<<<<<< HEAD
   "ppx_driver" {build & <= "113.33.04"}
-  "ppx_optcomp" {build & >= "113.24.00"}
-  "ppx_sexp_conv" {build}
-=======
-  "ppx_driver" {build & <="113.33.04"}
-  "ppx_optcomp" { >="113.24.00"}
+  "ppx_optcomp" {>= "113.24.00"}
   "ppx_sexp_conv"
->>>>>>> 78016568
   "sexplib"
   "stringext"
   "uri"
