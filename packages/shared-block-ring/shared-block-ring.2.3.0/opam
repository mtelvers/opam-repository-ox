--- conflicted
+++ resolved
@@ -15,7 +15,7 @@
 install: [make "install"]
 remove: [["ocamlfind" "remove" "shared-block-ring"]]
 depends: [
-  "ocaml"
+  "ocaml" {< "4.06.0"}
   "cstruct" {>= "2.4.0"}
   "ppx_cstruct" {build}
   "ppx_tools" {build}
@@ -35,7 +35,6 @@
   "oasis"
   "result"
 ]
-<<<<<<< HEAD
 synopsis: "A single-consumer single-producer queue on a block device"
 description: """
 This is a simple queue containing variable-length items stored on a disk,
@@ -44,7 +43,4 @@
 url {
   src: "https://github.com/mirage/shared-block-ring/archive/v2.3.0.tar.gz"
   checksum: "md5=98049c44ff170227d8b04fdb58d96286"
-}
-=======
-available: [ocaml-version < "4.06.0"]
->>>>>>> 89134d85
+}