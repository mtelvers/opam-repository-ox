opam-version: "2.0"
maintainer: "Philippe Veber <philippe.veber@gmail.com>"
authors: "Philippe Veber <philippe.veber@gmail.com>"
homepage: "https://github.com/pveber/bistro/"
bug-reports: "https://github.com/pveber/bistro/issues"
license: "GPL"
dev-repo: "git+https://github.com/pveber/bistro.git"
build: ["jbuilder" "build" "-p" name "-j" jobs]
depends: [
  "ocaml" {>= "4.03.0"}
  "jbuilder" {build & >= "1.0+beta8"}
<<<<<<< HEAD
  "core" {>= "v0.9.0" & < "v0.11"}
  "lwt"
=======
  "core" {>= "v0.9.0" & < "v0.11" }
  "lwt" {< "4.0.0"}
>>>>>>> 6cc9c722
  "ocamlgraph" {>= "1.8.7"}
  "rresult"
  "sexplib" {>= "113.24.00"}
  "tyxml" {>= "4.0"}
]
synopsis: "A library to build and run distributed workflows"
description: """
bistro is an OCaml library to build and run computations represented
by a collection of interdependent scripts, as is often found in
data analysis (especially computational biology).

Features:
- build complex and composable workflows declaratively
- simple and lightweight wrapping of new components
- resume-on-failure: if something fails, fix it and the workflow will
  restart from where it stopped
- parallel workflow execution (locally or over a PBS cluster)
- development-friendly: when a script is modified, bistro
  automatically finds out what needs to be recomputed
- automatic naming of generated files
- static typing: detect file format errors at compile time!

The library provides a datatype to represent scripts (including
metadata and dependencies), an engine to run workflows and a standard
library providing components for popular tools (although mostly
related to computational biology and unix for now)."""
url {
  src: "https://github.com/pveber/bistro/archive/v0.3.0.tar.gz"
  checksum: "md5=670877e55d851a83cf8a833b6df1e955"
}<|MERGE_RESOLUTION|>--- conflicted
+++ resolved
@@ -9,13 +9,8 @@
 depends: [
   "ocaml" {>= "4.03.0"}
   "jbuilder" {build & >= "1.0+beta8"}
-<<<<<<< HEAD
   "core" {>= "v0.9.0" & < "v0.11"}
-  "lwt"
-=======
-  "core" {>= "v0.9.0" & < "v0.11" }
   "lwt" {< "4.0.0"}
->>>>>>> 6cc9c722
   "ocamlgraph" {>= "1.8.7"}
   "rresult"
   "sexplib" {>= "113.24.00"}
