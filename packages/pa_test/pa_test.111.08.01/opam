--- conflicted
+++ resolved
@@ -8,10 +8,6 @@
 depends: ["camlp4"
           "ocamlfind"
           "type_conv"  {>= "109.53.00" & < "112.02.00"}
-<<<<<<< HEAD
-          "sexplib"    {>= "110.01.00" & <= "112.06.00"}
-=======
           "sexplib"    {>= "110.01.00" & < "112.18.00"}
->>>>>>> abcc2377
           "comparelib" {>= "109.27.00" & < "109.61.00"}]
 ocaml-version: [>= "4.00.0"]