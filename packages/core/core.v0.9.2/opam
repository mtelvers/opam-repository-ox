opam-version: "2.0"
maintainer: "opensource@janestreet.com"
authors: ["Jane Street Group, LLC <opensource@janestreet.com>"]
homepage: "https://github.com/janestreet/core"
bug-reports: "https://github.com/janestreet/core/issues"
dev-repo: "git+https://github.com/janestreet/core.git"
license: "Apache-2.0"
build: [
  ["jbuilder" "build" "-p" name "-j" jobs]
]
depends: [
  "ocaml" {>= "4.03.0"}
  "base" {>= "v0.9.4" & < "v0.10"}
  "configurator" {>= "v0.9" & < "v0.10"}
  "core_kernel" {>= "v0.9.1" & < "v0.10"}
  "jbuilder" {build & >= "1.0+beta2"}
  "ppx_assert" {>= "v0.9" & < "v0.10"}
  "ppx_driver" {>= "v0.9.2" & < "v0.10"}
  "ppx_jane" {>= "v0.9" & < "v0.10"}
  "sexplib" {>= "v0.9.3" & < "v0.10"}
  "spawn" {>= "v0.9" & < "v0.10"}
  "stdio" {>= "v0.9.1" & < "v0.10"}
  "base-threads"
  "ocaml-migrate-parsetree" {>= "0.4"}
]
<<<<<<< HEAD
synopsis: "Industrial strength alternative to OCaml's standard library"
description: """
The Core suite of libraries is an industrial strength alternative to
OCaml's standard library that was developed by Jane Street, the
largest industrial user of OCaml."""
url {
  src: "https://github.com/janestreet/core/archive/v0.9.2.tar.gz"
  checksum: "md5=9da0c7a52f2d845c6d51a2f21b5e4c74"
}
=======
available: [ ocaml-version >= "4.03.0" & arch != "aarch64" ]
>>>>>>> b0a59191
<|MERGE_RESOLUTION|>--- conflicted
+++ resolved
@@ -23,7 +23,7 @@
   "base-threads"
   "ocaml-migrate-parsetree" {>= "0.4"}
 ]
-<<<<<<< HEAD
+available: arch != "aarch64"
 synopsis: "Industrial strength alternative to OCaml's standard library"
 description: """
 The Core suite of libraries is an industrial strength alternative to
@@ -32,7 +32,4 @@
 url {
   src: "https://github.com/janestreet/core/archive/v0.9.2.tar.gz"
   checksum: "md5=9da0c7a52f2d845c6d51a2f21b5e4c74"
-}
-=======
-available: [ ocaml-version >= "4.03.0" & arch != "aarch64" ]
->>>>>>> b0a59191
+}