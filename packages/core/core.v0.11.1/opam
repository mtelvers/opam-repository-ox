opam-version: "2.0"
maintainer: "opensource@janestreet.com"
authors: ["Jane Street Group, LLC <opensource@janestreet.com>"]
homepage: "https://github.com/janestreet/core"
bug-reports: "https://github.com/janestreet/core/issues"
dev-repo: "git+https://github.com/janestreet/core.git"
license: "Apache-2.0"
build: [
  ["jbuilder" "build" "-p" name "-j" jobs]
]
depends: [
  "ocaml" {>= "4.04.1"}
  "base" {>= "v0.11" & < "v0.12"}
  "configurator" {>= "v0.11" & < "v0.12"}
  "core_kernel" {>= "v0.11" & < "v0.12"}
  "ppx_assert" {>= "v0.11" & < "v0.12"}
  "ppx_jane" {>= "v0.11" & < "v0.12"}
  "sexplib" {>= "v0.11" & < "v0.12"}
  "spawn" {>= "v0.12"}
  "stdio" {>= "v0.11" & < "v0.12"}
  "base-threads"
  "jbuilder" {build & >= "1.0+beta18.1"}
  "ocaml-migrate-parsetree" {>= "1.0"}
  "ppxlib" {>= "0.1.0"}
]
<<<<<<< HEAD
synopsis: "Industrial strength alternative to OCaml's standard library"
description: """
The Core suite of libraries is an industrial strength alternative to
OCaml's standard library that was developed by Jane Street, the
largest industrial user of OCaml."""
url {
  src:
    "https://github.com/janestreet/core/releases/download/v0.11.1/core-v0.11.1.tbz"
  checksum: "md5=93ee333a0027bcda7cca3b323171d13b"
}
=======
available: [ ocaml-version >= "4.04.1" & ocaml-version < "4.07.0" ]
>>>>>>> 3bc0fe9d
<|MERGE_RESOLUTION|>--- conflicted
+++ resolved
@@ -9,7 +9,7 @@
   ["jbuilder" "build" "-p" name "-j" jobs]
 ]
 depends: [
-  "ocaml" {>= "4.04.1"}
+  "ocaml" {>= "4.04.1" & < "4.07.0"}
   "base" {>= "v0.11" & < "v0.12"}
   "configurator" {>= "v0.11" & < "v0.12"}
   "core_kernel" {>= "v0.11" & < "v0.12"}
@@ -23,7 +23,6 @@
   "ocaml-migrate-parsetree" {>= "1.0"}
   "ppxlib" {>= "0.1.0"}
 ]
-<<<<<<< HEAD
 synopsis: "Industrial strength alternative to OCaml's standard library"
 description: """
 The Core suite of libraries is an industrial strength alternative to
@@ -33,7 +32,4 @@
   src:
     "https://github.com/janestreet/core/releases/download/v0.11.1/core-v0.11.1.tbz"
   checksum: "md5=93ee333a0027bcda7cca3b323171d13b"
-}
-=======
-available: [ ocaml-version >= "4.04.1" & ocaml-version < "4.07.0" ]
->>>>>>> 3bc0fe9d
+}