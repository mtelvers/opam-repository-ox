--- conflicted
+++ resolved
@@ -10,7 +10,7 @@
 ]
 conflicts: [ "jbuilder" { = "1.0+beta19" } ]
 depends: [
-  "ocaml" {>= "4.04.1"}
+  "ocaml" {>= "4.04.1" & < "4.07.0"}
   "base" {>= "v0.11" & < "v0.12"}
   "configurator" {>= "v0.11" & < "v0.12"}
   "core_kernel" {>= "v0.11" & < "v0.12"}
@@ -23,7 +23,6 @@
   "jbuilder" {build & >= "1.0+beta18.1"}
   "ocaml-migrate-parsetree" {>= "1.0"}
 ]
-<<<<<<< HEAD
 available: arch != "arm64"
 synopsis: "Industrial strength alternative to OCaml's standard library"
 description: """
@@ -34,7 +33,4 @@
   src:
     "https://ocaml.janestreet.com/ocaml-core/v0.11/files/core-v0.11.0.tar.gz"
   checksum: "md5=bf4cc67415f3d9579c4db343918d6b97"
-}
-=======
-available: [ ocaml-version >= "4.04.1" & ocaml-version < "4.07.0" & arch != "aarch64" ]
->>>>>>> 3bc0fe9d
+}