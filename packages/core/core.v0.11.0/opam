opam-version: "2.0"
maintainer: "opensource@janestreet.com"
authors: ["Jane Street Group, LLC <opensource@janestreet.com>"]
homepage: "https://github.com/janestreet/core"
bug-reports: "https://github.com/janestreet/core/issues"
dev-repo: "git+https://github.com/janestreet/core.git"
license: "Apache-2.0"
build: [
  ["jbuilder" "build" "-p" name "-j" jobs]
]
conflicts: [ "jbuilder" { = "1.0+beta19" } ]
depends: [
  "ocaml" {>= "4.04.1"}
  "base" {>= "v0.11" & < "v0.12"}
  "configurator" {>= "v0.11" & < "v0.12"}
  "core_kernel" {>= "v0.11" & < "v0.12"}
  "ppx_assert" {>= "v0.11" & < "v0.12"}
  "ppx_jane" {>= "v0.11" & < "v0.12"}
  "sexplib" {>= "v0.11" & < "v0.12"}
  "spawn" {>= "v0.11" & < "v0.12"}
  "stdio" {>= "v0.11" & < "v0.12"}
  "base-threads"
  "jbuilder" {build & >= "1.0+beta18.1"}
  "ocaml-migrate-parsetree" {>= "1.0"}
  "ppxlib" {>= "0.1.0"}
]
<<<<<<< HEAD
synopsis: "Industrial strength alternative to OCaml's standard library"
description: """
The Core suite of libraries is an industrial strength alternative to
OCaml's standard library that was developed by Jane Street, the
largest industrial user of OCaml."""
url {
  src:
    "https://ocaml.janestreet.com/ocaml-core/v0.11/files/core-v0.11.0.tar.gz"
  checksum: "md5=bf4cc67415f3d9579c4db343918d6b97"
}
=======
available: [ ocaml-version >= "4.04.1" & arch != "aarch64" ]
>>>>>>> b0a59191
<|MERGE_RESOLUTION|>--- conflicted
+++ resolved
@@ -24,7 +24,7 @@
   "ocaml-migrate-parsetree" {>= "1.0"}
   "ppxlib" {>= "0.1.0"}
 ]
-<<<<<<< HEAD
+available: arch != "aarch64"
 synopsis: "Industrial strength alternative to OCaml's standard library"
 description: """
 The Core suite of libraries is an industrial strength alternative to
@@ -34,7 +34,4 @@
   src:
     "https://ocaml.janestreet.com/ocaml-core/v0.11/files/core-v0.11.0.tar.gz"
   checksum: "md5=bf4cc67415f3d9579c4db343918d6b97"
-}
-=======
-available: [ ocaml-version >= "4.04.1" & arch != "aarch64" ]
->>>>>>> b0a59191
+}