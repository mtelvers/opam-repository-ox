opam-version: "2.0"
maintainer: "opensource@janestreet.com"
authors: ["Jane Street Group, LLC <opensource@janestreet.com>"]
homepage: "https://github.com/janestreet/core"
bug-reports: "https://github.com/janestreet/core/issues"
dev-repo: "git+https://github.com/janestreet/core.git"
license: "Apache-2.0"
build: [
  ["jbuilder" "build" "-p" name "-j" jobs]
]
conflicts: [ "jbuilder" { = "1.0+beta19" } ]
depends: [
  "ocaml" {>= "4.04.1"}
  "base" {>= "v0.11" & < "v0.12"}
  "configurator" {>= "v0.11" & < "v0.12"}
  "core_kernel" {>= "v0.11" & < "v0.12"}
  "ppx_assert" {>= "v0.11" & < "v0.12"}
  "ppx_jane" {>= "v0.11" & < "v0.12"}
  "sexplib" {>= "v0.11" & < "v0.12"}
  "spawn" {>= "v0.11" & < "v0.12"}
  "stdio" {>= "v0.11" & < "v0.12"}
  "base-threads"
  "jbuilder" {build & >= "1.0+beta18.1"}
  "ocaml-migrate-parsetree" {>= "1.0"}
<<<<<<< HEAD
  "ppxlib" {>= "0.1.0"}
=======
>>>>>>> 7c067c75
]
available: arch != "aarch64"
synopsis: "Industrial strength alternative to OCaml's standard library"
description: """
The Core suite of libraries is an industrial strength alternative to
OCaml's standard library that was developed by Jane Street, the
largest industrial user of OCaml."""
url {
  src:
    "https://ocaml.janestreet.com/ocaml-core/v0.11/files/core-v0.11.0.tar.gz"
  checksum: "md5=bf4cc67415f3d9579c4db343918d6b97"
}<|MERGE_RESOLUTION|>--- conflicted
+++ resolved
@@ -22,12 +22,8 @@
   "base-threads"
   "jbuilder" {build & >= "1.0+beta18.1"}
   "ocaml-migrate-parsetree" {>= "1.0"}
-<<<<<<< HEAD
-  "ppxlib" {>= "0.1.0"}
-=======
->>>>>>> 7c067c75
 ]
-available: arch != "aarch64"
+available: arch != "arm64"
 synopsis: "Industrial strength alternative to OCaml's standard library"
 description: """
 The Core suite of libraries is an industrial strength alternative to
