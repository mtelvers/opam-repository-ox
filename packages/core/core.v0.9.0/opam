--- conflicted
+++ resolved
@@ -23,7 +23,7 @@
   "base-threads"
   "ocaml-migrate-parsetree" {>= "0.4"}
 ]
-<<<<<<< HEAD
+available: arch != "aarch64"
 synopsis: "Industrial strength alternative to OCaml's standard library"
 description: """
 The Core suite of libraries is an industrial strength alternative to
@@ -33,7 +33,4 @@
   src:
     "https://ocaml.janestreet.com/ocaml-core/v0.9/files/core-v0.9.0.tar.gz"
   checksum: "md5=cf90a82584ec5cdc6d8b412a4067b6f6"
-}
-=======
-available: [ ocaml-version >= "4.03.0" & ocaml-version < "4.05.0" & arch != "aarch64" ]
->>>>>>> b0a59191
+}