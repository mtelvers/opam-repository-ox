--- conflicted
+++ resolved
@@ -23,7 +23,7 @@
 install: [["ocaml" "setup.ml" "-install"]]
 remove: [["ocamlfind" "remove" "cairo2"]]
 depends: [
-  "ocaml"
+  "ocaml" {< "4.06.0"}
   "ocamlfind" {build}
   "ocamlbuild" {build}
   "conf-cairo" {build}
@@ -35,7 +35,6 @@
 # The package does not build without Graphics,
 # which is not available by default on OS X.
 # Use cairo2 >= 0.5.
-<<<<<<< HEAD
 available: os != "macos"
 synopsis: "Binding to Cairo, a 2D Vector Graphics Library."
 description: """
@@ -47,8 +46,4 @@
 url {
   src: "https://forge.ocamlcore.org/frs/download.php/1003/cairo-0.4.2.tar.gz"
   checksum: "md5=cbd64bfe6a3eb120ae98deb5ce6980ae"
-}
-=======
-available: [ ocaml-version < "4.06.0"
-             & os != "darwin" ]
->>>>>>> 9bf179bc
+}