maintainer: "philippe.wang@gmail.com"
name: "glical"
opam-version: "2.0"
license: "ISC"
authors: [ "Philippe Wang <philippe.wang@gmail.com>" ]
homepage: "https://github.com/pw374/glical"
build: [
  ["./configure" "-prefix" prefix]
  [make "build"]
]
remove: [
  ["./configure" "-prefix" prefix]
  [make "uninstall"]
]
tags: [
  "org:ocamllabs"
]
<<<<<<< HEAD
install: [make "install"]
synopsis: "Glical: glancing at iCalendar data."
description: "A library to glance at iCalendar data using OCaml."
depends: [
  "ocaml" {>= "3.12.1"}
]
url {
  src: "http://pw374.github.io/distrib/glical/glical-0.0.1.tar.gz"
  checksum: "md5=c4c53088559797ce7956aff1658e46c2"
}
=======
available: [ocaml-version >= "3.12.1" & ocaml-version < "4.06.0"]
install: [make "install"]
>>>>>>> abac0a66
<|MERGE_RESOLUTION|>--- conflicted
+++ resolved
@@ -15,18 +15,13 @@
 tags: [
   "org:ocamllabs"
 ]
-<<<<<<< HEAD
 install: [make "install"]
 synopsis: "Glical: glancing at iCalendar data."
 description: "A library to glance at iCalendar data using OCaml."
 depends: [
-  "ocaml" {>= "3.12.1"}
+  "ocaml" {>= "3.12.1" & < "4.06.0"}
 ]
 url {
   src: "http://pw374.github.io/distrib/glical/glical-0.0.1.tar.gz"
   checksum: "md5=c4c53088559797ce7956aff1658e46c2"
-}
-=======
-available: [ocaml-version >= "3.12.1" & ocaml-version < "4.06.0"]
-install: [make "install"]
->>>>>>> abac0a66
+}