opam-version: "2.0"
maintainer:   ["Mindy Preston"]
authors   :   ["Mindy Preston"]
homepage:     "https://github.com/mirage/charrua-core"
bug-reports:  "https://github.com/mirage/charrua-core/issues"
dev-repo:     "git+https://github.com/mirage/charrua-core.git"
tags:         [ "org:mirage"]
doc:          "https://docs.mirage.io"

build: [
  [ "jbuilder" "subst" "-n" name ] {pinned}
  [ "jbuilder" "build" "-p" name "-j" jobs ]
  [ "jbuilder" "runtest" "-p" name "-j" jobs ] {with-test}
]

depends: [
  "jbuilder" {build & >= "1.0+beta9"}
  "ocaml" {>= "4.04.2"}
  "alcotest" {with-test}
  "cstruct-unix" {with-test}
  "mirage-random-test" {with-test}
  "charrua-core" {>= "0.11.1" & < "0.12.0"}
  "cstruct" {>= "3.0.2"}
<<<<<<< HEAD
  "ipaddr" {< "4.0.0"}
  "macaddr"
=======
  "ipaddr"
  "macaddr" {< "4.0.0"}
>>>>>>> 16ec503a
]
synopsis: "DHCP client implementation"
description: """
charrua-client is a DHCP client powered by [charrua-core](https://github.com/haesbaert/charrua-core).

The base library exposes a simple state machine in `Dhcp_client`
for use in acquiring a DHCP lease.
"""

url {
archive: "https://github.com/mirage/charrua-core/releases/download/v0.11.1/charrua-core-0.11.1.tbz"
checksum: "c9f82c844f78643cb05650a397acfb1c"
}<|MERGE_RESOLUTION|>--- conflicted
+++ resolved
@@ -21,13 +21,8 @@
   "mirage-random-test" {with-test}
   "charrua-core" {>= "0.11.1" & < "0.12.0"}
   "cstruct" {>= "3.0.2"}
-<<<<<<< HEAD
   "ipaddr" {< "4.0.0"}
-  "macaddr"
-=======
-  "ipaddr"
   "macaddr" {< "4.0.0"}
->>>>>>> 16ec503a
 ]
 synopsis: "DHCP client implementation"
 description: """
