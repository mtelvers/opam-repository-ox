opam-version: "2.0"
maintainer: "Spiros Eliopoulos <spiros@inhabitedtype.com>"
authors: [ "Spiros Eliopoulos <spiros@inhabitedtype.com>" ]
license: "BSD-3-clause"
homepage: "https://github.com/inhabitedtype/angstrom"
bug-reports: "https://github.com/inhabitedtype/angstrom/issues"
dev-repo: "git+https://github.com/inhabitedtype/angstrom.git"
build: [
  [
    "ocaml"
    "setup.ml"
    "-configure"
    "--prefix"
    prefix
    "--%{base-unix:enable}%-unix"
    "--%{lwt:enable}%-lwt"
    "--%{async:enable}%-async"
  ]
  ["ocaml" "setup.ml" "-build"]
  ["ocaml" "setup.ml" "-configure" "--enable-tests"] {with-test}
  ["ocaml" "setup.ml" "-build"] {with-test}
  ["ocaml" "setup.ml" "-test"] {with-test}
]
install: ["ocaml" "setup.ml" "-install"]
remove: [
  ["ocamlfind" "remove" "angstrom"]
]
depends: [
<<<<<<< HEAD
  "ocaml" {>= "4.00.0"}
  "alcotest" {with-test & >= "0.4.1" & < "0.8.0"}
  "cstruct" {>= "0.7.0"}
=======
  "alcotest" {test & >= "0.4.1" & < "0.8.0"}
  "cstruct" {>= "0.7.0" & < "3.2.0"}
>>>>>>> 888ea206
  "ocamlfind" {build}
  "result"
  "ocplib-endian" {>= "0.6"}
]
depopts: [
  "async"
  "base-unix"
  "lwt"
]
conflicts: [ "lwt" {< "2.4.7"} ]
<<<<<<< HEAD
synopsis: "Parser combinators built for speed and memory-efficiency"
description: """
Angstrom is a parser-combinator library that makes it easy to write efficient,
expressive, and reusable parsers suitable for high-performance applications. It
exposes monadic and applicative interfaces for composition, and supports
incremental input through buffered and unbuffered interfaces. Both interfaces
give the user total control over the blocking behavior of their application,
with the unbuffered interface enabling zero-copy IO. Parsers are backtracking
by default and support unbounded lookahead."""
flags: light-uninstall
url {
  src: "https://github.com/inhabitedtype/angstrom/archive/0.1.0.tar.gz"
  checksum: "md5=9cf0a0a5372b377fa3c032be5f7c0318"
}
=======
available: [ ocaml-version >= "4.02.0" & ocaml-version < "4.06.0"]
>>>>>>> 888ea206
<|MERGE_RESOLUTION|>--- conflicted
+++ resolved
@@ -26,14 +26,9 @@
   ["ocamlfind" "remove" "angstrom"]
 ]
 depends: [
-<<<<<<< HEAD
-  "ocaml" {>= "4.00.0"}
+  "ocaml" {>= "4.02.0" & < "4.06.0"}
   "alcotest" {with-test & >= "0.4.1" & < "0.8.0"}
-  "cstruct" {>= "0.7.0"}
-=======
-  "alcotest" {test & >= "0.4.1" & < "0.8.0"}
   "cstruct" {>= "0.7.0" & < "3.2.0"}
->>>>>>> 888ea206
   "ocamlfind" {build}
   "result"
   "ocplib-endian" {>= "0.6"}
@@ -44,7 +39,6 @@
   "lwt"
 ]
 conflicts: [ "lwt" {< "2.4.7"} ]
-<<<<<<< HEAD
 synopsis: "Parser combinators built for speed and memory-efficiency"
 description: """
 Angstrom is a parser-combinator library that makes it easy to write efficient,
@@ -58,7 +52,4 @@
 url {
   src: "https://github.com/inhabitedtype/angstrom/archive/0.1.0.tar.gz"
   checksum: "md5=9cf0a0a5372b377fa3c032be5f7c0318"
-}
-=======
-available: [ ocaml-version >= "4.02.0" & ocaml-version < "4.06.0"]
->>>>>>> 888ea206
+}