opam-version: "2.0"
maintainer: "Spiros Eliopoulos <spiros@inhabitedtype.com>"
authors: [ "Spiros Eliopoulos <spiros@inhabitedtype.com>" ]
license: "BSD-3-clause"
homepage: "https://github.com/inhabitedtype/angstrom"
bug-reports: "https://github.com/inhabitedtype/angstrom/issues"
dev-repo: "git+https://github.com/inhabitedtype/angstrom.git"
build: [
  [
    "ocaml"
    "setup.ml"
    "-configure"
    "--prefix"
    prefix
    "--%{base-unix:enable}%-unix"
    "--%{lwt:enable}%-lwt"
    "--%{async:enable}%-async"
  ]
  ["ocaml" "setup.ml" "-build"]
  ["ocaml" "setup.ml" "-configure" "--enable-tests"] {with-test}
  ["ocaml" "setup.ml" "-build"] {with-test}
  ["ocaml" "setup.ml" "-test"] {with-test}
]
install: ["ocaml" "setup.ml" "-install"]
remove: [
  ["ocamlfind" "remove" "angstrom"]
]
depends: [
  "ocaml" {>= "4.02.0" & < "4.06.0"}
  "alcotest" {with-test & >= "0.6.0" & < "0.8.0"}
  "cstruct" {>= "0.7.0"}
  "ocplib-endian" {>= "0.6"}
  "ocamlfind" {build}
  "result"
]
depopts: [
  "async"
  "base-unix"
  "lwt"
]
<<<<<<< HEAD
synopsis: "Parser combinators built for speed and memory-efficiency"
description: """
Angstrom is a parser-combinator library that makes it easy to write efficient,
expressive, and reusable parsers suitable for high-performance applications. It
exposes monadic and applicative interfaces for composition, and supports
incremental input through buffered and unbuffered interfaces. Both interfaces
give the user total control over the blocking behavior of their application,
with the unbuffered interface enabling zero-copy IO. Parsers are backtracking
by default and support unbounded lookahead."""
flags: light-uninstall
url {
  src: "https://github.com/inhabitedtype/angstrom/archive/0.2.0.tar.gz"
  checksum: "md5=febfbc1473ee4286e4255f69f2187a6a"
}
=======
conflicts: ["async" {>= "v0.10.0"}]
available: [ ocaml-version >= "4.02.0" & ocaml-version < "4.06.0"]
>>>>>>> 7c067c75
<|MERGE_RESOLUTION|>--- conflicted
+++ resolved
@@ -38,7 +38,7 @@
   "base-unix"
   "lwt"
 ]
-<<<<<<< HEAD
+conflicts: ["async" {>= "v0.10.0"}]
 synopsis: "Parser combinators built for speed and memory-efficiency"
 description: """
 Angstrom is a parser-combinator library that makes it easy to write efficient,
@@ -52,8 +52,4 @@
 url {
   src: "https://github.com/inhabitedtype/angstrom/archive/0.2.0.tar.gz"
   checksum: "md5=febfbc1473ee4286e4255f69f2187a6a"
-}
-=======
-conflicts: ["async" {>= "v0.10.0"}]
-available: [ ocaml-version >= "4.02.0" & ocaml-version < "4.06.0"]
->>>>>>> 7c067c75
+}