--- conflicted
+++ resolved
@@ -17,13 +17,8 @@
   "jbuilder" {build}
   "xmlm"
   "menhir"
-<<<<<<< HEAD
-  "doc-ock" {>= "1.2.0"}
+  "doc-ock" {>= "1.2.0" & < "1.2.1"}
 ]
-=======
-  "doc-ock" {>= "1.2.0" & < "1.2.1"} ]
-
->>>>>>> e83f18d4
 build: [
   ["jbuilder" "subst"] {pinned}
   ["jbuilder" "build" "-p" name "-j" jobs]
