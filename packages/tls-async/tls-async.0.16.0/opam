opam-version: "2.0"
homepage:     "https://github.com/mirleft/ocaml-tls"
dev-repo:     "git+https://github.com/mirleft/ocaml-tls.git"
bug-reports:  "https://github.com/mirleft/ocaml-tls/issues"
doc:          "https://mirleft.github.io/ocaml-tls/doc"
maintainer:   ["Hannes Mehnert <hannes@mehnert.org>" "David Kaloper <david@numm.org>"]
license:      "BSD-2-Clause"

build: [
  ["dune" "subst"] {dev}
  ["dune" "build" "-p" name "-j" jobs]
  ["dune" "runtest" "-p" name "-j" jobs] {with-test}
]

depends: [
  "ocaml" {>= "4.08.0"}
  "dune" {>= "3.0"}
  "tls" {= version}
  "x509" {>= "0.14.0"}
  "ptime" {>= "0.8.1"}
<<<<<<< HEAD
  "async" {>= "v0.15.0" & < "0.16.0"}
=======
  "async" {>= "v0.15.0" & < "v0.16.0"}
>>>>>>> 0e89b5b0
  "async_unix" {>= "v0.15"}
  "core" {>= "v0.15"}
  "cstruct-async"
  "ppx_jane" {>= "v0.15"}
  "mirage-crypto-rng-async"
]
tags: [ "org:mirage"]
synopsis: "Transport Layer Security purely in OCaml, Async layer"
description: """
Tls-async provides Async-friendly tls bindings
"""
authors: [
  "David Kaloper <david@numm.org>"
  "Hannes Mehnert <hannes@mehnert.org>"
  "Eric Ebinger <github@eric.theebingers.com>"
  "Calascibetta Romain <romain.calascibetta@gmail.com>"
]
url {
  src:
    "https://github.com/mirleft/ocaml-tls/releases/download/v0.16.0/tls-0.16.0.tbz"
  checksum: [
    "sha256=baf20364b372e84fdc7bb626cd451568e78645a1ea3d2533b843d00ccbb4f6d3"
    "sha512=6f4b51195f0e6e3af70299c5991d504b637782b10a9039001022dd4bd050b297dd21aff3fa259dddb05f4708176d4ff0c827295605d7abe7a3c472056f0a78e6"
  ]
}
x-commit-hash: "d49476ac75f5db748f44b7fa7b8f50bb837c17a5"<|MERGE_RESOLUTION|>--- conflicted
+++ resolved
@@ -18,11 +18,7 @@
   "tls" {= version}
   "x509" {>= "0.14.0"}
   "ptime" {>= "0.8.1"}
-<<<<<<< HEAD
-  "async" {>= "v0.15.0" & < "0.16.0"}
-=======
   "async" {>= "v0.15.0" & < "v0.16.0"}
->>>>>>> 0e89b5b0
   "async_unix" {>= "v0.15"}
   "core" {>= "v0.15"}
   "cstruct-async"
