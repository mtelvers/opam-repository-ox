opam-version: "2.0"
maintainer: "opensource@janestreet.com"
authors: ["Jane Street Group, LLC <opensource@janestreet.com>"]
homepage: "https://github.com/janestreet/core_kernel"
bug-reports: "https://github.com/janestreet/core_kernel/issues"
dev-repo: "git+https://github.com/janestreet/core_kernel.git"
license: "Apache-2.0"
build: [
  ["jbuilder" "build" "-p" name "-j" jobs]
]
depends: [
  "ocaml" {>= "4.03.0" & < "4.06.0"}
  "base" {>= "v0.9" & < "v0.10"}
  "bin_prot" {>= "v0.9" & < "v0.10"}
  "configurator" {>= "v0.9" & < "v0.10"}
  "fieldslib" {>= "v0.9" & < "v0.10"}
  "jane-street-headers" {>= "v0.9" & < "v0.10"}
  "jbuilder" {build & >= "1.0+beta7"}
  "ppx_assert" {>= "v0.9" & < "v0.10"}
  "ppx_base" {>= "v0.9" & < "v0.10"}
  "ppx_driver" {>= "v0.9" & < "v0.10"}
  "ppx_hash" {>= "v0.9" & < "v0.10"}
  "ppx_inline_test" {>= "v0.9" & < "v0.10"}
  "ppx_jane" {>= "v0.9" & < "v0.10"}
  "ppx_sexp_conv" {>= "v0.9" & < "v0.10"}
  "ppx_sexp_message" {>= "v0.9" & < "v0.10"}
  "sexplib" {>= "v0.9" & < "v0.10"}
  "stdio" {>= "v0.9" & < "v0.10"}
  "typerep" {>= "v0.9" & < "v0.10"}
  "variantslib" {>= "v0.9" & < "v0.10"}
  "ocaml-migrate-parsetree" {>= "0.4"}
  "num"
]
<<<<<<< HEAD
synopsis: "Industrial strength alternative to OCaml's standard library"
description: """
The Core suite of libraries is an industrial strength alternative to
OCaml's standard library that was developed by Jane Street, the
largest industrial user of OCaml.

Core_kernel is the system-independent part of Core."""
url {
  src:
    "https://ocaml.janestreet.com/ocaml-core/v0.9/files/core_kernel-v0.9.0.tar.gz"
  checksum: "md5=8fdae80d81dff2ad8fde304839225e6d"
}
=======
available: [ ocaml-version >= "4.03.0" & ocaml-version < "4.06.0" & arch != "aarch64" ]
>>>>>>> b0a59191
<|MERGE_RESOLUTION|>--- conflicted
+++ resolved
@@ -31,7 +31,7 @@
   "ocaml-migrate-parsetree" {>= "0.4"}
   "num"
 ]
-<<<<<<< HEAD
+available: arch != "aarch64"
 synopsis: "Industrial strength alternative to OCaml's standard library"
 description: """
 The Core suite of libraries is an industrial strength alternative to
@@ -43,7 +43,4 @@
   src:
     "https://ocaml.janestreet.com/ocaml-core/v0.9/files/core_kernel-v0.9.0.tar.gz"
   checksum: "md5=8fdae80d81dff2ad8fde304839225e6d"
-}
-=======
-available: [ ocaml-version >= "4.03.0" & ocaml-version < "4.06.0" & arch != "aarch64" ]
->>>>>>> b0a59191
+}