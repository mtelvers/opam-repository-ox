--- conflicted
+++ resolved
@@ -16,12 +16,11 @@
   [make "uninstall"]
 ]
 depends: [
-  "ocaml"
+  "ocaml" {< "4.06.0"}
   "ocamlfind"
   "ocamlbuild" {build}
   "num"
 ]
-<<<<<<< HEAD
 patches: "format-obj-magic.patch" {ocaml:version >= "4.02.0"}
 synopsis:
   "A front-end for the C programming language that facilitates program analysis and transformation"
@@ -31,8 +30,4 @@
 url {
   src: "http://downloads.sourceforge.net/project/cil/cil/cil-1.7.3.tar.gz"
   checksum: "md5=dffd5ee8f812b86b5352583c223ef6e6"
-}
-=======
-patches: ["format-obj-magic.patch" { ocaml-version >= "4.02.0" }]
-available: [ocaml-version < "4.06.0"]
->>>>>>> abac0a66
+}