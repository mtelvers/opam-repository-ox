opam-version: "2.0"
maintainer: "Richard Mortier <mort@cantab.net>"
authors: [ "Richard Mortier" ]
license: "ISC"

homepage: "https://github.com/mor1/mrt-format"
dev-repo: "git+https://github.com/mor1/mrt-format.git"
bug-reports: "https://github.com/mor1/mrt-format/issues"
doc: "https://mor1.github.io/mrt-format/"

build: [
  [ "jbuilder" "subst" ] {pinned}
  [ "jbuilder" "build" "-p" name "-j" jobs ]
]

depends: [
  "ocaml"
  "alcotest" {with-test}
  "cstruct" {>= "1.0.1"}
  "ipaddr" {>= "2.0.0"}
  "logs"
<<<<<<< HEAD
  "ocamlfind" {build}
  "ppx_cstruct" {build}
=======
  "ocamlfind"   {build}
  "ppx_cstruct"
>>>>>>> 78016568
  "result"
]
synopsis: "MRT parsing library and CLI"
description:
  "A basic implementation of the [Multi-Threaded Routing Toolkit](https://tools.ietf.org/html/rfc6396) format, following my implementation in the [Python Routeing Toolkit](https://github.com/mor1/pyrt) and documentation in the [RFC](https://tools.ietf.org/html/rfc6396) and the [PyRT README](https://github.com/mor1/pyrt/blob/master/README.mrtd). Provides (incomplete) parsing libraries and a simple CLI tool."
url {
  src:
    "https://github.com/mor1/mrt-format/releases/download/0.3.0/mrt-format-0.3.0.tbz"
  checksum: "md5=739ffab6f719fcbbe33695f8e76c953a"
}<|MERGE_RESOLUTION|>--- conflicted
+++ resolved
@@ -19,13 +19,8 @@
   "cstruct" {>= "1.0.1"}
   "ipaddr" {>= "2.0.0"}
   "logs"
-<<<<<<< HEAD
   "ocamlfind" {build}
-  "ppx_cstruct" {build}
-=======
-  "ocamlfind"   {build}
   "ppx_cstruct"
->>>>>>> 78016568
   "result"
 ]
 synopsis: "MRT parsing library and CLI"
