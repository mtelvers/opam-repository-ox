--- conflicted
+++ resolved
@@ -12,16 +12,10 @@
   ["jbuilder" "runtest" "-p" name "-j" jobs] {with-test}
 ]
 depends: [
-<<<<<<< HEAD
   "ocaml"
-  "caqti" {>= "0.10.2"}
-  "caqti-dynload" {with-test & >= "0.10.2"}
-  "caqti-driver-sqlite3" {with-test & >= "0.10.2"}
-=======
   "caqti" {= "0.10.2"}
-  "caqti-dynload" {test & = "0.10.2"}
-  "caqti-driver-sqlite3" {test & = "0.10.2"}
->>>>>>> bbe0edbc
+  "caqti-dynload" {with-test & = "0.10.2"}
+  "caqti-driver-sqlite3" {with-test & = "0.10.2"}
   "jbuilder" {build & >= "1.0+beta19"}
   "lwt" {< "4.0.0"}
 ]
