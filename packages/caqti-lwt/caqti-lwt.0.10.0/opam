--- conflicted
+++ resolved
@@ -13,16 +13,11 @@
   "ocaml"
   "caqti" {= "0.10.0"}
   "jbuilder" {build}
-<<<<<<< HEAD
-  "lwt"
+  "lwt" {< "4.0.0"}
 ]
 synopsis: "Lwt support for Caqti"
 url {
   src:
     "https://github.com/paurkedal/ocaml-caqti/releases/download/v0.10.0/caqti-0.10.0.tbz"
   checksum: "md5=28a2a8f5235662e7a452b786ffdb4a7f"
-}
-=======
-  "lwt" {< "4.0.0"}
-]
->>>>>>> 19232de3
+}