opam-version: "2.0"
maintainer: "anil@recoil.org"
homepage: "https://github.com/mirage/mirage-console"
bug-reports: "https://github.com/mirage/mirage-console/issues"
dev-repo: "git+https://github.com/mirage/mirage-console.git"
authors: ["Anil Madhavapeddy" "David Scott"]
tags: ["org:mirage" "org:xapi-project"]
build: [
  make
  "PREFIX=%{prefix}%"
  "ENABLE_MIRAGE_XEN=--%{mirage-xen+xenstore+xen-gnt+xen-evtchn:enable}%-miragexen"
  "ENABLE_XEN=--%{shared-memory-ring+xen-gnt+xen-evtchn+xenstore+xenstore_transport:enable}%-xen"
  "ENABLE_UNIX=--enable-unix"
]
install: [make "install" "PREFIX=%{prefix}%"]
remove: ["ocamlfind" "remove" "mirage-console"]
depends: [
  "ocaml"
  "ocamlfind" {build}
  "mirage-types-lwt" {< "3.0.0"}
  "cmdliner"
  "cstruct-lwt"
  "mirage-unix" {>= "1.1.0"}
  "ocamlbuild" {build}
]
depopts: [
  "mirage-xen"
  "xenstore"
  "xen-gnt"
  "xen-evtchn"
  "shared-memory-ring"
  "xenstore"
  "xenstore_transport"
]
conflicts: [
  "mirage-xen" {< "1.1.0"}
<<<<<<< HEAD
]
synopsis: "A Mirage-compatible Console library for Xen and Unix"
flags: light-uninstall
url {
  src: "https://github.com/mirage/mirage-console/archive/v2.1.2.tar.gz"
  checksum: "md5=7952571a6542d0e542795a1add2a1f37"
}
=======
  "xen-gnt"    {>= "3.0.0"}
]
>>>>>>> 2528152a
<|MERGE_RESOLUTION|>--- conflicted
+++ resolved
@@ -34,15 +34,11 @@
 ]
 conflicts: [
   "mirage-xen" {< "1.1.0"}
-<<<<<<< HEAD
+  "xen-gnt"    {>= "3.0.0"}
 ]
 synopsis: "A Mirage-compatible Console library for Xen and Unix"
 flags: light-uninstall
 url {
   src: "https://github.com/mirage/mirage-console/archive/v2.1.2.tar.gz"
   checksum: "md5=7952571a6542d0e542795a1add2a1f37"
-}
-=======
-  "xen-gnt"    {>= "3.0.0"}
-]
->>>>>>> 2528152a
+}