--- conflicted
+++ resolved
@@ -21,11 +21,8 @@
              "%{bin}%/camlp4o" "%{bin}%/camlp4of"   "%{bin}%/camlp4oof"
              "%{bin}%/camlp4prof"]
 ]
-<<<<<<< HEAD
+
 patches: [ "termux.patch" ]
-available: [ (ocaml-version >= "4.04") & (ocaml-version < "4.05") ]
-=======
 available: [ (!preinstalled) & (ocaml-version >= "4.04") & (ocaml-version < "4.05") ]
->>>>>>> 5d29ce2c
 bug-reports: "https://github.com/ocaml/camlp4/issues"
 dev-repo: "https://github.com/ocaml/camlp4.git"