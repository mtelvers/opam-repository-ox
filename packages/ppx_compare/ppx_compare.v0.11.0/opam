--- conflicted
+++ resolved
@@ -14,11 +14,7 @@
   "base" {>= "v0.11" & < "v0.12"}
   "jbuilder" {build & >= "1.0+beta18.1"}
   "ocaml-migrate-parsetree" {>= "1.0"}
-<<<<<<< HEAD
-  "ppxlib" {>= "0.1.0"}
-=======
-  "ppxlib"                  {>= "0.1.0" & <= "0.2.0"}
->>>>>>> 7c067c75
+  "ppxlib" {>= "0.1.0" & <= "0.2.0"}
 ]
 synopsis: "Generation of comparison functions from types"
 description: "Part of the Jane Street's PPX rewriters collection."
