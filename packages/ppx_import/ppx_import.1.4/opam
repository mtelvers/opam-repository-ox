--- conflicted
+++ resolved
@@ -23,7 +23,7 @@
   ] {with-test}
 ]
 depends: [
-  "ocaml" {>= "4.02.0"}
+  "ocaml" {>= "4.02.0" & < "4.07.0"}
   "ppx_tools" {>= "0.99.1"}
   "ocamlfind" {build}
   "ocamlbuild" {build}
@@ -32,15 +32,10 @@
   "ounit" {with-test}
   "ppx_deriving" {with-test & >= "2.0"}
 ]
-<<<<<<< HEAD
 available: opam-version >= "1.2.2"
 synopsis:
   "A syntax extension for importing declarations from interface files"
 url {
-  src: "https://github.com/whitequark/ppx_import/archive/v1.4.tar.gz"
+  src: "https://github.com/ocaml-ppx/ppx_import/archive/v1.4.tar.gz"
   checksum: "md5=c1b409cd33456a97f36d8446f9320ff6"
-}
-=======
-available: [ opam-version >= "1.2.2"
-  & ocaml-version >= "4.02.0" & ocaml-version < "4.07.0" ]
->>>>>>> b0780c54
+}