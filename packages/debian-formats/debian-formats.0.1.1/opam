opam-version: "2.0"
name: "debian-formats"
version: "0.1.1"
maintainer: "opam-devel@lists.ocaml.org"
authors: [ "Sylvain Le Gall" ]
license: "LGPL-2.1 with OCaml linking exception"
homepage: "https://github.com/gildor478/ocaml-debian-formats"
dev-repo: "git://github.com/gildor478/ocaml-debian-formats.git"
bug-reports: "https://github.com/gildor478/ocaml-debian-formatsi/issues"
build: [
  ["ocaml" "setup.ml" "-configure" "--prefix" prefix]
  ["ocaml" "setup.ml" "-build"]
  ["ocaml" "setup.ml" "-doc"] {with-doc}
]
install: ["ocaml" "setup.ml" "-install"]
remove: [
  ["ocamlfind" "remove" "debian-formats"]
]
depends: [
<<<<<<< HEAD
  "ocaml" {>= "3.12.1"}
  ("extlib" | "extlib-compat")
=======
  ("extlib" {>= "1.7.0"} | "extlib-compat" {>= "1.7.0"})
>>>>>>> c9b0a5cc
  "re"
  "ocamlfind"
  "ounit" {>= "2.0.0"}
]
depopts: [
  "archive"
  "base-threads"
  "camlbz2"
  "fileutils"
  "lwt"
  "lwt-android"
  "oasis"
  "oasis-mirage"
  "ocurl"
  "pcre"
]
synopsis: "Parse debian files"
flags: light-uninstall
url {
  src:
    "https://forge.ocamlcore.org/frs/download.php/1682/ocaml-debian-formats-0.1.1.tar.gz"
  checksum: "md5=fec8f1adf5a521b5ae1baea34c8d9e71"
}<|MERGE_RESOLUTION|>--- conflicted
+++ resolved
@@ -17,12 +17,8 @@
   ["ocamlfind" "remove" "debian-formats"]
 ]
 depends: [
-<<<<<<< HEAD
   "ocaml" {>= "3.12.1"}
-  ("extlib" | "extlib-compat")
-=======
   ("extlib" {>= "1.7.0"} | "extlib-compat" {>= "1.7.0"})
->>>>>>> c9b0a5cc
   "re"
   "ocamlfind"
   "ounit" {>= "2.0.0"}
