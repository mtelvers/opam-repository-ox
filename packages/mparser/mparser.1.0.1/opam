--- conflicted
+++ resolved
@@ -4,14 +4,13 @@
 build: [make "build"]
 remove: [["ocamlfind" "remove" "mparser"]]
 depends: [
-  "ocaml"
+  "ocaml" {< "4.06.0"}
   "ocamlfind"
   "pcre"
   "ocamlbuild" {build}
 ]
 dev-repo: "git://github.com/cakeplus/mparser"
 install: [make "install"]
-<<<<<<< HEAD
 synopsis: "A simple monadic parser combinator library"
 description: """
 This library implements a rather complete and efficient monadic
@@ -21,7 +20,4 @@
 url {
   src: "https://github.com/cakeplus/mparser/archive/1.0.1.tar.gz"
   checksum: "md5=17b10733cccc86bbf7ddfab7ff61b9de"
-}
-=======
-available: [ocaml-version < "4.06.0"]
->>>>>>> abac0a66
+}