--- conflicted
+++ resolved
@@ -9,20 +9,16 @@
 ]
 remove: [["ocamlfind" "remove" "should"]]
 depends: [
-  "ocaml"
+  "ocaml" {< "4.06.0"}
   "ocamlfind"
   "ocamlbuild" {build}
 ]
 dev-repo: "git://github.com/mlin/should.ml"
 install: ["ocaml" "setup.ml" "-install"]
-<<<<<<< HEAD
 synopsis: "Literate assertions"
 description: "Write assertions in in (roughly) plain English"
 flags: light-uninstall
 url {
   src: "https://github.com/mlin/should.ml/archive/v0.1.0.tar.gz"
   checksum: "md5=2a2969d9ce15c3be9f58ff2ee562c5c3"
-}
-=======
-available: [ocaml-version < "4.06.0"]
->>>>>>> abac0a66
+}