opam-version: "1.2"
maintainer: "Damien Pous <Damien.Pous@ens-lyon.fr>"
authors: "Damien Pous <Damien.Pous@ens-lyon.fr>"
name: "symkat"
version: "1.3"
homepage: "http://perso.ens-lyon.fr/damien.pous/symkat/"
license: "GNU LGPL v3"
build: [make "PREFIX=%{prefix}%"]
install: [make "PREFIX=%{prefix}%" "install"]
remove: [make "PREFIX=%{prefix}%" "uninstall"]
<<<<<<< HEAD
depends: [
  "ocamlfind" {build}
  "safa" {>= "1.3"}
  "ocamlbuild" {build}
]
=======
depends: ["ocamlfind" {build} "safa" {= "1.3"}]
>>>>>>> 1608d970
available: [ ocaml-version >= "4.02.0"]<|MERGE_RESOLUTION|>--- conflicted
+++ resolved
@@ -8,13 +8,9 @@
 build: [make "PREFIX=%{prefix}%"]
 install: [make "PREFIX=%{prefix}%" "install"]
 remove: [make "PREFIX=%{prefix}%" "uninstall"]
-<<<<<<< HEAD
 depends: [
   "ocamlfind" {build}
-  "safa" {>= "1.3"}
+  "safa" {= "1.3"}
   "ocamlbuild" {build}
 ]
-=======
-depends: ["ocamlfind" {build} "safa" {= "1.3"}]
->>>>>>> 1608d970
 available: [ ocaml-version >= "4.02.0"]