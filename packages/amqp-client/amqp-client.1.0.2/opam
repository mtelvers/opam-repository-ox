--- conflicted
+++ resolved
@@ -10,7 +10,7 @@
 install: [make "install"]
 remove: [make "uninstall"]
 depends: [
-  "ocaml" {>= "4.03.0"}
+  "ocaml" {>= "4.03.0" & < "4.06.0"}
   "ocamlfind" {build}
   "omake" {build}
   "xml-light" {build}
@@ -24,7 +24,6 @@
   "lwt" {< "2.4.6"}
   "async" {>="v0.9"}
 ]
-<<<<<<< HEAD
 synopsis: "Amqp client library compatable with async and lwt."
 description: """
 This library provides high level client bindings for amqp. The library
@@ -34,7 +33,4 @@
 url {
   src: "https://github.com/andersfugmann/amqp-client/archive/1.0.2.tar.gz"
   checksum: "md5=0abbe12dd7d171bb600eb39cd38007ab"
-}
-=======
-available: [ ocaml-version >= "4.03.0" & ocaml-version < "4.06.0" ]
->>>>>>> 436da095
+}