--- conflicted
+++ resolved
@@ -3,7 +3,7 @@
 authors: ["Christophe Troestler <Christophe.Troestler@umons.ac.be>"]
 homepage: "http://forge.ocamlcore.org/projects/integration1d/"
 license: "LGPL-3.0 with OCaml linking exception"
-dev-repo: "https://github.com/Chris00/integration1d.git"
+dev-repo: "git+https://github.com/Chris00/integration1d.git"
 bug-reports: "https://github.com/Chris00/integration1d/issues"
 tags: ["science"]
 build: [
@@ -13,13 +13,12 @@
 ]
 remove: [["ocamlfind" "remove" "integration1d"]]
 depends: [
-  "ocaml"
+  "ocaml" {< "4.06"}
   "ocamlfind"
   "camlp4"
   "ocamlbuild" {build}
 ]
 install: ["ocaml" "setup.ml" "-install"]
-<<<<<<< HEAD
 synopsis: "Integration of functions of one variable."
 description: """
 Collection of integration routines inspired by QUADPACK. Pure OCaml
@@ -29,7 +28,4 @@
   src:
     "https://forge.ocamlcore.org/frs/download.php/1149/integration1d-0.4.1.tar.gz"
   checksum: "md5=3eb445621ae233a4296ce3b74d46661f"
-}
-=======
-available: [ ocaml-version < "4.06" ]
->>>>>>> 7fd7466d
+}