--- conflicted
+++ resolved
@@ -3,7 +3,7 @@
 authors: ["Christophe Troestler <Christophe.Troestler@umons.ac.be>"]
 homepage: "https://github.com/Chris00/integration1d"
 license: "LGPL-3.0 with OCaml linking exception"
-dev-repo: "https://github.com/Chris00/integration1d.git"
+dev-repo: "git+https://github.com/Chris00/integration1d.git"
 bug-reports: "https://github.com/Chris00/integration1d/issues"
 build: [
   ["ocaml" "setup.ml" "-configure" "--prefix" prefix]
@@ -11,13 +11,12 @@
 ]
 remove: [["ocamlfind" "remove" "integration1d"]]
 depends: [
-  "ocaml"
+  "ocaml" {< "4.06"}
   "ocamlfind"
   "camlp4"
   "ocamlbuild" {build}
 ]
 install: ["ocaml" "setup.ml" "-install"]
-<<<<<<< HEAD
 synopsis: "Integration of functions float -> float"
 description:
   "Collection of integration routines inspired by QUADPACK.  Pure OCaml code."
@@ -26,7 +25,4 @@
   src:
     "http://forge.ocamlcore.org/frs/download.php/1022/integration1d-0.4.tar.gz"
   checksum: "md5=4e65ab6fa30ad39690f6c6df37087cdc"
-}
-=======
-available: [ ocaml-version < "4.06" ]
->>>>>>> 7fd7466d
+}