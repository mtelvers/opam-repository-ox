opam-version: "2.0"
maintainer: "Christophe Troestler <Christophe.Troestler@umons.ac.be>"
authors: ["Christophe Troestler <Christophe.Troestler@umons.ac.be>"]
tags: ["science" "numerics"]
license: "ISC"
homepage: "https://github.com/Chris00/integration1d"
dev-repo: "git+https://github.com/Chris00/integration1d.git"
bug-reports: "https://github.com/Chris00/integration1d/issues"
doc: "https://Chris00.github.io/integration1d/doc"
build: [
<<<<<<< HEAD
  ["jbuilder" "subst"] {pinned}
  ["jbuilder" "build" "-p" name "-j" jobs]
  ["jbuilder" "runtest" "-p" name "-j" jobs] {with-test}
=======
  [ "jbuilder" "subst" "-p" name ] {pinned}
  [ "jbuilder" "build" "-p" name "-j" jobs ]
>>>>>>> 7de74b7d
]
depends: [
  "ocaml"
  "jbuilder" {build}
  "camlp4" {build}
]
synopsis: "Integration of functions of one variable"
description: """
This is a Collection of numerical integration routines inspired by
QUADPACK but written in pure OCaml.

Installation
------------

The easiest way of installing this library is to use [opam][]:

    opam install integration1d

If you wish to compile it by hand, install [jbuilder][] and do
`jbuilder build @install`.


Documentation
-------------

Please see the interface of the
module [Integration1D](src/integration1D.mli).


[OPAM]: https://opam.ocaml.org/
[jbuilder]: https://github.com/janestreet/jbuilder"""
url {
  src:
    "https://github.com/Chris00/integration1d/releases/download/0.5/integration1d-0.5.tbz"
  checksum: "md5=fbdb255fd50f55db1691126e2ddfce92"
}<|MERGE_RESOLUTION|>--- conflicted
+++ resolved
@@ -8,14 +8,9 @@
 bug-reports: "https://github.com/Chris00/integration1d/issues"
 doc: "https://Chris00.github.io/integration1d/doc"
 build: [
-<<<<<<< HEAD
-  ["jbuilder" "subst"] {pinned}
+  ["jbuilder" "subst" "-p" name] {pinned}
   ["jbuilder" "build" "-p" name "-j" jobs]
   ["jbuilder" "runtest" "-p" name "-j" jobs] {with-test}
-=======
-  [ "jbuilder" "subst" "-p" name ] {pinned}
-  [ "jbuilder" "build" "-p" name "-j" jobs ]
->>>>>>> 7de74b7d
 ]
 depends: [
   "ocaml"
