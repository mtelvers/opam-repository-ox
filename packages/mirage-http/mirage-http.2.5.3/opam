opam-version: "1.2"
maintainer: "anil@recoil.org"
authors: ["Anil Madhavapeddy" "Thomas Gazagnaire"]
homepage: "https://github.com/mirage/mirage-http"
bug-reports: "https://github.com/mirage/mirage-http/issues/"
dev-repo: "https://github.com/mirage/mirage-http.git"
doc: "https://mirage.github.io/mirage-http/"
build: ["ocaml" "pkg/pkg.ml" "build" "--pinned" "%{pinned}%"]
depends: [
  "ocamlfind" {build}
  "ocamlbuild" {build}
  "topkg" {build}
<<<<<<< HEAD
  "mirage-types" {>= "2.0.0"}
  "mirage-types-lwt" {< "3.0.0"}
=======
  "mirage-types" {>= "2.0.0" & < "3.0.0"}
  "mirage-types-lwt"
>>>>>>> ff87407c
  "conduit"
  "mirage-conduit" {>= "2.2.0"}
  "lwt" {>= "2.4.3"}
  "cohttp" {>= "0.18.0"}
  "channel"
]
available: [ocaml-version >= "4.00.0"]<|MERGE_RESOLUTION|>--- conflicted
+++ resolved
@@ -10,13 +10,8 @@
   "ocamlfind" {build}
   "ocamlbuild" {build}
   "topkg" {build}
-<<<<<<< HEAD
-  "mirage-types" {>= "2.0.0"}
-  "mirage-types-lwt" {< "3.0.0"}
-=======
   "mirage-types" {>= "2.0.0" & < "3.0.0"}
-  "mirage-types-lwt"
->>>>>>> ff87407c
+  "mirage-types-lwt" {>= "2.0.0" & < "3.0.0"}
   "conduit"
   "mirage-conduit" {>= "2.2.0"}
   "lwt" {>= "2.4.3"}
