opam-version: "2.0"
maintainer: "yallop@gmail.com"
homepage: "https://github.com/ocamllabs/ocaml-ctypes"
doc: "http://ocamllabs.github.io/ocaml-ctypes"
dev-repo: "git+http://github.com/ocamllabs/ocaml-ctypes.git"
bug-reports: "http://github.com/ocamllabs/ocaml-ctypes/issues"
license: "MIT"
build: [
  [make "XEN=%{mirage-xen:enable}%" "libffi.config"]
    {ctypes-foreign:installed}
  ["touch" "libffi.config"] {!ctypes-foreign:installed}
  [make "XEN=%{mirage-xen:enable}%" "ctypes-base" "ctypes-stubs"]
  [make "XEN=%{mirage-xen:enable}%" "ctypes-foreign"]
    {ctypes-foreign:installed}
<<<<<<< HEAD
  [make "test"] {with-test}
=======
  [make "test"] {with-test & ocaml:version < "4.06.0"}
>>>>>>> 13bdd8ae
]
install: [
  [make "install" "XEN=%{mirage-xen:enable}%"]
]
remove: [
  ["ocamlfind" "remove" "ctypes"]
]
depends: [
  "ocaml" {>= "4.01.0"}
  "base-bytes"
  "ocamlfind" {build}
  "conf-pkg-config" {build}
<<<<<<< HEAD
  "lwt" {with-test}
=======
  "lwt" {with-test & >= "2.4.7" & < "4.0.0"}
>>>>>>> 13bdd8ae
  "ounit" {with-test}
  "ctypes-foreign" {with-test}
]
depopts: [
   "ctypes-foreign"
   "mirage-xen"
]
tags: ["org:ocamllabs" "org:mirage"]
synopsis: "Combinators for binding to C libraries without writing any C."
description: """
ctypes is a library for binding to C libraries using pure OCaml. The primary
aim is to make writing C extensions as straightforward as possible.

The core of ctypes is a set of combinators for describing the structure of C
types -- numeric types, arrays, pointers, structs, unions and functions. You
can use these combinators to describe the types of the functions that you want
to call, then bind directly to those functions -- all without writing or
generating any C!

To install the optional `ctypes.foreign` interface (which uses `libffi` to
provide dynamic access to foreign libraries), you will need to also install
the `ctypes-foreign` optional dependency:

    opam install ctypes ctypes-foreign

This will make the `ctypes.foreign` ocamlfind subpackage available."""
authors: "yallop@gmail.com"
flags: light-uninstall
url {
  src: "https://github.com/ocamllabs/ocaml-ctypes/archive/0.11.0.tar.gz"
  checksum: "md5=cc6a8f3a88a1c2d0d03a4ece9aa43360"
}<|MERGE_RESOLUTION|>--- conflicted
+++ resolved
@@ -12,11 +12,7 @@
   [make "XEN=%{mirage-xen:enable}%" "ctypes-base" "ctypes-stubs"]
   [make "XEN=%{mirage-xen:enable}%" "ctypes-foreign"]
     {ctypes-foreign:installed}
-<<<<<<< HEAD
-  [make "test"] {with-test}
-=======
   [make "test"] {with-test & ocaml:version < "4.06.0"}
->>>>>>> 13bdd8ae
 ]
 install: [
   [make "install" "XEN=%{mirage-xen:enable}%"]
@@ -29,11 +25,7 @@
   "base-bytes"
   "ocamlfind" {build}
   "conf-pkg-config" {build}
-<<<<<<< HEAD
-  "lwt" {with-test}
-=======
   "lwt" {with-test & >= "2.4.7" & < "4.0.0"}
->>>>>>> 13bdd8ae
   "ounit" {with-test}
   "ctypes-foreign" {with-test}
 ]
