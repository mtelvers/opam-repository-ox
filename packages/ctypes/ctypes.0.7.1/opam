--- conflicted
+++ resolved
@@ -21,22 +21,13 @@
   ["ocamlfind" "remove" "ctypes"]
 ]
 depends: [
-<<<<<<< HEAD
   "ocaml" {>= "4.01.0" & < "4.06.0"}
   "base-bytes"
   "ocamlfind" {build}
   "conf-pkg-config" {build}
-  "lwt" {with-test}
+  "lwt" {with-test & >= "2.4.7" & < "4.0.0"}
   "ounit" {with-test}
   "ctypes-foreign" {with-test}
-=======
-   "base-bytes"
-   "ocamlfind" {build}
-   "conf-pkg-config" {build}
-   "lwt" {test & >= "2.4.7" & < "4.0.0"}
-   "ounit" {test}
-   "ctypes-foreign" {test}
->>>>>>> 43532726
 ]
 depopts: [
    "ctypes-foreign"
