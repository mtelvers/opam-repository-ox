opam-version: "2.0"
maintainer: "yallop@gmail.com"
homepage: "https://github.com/ocamllabs/ocaml-ctypes"
doc: "http://ocamllabs.github.io/ocaml-ctypes"
dev-repo: "git+http://github.com/ocamllabs/ocaml-ctypes.git"
bug-reports: "http://github.com/ocamllabs/ocaml-ctypes/issues"
license: "MIT"
build: [
  [make "XEN=%{mirage-xen:enable}%" "libffi.config"] {ctypes-foreign:installed}
  ["touch" "libffi.config"]                          {!ctypes-foreign:installed}
  [make "XEN=%{mirage-xen:enable}%" "ctypes-base" "ctypes-stubs"]
  [make "XEN=%{mirage-xen:enable}%" "ctypes-foreign"] {ctypes-foreign:installed}
]
install: [
  [make "install" "XEN=%{mirage-xen:enable}%"]
]
remove: [
  ["ocamlfind" "remove" "ctypes"]
]
depends: [
  "ocaml" {>= "4.01.0" & < "4.06.0"}
  "base-bytes"
  "ocamlfind" {build}
  "conf-pkg-config" {build}
<<<<<<< HEAD
  "lwt" {with-test}
=======
  "lwt" {with-test & >= "2.4.7" & < "4.0.0"}
>>>>>>> 13bdd8ae
]
depopts: [
   "ctypes-foreign"
   "mirage-xen"
]
tags: ["org:ocamllabs" "org:mirage"]
synopsis: "Combinators for binding to C libraries without writing any C."
description: """
ctypes is a library for binding to C libraries using pure OCaml. The primary
aim is to make writing C extensions as straightforward as possible.

The core of ctypes is a set of combinators for describing the structure of C
types -- numeric types, arrays, pointers, structs, unions and functions. You
can use these combinators to describe the types of the functions that you want
to call, then bind directly to those functions -- all without writing or
generating any C!

To install the optional `ctypes.foreign` interface (which uses `libffi` to
provide dynamic access to foreign libraries), you will need to also install
the `ctypes-foreign` optional dependency:

    opam install ctypes ctypes-foreign

This will make the `ctypes.foreign` ocamlfind subpackage available."""
authors: "yallop@gmail.com"
flags: light-uninstall
url {
  src: "https://github.com/ocamllabs/ocaml-ctypes/archive/0.6.3.tar.gz"
  checksum: "md5=e3fda6b626e239006bf4416e0ac0b383"
}<|MERGE_RESOLUTION|>--- conflicted
+++ resolved
@@ -22,11 +22,7 @@
   "base-bytes"
   "ocamlfind" {build}
   "conf-pkg-config" {build}
-<<<<<<< HEAD
-  "lwt" {with-test}
-=======
   "lwt" {with-test & >= "2.4.7" & < "4.0.0"}
->>>>>>> 13bdd8ae
 ]
 depopts: [
    "ctypes-foreign"
