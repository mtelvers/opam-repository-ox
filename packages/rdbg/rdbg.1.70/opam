--- conflicted
+++ resolved
@@ -20,7 +20,7 @@
   ["ocaml" "%{etc}%/rdbg/_oasis_remove_.ml" "%{etc}%/rdbg"]
 ]
 depends: [
-  "ocaml" {>= "4.01"}
+  "ocaml" {>= "4.01" & < "4.05"}
   "base-unix" {build}
   "camlp4" {build}
   "lutils" {>= "1.9"}
@@ -30,7 +30,6 @@
   "ounit" {build & >= "2.0.0"}
   "num"
 ]
-<<<<<<< HEAD
 synopsis: "RDBG: a reactive programs debugger."
 description: """
 The library rdbg-plugin contains all the necessary ocaml modules
@@ -43,7 +42,4 @@
 url {
   src: "http://www-verimag.imag.fr/DIST-TOOLS/SYNCHRONE/pool/rdbg.1.70.tgz"
   checksum: "md5=92a16d3ede61f83cc2e4e7b5be1c1798"
-}
-=======
-available: [ ocaml-version >= "4.01" & ocaml-version < "4.05" ] 
->>>>>>> 2603cc1b
+}