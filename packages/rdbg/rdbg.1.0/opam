opam-version: "2.0"
maintainer: "erwan.jahier@imag.fr"
bug-reports: "erwan.jahier@imag.fr"
authors: [ "Erwan Jahier" ]
license: "GPL-3"
homepage: "http://rdbg.forge.imag.fr/"
dev-repo: "git+https://forge.imag.fr/anonscm/git/rdbg/rdbg.git"
build: [
  ["oasis" "setup"]
  ["ocaml" "setup.ml" "-configure" "--prefix" prefix]
  ["ocaml" "setup.ml" "-build"]
  ["ocaml" "setup.ml" "-doc"] {with-doc}
]
install: ["ocaml" "setup.ml" "-install"]
remove: [
  ["ocamlfind" "remove" "rdbg-plugin"]
]
depends: [
  "ocaml" {>= "4.01"}
  "base-unix"
  "camlp4"
  ("oasis" {>= "0.4"} | "oasis-mirage" {>= "0.4"})
  "ocamlfind"
  "ocamlbuild" {build}
  "num"
]
<<<<<<< HEAD
synopsis: "RDBG: a reactive programs debugger."
description: """
The library rdbg-plugin contains all the necessary ocaml modules
needed to add a rdbg plugin. Such a plugin allows ocaml-interpreted
languages to be executed (à la Lurette) or/and debugged (with rdbg)."""
flags: light-uninstall
extra-files: ["rdbg.install" "md5=b898a625701fcf5675abf824487a2102"]
url {
  src: "http://www-verimag.imag.fr/DIST-TOOLS/SYNCHRONE/rdbg/rdbg.tgz"
  checksum: "md5=751ad98f972e7b1d17a53eab6ab87ce1"
}
=======
available: [ ocaml-version >= "4.01" & ocaml-version < "4.05"]
>>>>>>> 2603cc1b
<|MERGE_RESOLUTION|>--- conflicted
+++ resolved
@@ -16,15 +16,14 @@
   ["ocamlfind" "remove" "rdbg-plugin"]
 ]
 depends: [
-  "ocaml" {>= "4.01"}
+  "ocaml" {>= "4.01" & < "4.05"}
   "base-unix"
   "camlp4"
-  ("oasis" {>= "0.4"} | "oasis-mirage" {>= "0.4"})
+  "oasis" {>= "0.4"} | "oasis-mirage" {>= "0.4"}
   "ocamlfind"
   "ocamlbuild" {build}
   "num"
 ]
-<<<<<<< HEAD
 synopsis: "RDBG: a reactive programs debugger."
 description: """
 The library rdbg-plugin contains all the necessary ocaml modules
@@ -35,7 +34,4 @@
 url {
   src: "http://www-verimag.imag.fr/DIST-TOOLS/SYNCHRONE/rdbg/rdbg.tgz"
   checksum: "md5=751ad98f972e7b1d17a53eab6ab87ce1"
-}
-=======
-available: [ ocaml-version >= "4.01" & ocaml-version < "4.05"]
->>>>>>> 2603cc1b
+}