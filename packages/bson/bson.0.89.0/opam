opam-version: "2.0"
maintainer: "opam-devel@lists.ocaml.org"
authors: ["MassD http://massd.github.io/"]
license: "GPL-3"
build: [
  [
    "ocaml"
    "setup.ml"
    "-configure"
    "--%{deriving-ocsigen:enable}%-syntax"
    "--%{js_of_ocaml:enable}%-client"
    "--prefix"
    prefix
  ]
  ["ocaml" "setup.ml" "-build"]
]
remove: [["ocamlfind" "remove" "bson"]]
depends: [
  "ocaml"
  "ocamlfind"
  "ocamlbuild" {build}
]
depopts: [
  "deriving-ocsigen"
  "js_of_ocaml"
]
dev-repo: "git://github.com/MassD/bson"
install: ["ocaml" "setup.ml" "-install"]
<<<<<<< HEAD
synopsis: "A bson data structure, including encoding/decoding"
flags: light-uninstall
url {
  src: "https://github.com/MassD/bson/archive/v0.89.0.tar.gz"
  checksum: "md5=5ecf8b3c4eb01495c1812ac6ba15c19f"
}
=======
available: [ ocaml-version < "4.06.0" ]
>>>>>>> 90610b87
<|MERGE_RESOLUTION|>--- conflicted
+++ resolved
@@ -16,7 +16,7 @@
 ]
 remove: [["ocamlfind" "remove" "bson"]]
 depends: [
-  "ocaml"
+  "ocaml" {< "4.06.0"}
   "ocamlfind"
   "ocamlbuild" {build}
 ]
@@ -26,13 +26,9 @@
 ]
 dev-repo: "git://github.com/MassD/bson"
 install: ["ocaml" "setup.ml" "-install"]
-<<<<<<< HEAD
 synopsis: "A bson data structure, including encoding/decoding"
 flags: light-uninstall
 url {
   src: "https://github.com/MassD/bson/archive/v0.89.0.tar.gz"
   checksum: "md5=5ecf8b3c4eb01495c1812ac6ba15c19f"
-}
-=======
-available: [ ocaml-version < "4.06.0" ]
->>>>>>> 90610b87
+}