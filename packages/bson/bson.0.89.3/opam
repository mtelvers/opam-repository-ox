--- conflicted
+++ resolved
@@ -16,7 +16,7 @@
 ]
 remove: [["ocamlfind" "remove" "bson"]]
 depends: [
-  "ocaml"
+  "ocaml" {< "4.06.0"}
   "ocamlfind"
   "ocamlbuild" {build}
 ]
@@ -26,13 +26,9 @@
 ]
 dev-repo: "git://github.com/MassD/bson"
 install: ["ocaml" "setup.ml" "-install"]
-<<<<<<< HEAD
 synopsis: "A bson data structure, including encoding/decoding"
 flags: light-uninstall
 url {
   src: "https://github.com/MassD/bson/archive/v0.89.3.tar.gz"
   checksum: "md5=04be0ecb3abe6878c4d33e718680ae2c"
-}
-=======
-available: [ ocaml-version < "4.06.0" ]
->>>>>>> 90610b87
+}