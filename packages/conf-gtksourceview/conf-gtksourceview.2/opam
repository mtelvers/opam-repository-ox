--- conflicted
+++ resolved
@@ -7,35 +7,21 @@
 license: "LGPL 2.1"
 build: [["pkg-config" "--short-errors" "--print-errors" "gtksourceview-2.0"]]
 depends: [
+  "ocaml"
   "conf-pkg-config" {build}
 ]
 depexts: [
-<<<<<<< HEAD
   ["gtksourceview2-dev"] {os-distribution = "alpine"}
   ["gtksourceview2"] {os-distribution = "archlinux"}
-  ["gtksourceview2-devel"] {os-distribution = "centos"}
+  ["epel-release" "gtksourceview2-devel"] {os-distribution = "centos"}
   ["libgtksourceview2.0-dev"] {os-distribution = "debian"}
   ["gtksourceview2-devel"] {os-distribution = "fedora"}
   ["gtksourceview2"] {os = "freebsd"}
   ["gtksourceview"] {os = "openbsd"}
-  ["gtksourceview2"] {os-distribution = "opensuse"}
+  ["gtksourceview2-devel"] {os-distribution = "opensuse"}
   ["libgtksourceview2.0-dev"] {os-distribution = "ubuntu"}
   ["gtksourceview" "libxml2"] {os = "macos" & os-distribution = "homebrew"}
 ]
 synopsis: "Virtual package relying on a GtkSourceView system installation."
 description:
-  "This package can only install if libgtksourceview2.0-dev is installed on the system."
-depends: ["ocaml"]
-=======
-  [["alpine"] ["gtksourceview2-dev"]]
-  [["archlinux"] ["gtksourceview2"]]
-  [["centos"] ["epel-release" "gtksourceview2-devel"]]
-  [["debian"] ["libgtksourceview2.0-dev"]]
-  [["fedora"] ["gtksourceview2-devel"]]
-  [["freebsd"] ["gtksourceview2"]]
-  [["openbsd"] ["gtksourceview"]]
-  [["opensuse"] ["gtksourceview2-devel"]]
-  [["ubuntu"] ["libgtksourceview2.0-dev"]]
-  [["osx" "homebrew"] ["gtksourceview" "libxml2"]]
-]
->>>>>>> dc257bb7
+  "This package can only install if libgtksourceview2.0-dev is installed on the system."