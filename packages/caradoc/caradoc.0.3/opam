--- conflicted
+++ resolved
@@ -10,14 +10,13 @@
   [make]
 ]
 depends: [
-  "ocaml" {>= "4.00"}
+  "ocaml" {>= "4.00" & < "4.06.0"}
   "ocamlbuild" {build}
   "ocamlfind" {build}
   "ounit"
   "menhir"
   "cryptokit"
 ]
-<<<<<<< HEAD
 patches: ["no_warn_error.patch"]
 synopsis: "parser and validator of PDF files"
 description:
@@ -29,8 +28,4 @@
 url {
   src: "https://github.com/ANSSI-FR/caradoc/archive/v0.3.tar.gz"
   checksum: "md5=56a49d861db7c61bed6f8dad0cffec31"
-}
-=======
-available: [ocaml-version >= "4.00" & ocaml-version < "4.06.0"]
-patches: ["no_warn_error.patch"]
->>>>>>> 6a304b27
+}