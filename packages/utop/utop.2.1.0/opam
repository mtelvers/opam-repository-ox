opam-version: "2.0"
maintainer: "jeremie@dimino.org"
authors: ["Jérémie Dimino"]
license: "BSD3"
homepage: "https://github.com/diml/utop"
bug-reports: "https://github.com/diml/utop/issues"
dev-repo: "git://github.com/diml/utop.git"
build: [
  ["jbuilder" "subst"] {pinned}
  ["jbuilder" "build" "-p" name "-j" jobs]
  ["jbuilder" "runtest" "-p" name "-j" jobs] {with-test}
]
depends: [
  "ocaml" {>= "4.02.3"}
  "base-unix"
  "base-threads"
  "ocamlfind" {>= "1.7.2"}
  "lambda-term" {>= "1.2"}
  "lwt"
  "lwt_react"
  "camomile"
  "react" {>= "1.0.0"}
  "cppo" {build & >= "1.1.2"}
  "jbuilder" {build & >= "1.0+beta9"}
]
<<<<<<< HEAD
synopsis: "Universal toplevel for OCaml"
description: """
utop is an improved toplevel (i.e., Read-Eval-Print Loop or REPL) for
OCaml.  It can run in a terminal or in Emacs. It supports line
edition, history, real-time and context sensitive completion, colors,
and more.  It integrates with the Tuareg mode in Emacs."""
url {
  src: "https://github.com/diml/utop/releases/download/2.1.0/utop-2.1.0.tbz"
  checksum: "md5=6c63a321379069a1b9ecb7899f80087b"
}
=======
build-test: [["jbuilder" "runtest" "-p" name "-j" jobs]]
available: [ocaml-version >= "4.02.3" & ocam-version < "4.07.0"]
>>>>>>> a3c1cacd
<|MERGE_RESOLUTION|>--- conflicted
+++ resolved
@@ -23,7 +23,7 @@
   "cppo" {build & >= "1.1.2"}
   "jbuilder" {build & >= "1.0+beta9"}
 ]
-<<<<<<< HEAD
+available: ocam-version < "4.07.0"
 synopsis: "Universal toplevel for OCaml"
 description: """
 utop is an improved toplevel (i.e., Read-Eval-Print Loop or REPL) for
@@ -33,8 +33,4 @@
 url {
   src: "https://github.com/diml/utop/releases/download/2.1.0/utop-2.1.0.tbz"
   checksum: "md5=6c63a321379069a1b9ecb7899f80087b"
-}
-=======
-build-test: [["jbuilder" "runtest" "-p" name "-j" jobs]]
-available: [ocaml-version >= "4.02.3" & ocam-version < "4.07.0"]
->>>>>>> a3c1cacd
+}