--- conflicted
+++ resolved
@@ -10,12 +10,11 @@
 ]
 remove: [["ocamlfind" "remove" "oPasswd"]]
 depends: [
-  "ocaml" {>= "4.01.0"}
+  "ocaml" {>= "4.01.0" & < "4.06.0"}
   "ocamlfind"
   "ocamlbuild" {build}
 ]
 dev-repo: "git://github.com/mcclurmc/ocaml-opasswd"
-<<<<<<< HEAD
 install: ["ocaml" "setup.ml" "-install"]
 synopsis:
   "This is an OCaml binding to the glibc passwd file and shadow password"
@@ -27,8 +26,4 @@
 url {
   src: "https://github.com/mcclurmc/ocaml-opasswd/archive/0.9.1.tar.gz"
   checksum: "md5=e0090e804d8e06ca8942df19b8a69402"
-}
-=======
-available: [ocaml-version >= "4.01.0" & ocaml-version < "4.06.0"]
-install: ["ocaml" "setup.ml" "-install"]
->>>>>>> abac0a66
+}