--- conflicted
+++ resolved
@@ -13,24 +13,14 @@
 ]
 
 depends: [
-<<<<<<< HEAD
   "ocaml"
   "core" {< "v0.9"}
   "csv"
   "ocamlfind"
   "pds"
-  "ppx_deriving" {build}
+  "ppx_deriving"
   "ppx_sexp_conv"
   "sexplib"
-=======
-	"core" {< "v0.9"}
-	"csv"
-	"ocamlfind"
-	"pds"
-  "ppx_deriving"
-	"ppx_sexp_conv"
-	"sexplib"
->>>>>>> 78016568
 ]
 authors: [
 	"mmatalka@gmail.com"
