--- conflicted
+++ resolved
@@ -1,26 +1,19 @@
-<<<<<<< HEAD
 opam-version: "2.0"
-=======
-opam-version: "1.2"
->>>>>>> 893fb787
 maintainer: "https://github.com/ocaml/opam-repository/issues"
 authors: ["Francois Rouaix"]
 homepage: "https://github.com/ocaml/dbm"
 bug-reports: "https://github.com/ocaml/dbm/issues"
-dev-repo: "https://github.com/ocaml/dbm.git"
+dev-repo: "git+https://github.com/ocaml/dbm.git"
 license: "LGPL-v2 with OCaml linking exception"
 build: [
   ["./configure"]
   [make "all"]
+  [make "test"] {with-test}
 ]
-<<<<<<< HEAD
-depends: ["ocaml" "ocamlfind"]
-=======
-build-test: [make "test"]
 depends: [
+  "ocaml"
   "ocamlfind" {build}
 ]
->>>>>>> 893fb787
 depexts: [
   ["libgdbm-dev"] {os-distribution = "debian"}
   ["libgdbm-dev"] {os-distribution = "ubuntu"}
@@ -41,8 +34,12 @@
   [make "install" "STUBLIBDIR=%{lib}%/stublibs" "LIBDIR=%{lib}%/dbm"]
   ["cp" "META" "%{lib}%/dbm"]
 ]
-<<<<<<< HEAD
+remove: [
+  ["rm" "-f" "%{lib}%/stublibs/dllcamldbm.so"]
+  ["ocamlfind" "remove" "dbm"]
+]
 synopsis: "Binding to the NDBM/GDBM Unix \"databases\""
+flags: light-uninstall
 extra-files: [
   ["mkdir-stublibs.patch" "md5=fe28ae3da0723ab2438f41c9cbb2b8f3"]
   ["include_fix.patch" "md5=27df514fc62ef34881f2625b452ea961"]
@@ -51,10 +48,4 @@
 url {
   src: "https://forge.ocamlcore.org/frs/download.php/728/camldbm-1.0.tgz"
   checksum: "md5=79a297c0e0c54fbb3c7e795359e5f902"
-}
-=======
-remove: [
-  ["rm" "-f" "%{lib}%/stublibs/dllcamldbm.so"]
-  ["ocamlfind" "remove" "dbm"]
-]
->>>>>>> 893fb787
+}