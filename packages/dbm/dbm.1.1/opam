opam-version: "2.0"
maintainer: "https://github.com/ocaml/opam-repository/issues"
authors: ["Francois Rouaix"]
homepage: "https://github.com/ocaml/dbm"
bug-reports: "https://github.com/ocaml/dbm/issues"
dev-repo: "git+https://github.com/ocaml/dbm.git"
license: "LGPL-v2 with OCaml linking exception"
build: [
  ["./configure"]
  [make "all"]
]
<<<<<<< HEAD
depends: ["ocaml" "ocamlfind"]
=======
build-test: [make "test"]
depends: [
  "ocamlfind" {build}
]
>>>>>>> 893fb787
depexts: [
  ["libgdbm-dev"] {os-distribution = "debian"}
  ["libgdbm-dev"] {os-distribution = "ubuntu"}
  ["gdbm"] {os-distribution = "nixos"}
  ["gdbm-devel"] {os-distribution = "centos"}
  ["gdbm-devel"] {os-distribution = "rhel"}
  ["gdbm-devel"] {os-distribution = "fedora"}
  ["gdbm-dev"] {os-distribution = "alpine"}
  ["gdbm"] {os = "macos" & os-distribution = "homebrew"}
  ["gdbm"] {os-distribution = "archlinux"}
]
patches: [
  "include_local_fix.patch"
]
install: [
  ["mkdir" "-p" "%{lib}%/dbm"]
  [make "install" "STUBLIBDIR=%{lib}%/stublibs" "LIBDIR=%{lib}%/dbm"]
  ["cp" "META" "%{lib}%/dbm"]
]
remove: [
  ["rm" "-f" "%{lib}%/stublibs/dllcamldbm.so"]
  ["ocamlfind" "remove" "dbm"]
]
synopsis: "Binding to the NDBM/GDBM Unix \"databases\""
flags: light-uninstall
extra-files: [
  "include_local_fix.patch" "md5=417ee4729cc50ed0168c0659ed9881e3"
]
url {
  src: "https://github.com/ocaml/dbm/archive/camldbm-1.1.tar.gz"
  checksum: "md5=d21a65d7f744677e074600b938195630"
}<|MERGE_RESOLUTION|>--- conflicted
+++ resolved
@@ -8,15 +8,12 @@
 build: [
   ["./configure"]
   [make "all"]
+  [make "test"] {with-test}
 ]
-<<<<<<< HEAD
-depends: ["ocaml" "ocamlfind"]
-=======
-build-test: [make "test"]
 depends: [
+  "ocaml"
   "ocamlfind" {build}
 ]
->>>>>>> 893fb787
 depexts: [
   ["libgdbm-dev"] {os-distribution = "debian"}
   ["libgdbm-dev"] {os-distribution = "ubuntu"}
