--- conflicted
+++ resolved
@@ -11,23 +11,10 @@
   [make "all"]
   [make "test"]
 ]
-<<<<<<< HEAD
-depends: ["ocaml" "ocamlfind"]
-depexts: [
-  ["libgdbm-dev"] {os-distribution = "debian"}
-  ["libgdbm-dev"] {os-distribution = "ubuntu"}
-  ["gdbm"] {os-distribution = "nixos"}
-  ["gdbm-devel"] {os-distribution = "centos"}
-  ["gdbm-devel"] {os-distribution = "rhel"}
-  ["gdbm-devel"] {os-distribution = "fedora"}
-  ["gdbm-dev"] {os-distribution = "alpine"}
-  ["gdbm"] {os = "macos" & os-distribution = "homebrew"}
-  ["gdbm"] {os-distribution = "archlinux"}
-=======
 depends: [
+  "ocaml"
   "ocamlfind" {build}
   "conf-dbm"
->>>>>>> b696784c
 ]
 install: [
   [make "install" "STUBLIBDIR=%{lib}%/stublibs" "LIBDIR=%{lib}%/dbm"]
