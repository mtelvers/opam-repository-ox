--- conflicted
+++ resolved
@@ -11,7 +11,7 @@
 ]
 remove: [["rm" "%{bin}%/ccss"]]
 depends: [
-  "ocaml"
+  "ocaml" {< "4.06.0"}
   "ocamlfind"
   "menhir"
   "batteries"
@@ -20,7 +20,6 @@
   "ocamlbuild" {build}
 ]
 install: [make "install"]
-<<<<<<< HEAD
 synopsis:
   "CCSS is a preprocessor for CSS, extending the language with arithmetic operations and variables."
 description: """
@@ -30,7 +29,4 @@
 url {
   src: "http://forge.ocamlcore.org/frs/download.php/1257/ccss-1.4.tgz"
   checksum: "md5=021a10e1efec7e4ae6ebffcdf6111903"
-}
-=======
-available: [ocaml-version < "4.06.0"]
->>>>>>> abac0a66
+}