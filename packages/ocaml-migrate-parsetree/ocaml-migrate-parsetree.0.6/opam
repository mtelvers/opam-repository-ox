opam-version: "2.0"
maintainer: "frederic.bour@lakaban.net"
authors: [
  "Frédéric Bour <frederic.bour@lakaban.net>"
  "Jérémie Dimino <jeremie@dimino.org>"
]
homepage: "https://github.com/let-def/ocaml-migrate-parsetree"
bug-reports: "https://github.com/let-def/ocaml-migrate-parsetree/issues"
license: "LGPL-2.1"
tags: ["syntax" "org:ocamllabs"]
dev-repo: "git://github.com/let-def/ocaml-migrate-parsetree.git"
build: [
  "jbuilder"
  "build"
  "--only-packages"
  "ocaml-migrate-parsetree"
  "--root"
  "."
  "-j"
  jobs
  "@install"
]
depends: [
  "ocaml" {>= "4.02.0" & < "4.06.0"}
  "result"
  "ocamlfind" {build}
  "jbuilder" {build & >= "1.0+beta2"}
]
<<<<<<< HEAD
synopsis: "Convert OCaml parsetrees between different versions"
description: """
This library converts parsetrees, outcometree and ast mappers between different OCaml versions.
High-level functions help making PPX rewriters independent of a compiler version."""
url {
  src:
    "https://github.com/let-def/ocaml-migrate-parsetree/archive/v0.6.tar.gz"
  checksum: "md5=f615fe49e82202ba9e93a42ef5bba17a"
}
=======
available: [ocaml-version >= "4.02.0" & ocaml-version < "4.06.0"]
conflicts: [ "dune" ]
>>>>>>> 60688724
<|MERGE_RESOLUTION|>--- conflicted
+++ resolved
@@ -26,7 +26,7 @@
   "ocamlfind" {build}
   "jbuilder" {build & >= "1.0+beta2"}
 ]
-<<<<<<< HEAD
+conflicts: [ "dune" ]
 synopsis: "Convert OCaml parsetrees between different versions"
 description: """
 This library converts parsetrees, outcometree and ast mappers between different OCaml versions.
@@ -35,8 +35,4 @@
   src:
     "https://github.com/let-def/ocaml-migrate-parsetree/archive/v0.6.tar.gz"
   checksum: "md5=f615fe49e82202ba9e93a42ef5bba17a"
-}
-=======
-available: [ocaml-version >= "4.02.0" & ocaml-version < "4.06.0"]
-conflicts: [ "dune" ]
->>>>>>> 60688724
+}