opam-version: "2.0"
maintainer: "frederic.bour@lakaban.net"
authors: [
  "Frédéric Bour <frederic.bour@lakaban.net>"
  "Jérémie Dimino <jeremie@dimino.org>"
]
license: "LGPL-2.1"
homepage: "https://github.com/let-def/ocaml-migrate-parsetree"
bug-reports: "https://github.com/let-def/ocaml-migrate-parsetree/issues"
dev-repo: "git://github.com/let-def/ocaml-migrate-parsetree.git"
tags: [ "syntax" "org:ocamllabs" ]
build: [
  ["jbuilder" "build" "-p" name "-j" jobs]
]
depends: [
  "ocaml" {>= "4.02.0" & < "4.06.0"}
  "result"
  "ocamlfind" {build}
  "jbuilder" {build & >= "1.0+beta10"}
]
<<<<<<< HEAD
synopsis: "Convert OCaml parsetrees between different versions"
description: """
This library converts parsetrees, outcometree and ast mappers between different OCaml versions.
High-level functions help making PPX rewriters independent of a compiler version."""
url {
  src:
    "https://github.com/ocaml-ppx/ocaml-migrate-parsetree/archive/v1.0.5.tar.gz"
  checksum: "md5=3bb704c1d63c928b13f59e6a1ac8603d"
}
=======
available: [ ocaml-version >= "4.02.0" & ocaml-version < "4.06.0" ]
conflicts: [ "dune" ]
>>>>>>> 60688724
<|MERGE_RESOLUTION|>--- conflicted
+++ resolved
@@ -18,7 +18,7 @@
   "ocamlfind" {build}
   "jbuilder" {build & >= "1.0+beta10"}
 ]
-<<<<<<< HEAD
+conflicts: [ "dune" ]
 synopsis: "Convert OCaml parsetrees between different versions"
 description: """
 This library converts parsetrees, outcometree and ast mappers between different OCaml versions.
@@ -27,8 +27,4 @@
   src:
     "https://github.com/ocaml-ppx/ocaml-migrate-parsetree/archive/v1.0.5.tar.gz"
   checksum: "md5=3bb704c1d63c928b13f59e6a1ac8603d"
-}
-=======
-available: [ ocaml-version >= "4.02.0" & ocaml-version < "4.06.0" ]
-conflicts: [ "dune" ]
->>>>>>> 60688724
+}