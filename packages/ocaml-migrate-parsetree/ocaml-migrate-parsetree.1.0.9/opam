--- conflicted
+++ resolved
@@ -18,7 +18,7 @@
   "ocamlfind" {build}
   "jbuilder" {build & >= "1.0+beta18.1"}
 ]
-<<<<<<< HEAD
+conflicts: [ "dune" ]
 synopsis: "Convert OCaml parsetrees between different versions"
 description: """
 This library converts parsetrees, outcometree and ast mappers between different OCaml versions.
@@ -27,8 +27,4 @@
   src:
     "https://github.com/ocaml-ppx/ocaml-migrate-parsetree/releases/download/v1.0.9/ocaml-migrate-parsetree-1.0.9.tbz"
   checksum: "md5=3fe5af44545702330bad5522854efbb8"
-}
-=======
-available: [ocaml-version >= "4.02.0" & ocaml-version < "4.07.0"]
-conflicts: [ "dune" ]
->>>>>>> 60688724
+}