opam-version: "2.0"
maintainer: "frederic.bour@lakaban.net"
authors: [
  "Frédéric Bour <frederic.bour@lakaban.net>"
  "Jérémie Dimino <jeremie@dimino.org>"
]
license: "LGPL-2.1"
homepage: "https://github.com/let-def/ocaml-migrate-parsetree"
bug-reports: "https://github.com/let-def/ocaml-migrate-parsetree/issues"
dev-repo: "git://github.com/let-def/ocaml-migrate-parsetree.git"
tags: [ "syntax" "org:ocamllabs" ]
build: [
  ["jbuilder" "build" "-p" name "-j" jobs]
]
depends: [
  "ocaml" {>= "4.02.0"}
  "result"
  "ocamlfind" {build}
  "jbuilder" {build & >= "1.0+beta10"}
]
<<<<<<< HEAD
synopsis: "Convert OCaml parsetrees between different versions"
description: """
This library converts parsetrees, outcometree and ast mappers between different OCaml versions.
High-level functions help making PPX rewriters independent of a compiler version."""
url {
  src:
    "https://github.com/ocaml-ppx/ocaml-migrate-parsetree/archive/v1.0.7.tar.gz"
  checksum: "md5=b79b27726fef129ad1804cbb83a05079"
}
=======
available: [ocaml-version >= "4.02.0" & ocaml-version < "4.07.0"]
>>>>>>> 33256b9b
<|MERGE_RESOLUTION|>--- conflicted
+++ resolved
@@ -13,12 +13,11 @@
   ["jbuilder" "build" "-p" name "-j" jobs]
 ]
 depends: [
-  "ocaml" {>= "4.02.0"}
+  "ocaml" {>= "4.02.0" & < "4.07.0"}
   "result"
   "ocamlfind" {build}
   "jbuilder" {build & >= "1.0+beta10"}
 ]
-<<<<<<< HEAD
 synopsis: "Convert OCaml parsetrees between different versions"
 description: """
 This library converts parsetrees, outcometree and ast mappers between different OCaml versions.
@@ -27,7 +26,4 @@
   src:
     "https://github.com/ocaml-ppx/ocaml-migrate-parsetree/archive/v1.0.7.tar.gz"
   checksum: "md5=b79b27726fef129ad1804cbb83a05079"
-}
-=======
-available: [ocaml-version >= "4.02.0" & ocaml-version < "4.07.0"]
->>>>>>> 33256b9b
+}