opam-version: "2.0"
maintainer: "Daniel Bünzli <daniel.buenzl i@erratique.ch>"
authors: ["Daniel Bünzli <daniel.buenzl i@erratique.ch>"]
homepage: "http://erratique.ch/software/hmap"
doc: "http://erratique.ch/software/hmap/doc"
license: "ISC"
dev-repo: "git+http://erratique.ch/repos/hmap.git"
bug-reports: "http://github.com/dbuenzli/hmap/issues"
tags: ["data-structure" "org:erratique"]
depends: [
<<<<<<< HEAD
  "ocaml" {>= "4.02.0"}
=======
  "ocaml" {>= "4.02.0" & < "4.06.0"}
>>>>>>> ee7da6bb
  "ocamlfind" {build}
  "ocamlbuild" {build}
]
build: [
  ["ocaml" "pkg/git.ml"]
  [
    "ocaml"
    "pkg/build.ml"
    "native=%{ocaml:native}%"
    "native-dynlink=%{ocaml:native-dynlink}%"
  ]
]
synopsis: "Heterogeneous value maps for OCaml"
description: """
v%%VERSION%%

Hmap provides heterogeneous value maps for OCaml. These maps bind keys
to values with arbitrary types. Keys witness the type of the value
they are bound to which allows to add and lookup bindings in a type
safe manner.

Hmap has no dependency and is distributed under the ISC license."""
url {
  src: "http://erratique.ch/software/hmap/releases/hmap-0.8.0.tbz"
  checksum: "md5=4fff0508f0be8529dc8f8ac62cb3f951"
}<|MERGE_RESOLUTION|>--- conflicted
+++ resolved
@@ -8,11 +8,7 @@
 bug-reports: "http://github.com/dbuenzli/hmap/issues"
 tags: ["data-structure" "org:erratique"]
 depends: [
-<<<<<<< HEAD
-  "ocaml" {>= "4.02.0"}
-=======
   "ocaml" {>= "4.02.0" & < "4.06.0"}
->>>>>>> ee7da6bb
   "ocamlfind" {build}
   "ocamlbuild" {build}
 ]
