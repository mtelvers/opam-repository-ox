opam-version: "2.0"
maintainer: "Daniel Bünzli <daniel.buenzl i@erratique.ch>"
authors: ["Daniel Bünzli <daniel.buenzl i@erratique.ch>"]
homepage: "http://erratique.ch/software/hmap"
doc: "http://erratique.ch/software/hmap/doc"
license: "ISC"
dev-repo: "git+http://erratique.ch/repos/hmap.git"
bug-reports: "http://github.com/dbuenzli/hmap/issues"
tags: ["data-structure" "org:erratique"]
<<<<<<< HEAD
=======
available: [ ocaml-version >= "4.02.0" & ocaml-version < "4.06.0" ]
>>>>>>> 3d65a4c1
depends: [
  "ocaml" {>= "4.02.0"}
  "ocamlfind" {build}
  "ocamlbuild" {build}
]
build: [
  ["ocaml" "pkg/git.ml"]
  [
    "ocaml"
    "pkg/build.ml"
    "native=%{ocaml:native}%"
    "native-dynlink=%{ocaml:native-dynlink}%"
  ]
]
synopsis: "Heterogeneous value maps for OCaml"
description: """
v%%VERSION%%

Hmap provides heterogeneous value maps for OCaml. These maps bind keys
to values with arbitrary types. Keys witness the type of the value
they are bound to which allows to add and lookup bindings in a type
safe manner.

Hmap has no dependency and is distributed under the ISC license."""
url {
  src: "http://erratique.ch/software/hmap/releases/hmap-0.8.0.tbz"
  checksum: "md5=4fff0508f0be8529dc8f8ac62cb3f951"
}<|MERGE_RESOLUTION|>--- conflicted
+++ resolved
@@ -7,12 +7,8 @@
 dev-repo: "git+http://erratique.ch/repos/hmap.git"
 bug-reports: "http://github.com/dbuenzli/hmap/issues"
 tags: ["data-structure" "org:erratique"]
-<<<<<<< HEAD
-=======
-available: [ ocaml-version >= "4.02.0" & ocaml-version < "4.06.0" ]
->>>>>>> 3d65a4c1
 depends: [
-  "ocaml" {>= "4.02.0"}
+  "ocaml" {>= "4.02.0" & < "4.06.0"}
   "ocamlfind" {build}
   "ocamlbuild" {build}
 ]
