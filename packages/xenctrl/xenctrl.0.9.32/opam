opam-version: "2.0"
maintainer: "dave@recoil.org"
authors: [
  "David Scott"
  "Jonathan Ludlam"
  "Andrew Cooper"
  "Bob Ball"
  "Euan Harris"
  "John Else"
  "Mike McClurg"
  "Rob Hoes"
  "Si Beaumont"
  "Thomas Sanders"
  "Vincent Bernadoff"
]
homepage: "https://github.com/xapi-project/ocaml-xen-lowlevel-libs"
bug-reports: "https://github.com/xapi-project/ocaml-xen-lowlevel-libs/issues"
license: "LGPL"
dev-repo: "git+https://github.com/xapi-project/ocaml-xen-lowlevel-libs.git"
tags: [
  "org:mirage"
  "org:xapi-project"
]
build: [
  ["./configure"]
  [make]
]
install: [
  [make "install" "BINDIR=%{bin}%"]
]
remove: [
  ["./configure"]
  [make "uninstall"]
]
depends: [
  "ocaml" {>= "4.00.0"}
  "ocamlfind" {build}
  "lwt"
  "cmdliner"
  "ocamlbuild" {build}
]
depexts: [
  ["libxen-dev" "uuid-dev"] {os-distribution = "debian"}
  ["libxen-dev" "uuid-dev"] {os-distribution = "ubuntu"}
  ["xen-devel"] {os-distribution = "centos"}
  ["xen-dom0-libs-devel" "xen-libs-devel"] {os = "xenserver"}
]
<<<<<<< HEAD
synopsis: "Low-level Xen hypercall bindings."
description:
  "This package should compile and work against Xen 4.2, 4.3, 4.4, 4.5, 4.6 and 4.7."
url {
  src:
    "https://github.com/xapi-project/ocaml-xen-lowlevel-libs/archive/v0.9.32.tar.gz"
  checksum: "md5=ca2f9bfffe94810d5b3b5f26593379b1"
}
=======
available: [ocaml-version >= "4.00.0" & ocaml-version < "4.06.0"]
>>>>>>> 436da095
<|MERGE_RESOLUTION|>--- conflicted
+++ resolved
@@ -33,7 +33,7 @@
   [make "uninstall"]
 ]
 depends: [
-  "ocaml" {>= "4.00.0"}
+  "ocaml" {>= "4.00.0" & < "4.06.0"}
   "ocamlfind" {build}
   "lwt"
   "cmdliner"
@@ -45,7 +45,6 @@
   ["xen-devel"] {os-distribution = "centos"}
   ["xen-dom0-libs-devel" "xen-libs-devel"] {os = "xenserver"}
 ]
-<<<<<<< HEAD
 synopsis: "Low-level Xen hypercall bindings."
 description:
   "This package should compile and work against Xen 4.2, 4.3, 4.4, 4.5, 4.6 and 4.7."
@@ -53,7 +52,4 @@
   src:
     "https://github.com/xapi-project/ocaml-xen-lowlevel-libs/archive/v0.9.32.tar.gz"
   checksum: "md5=ca2f9bfffe94810d5b3b5f26593379b1"
-}
-=======
-available: [ocaml-version >= "4.00.0" & ocaml-version < "4.06.0"]
->>>>>>> 436da095
+}