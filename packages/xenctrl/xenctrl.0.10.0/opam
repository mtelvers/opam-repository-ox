opam-version: "2.0"
maintainer: "dave@recoil.org"
authors: [
  "David Scott"
  "Jonathan Ludlam"
  "Andrew Cooper"
  "Bob Ball"
  "Euan Harris"
  "John Else"
  "Mike McClurg"
  "Rob Hoes"
  "Si Beaumont"
  "Thomas Sanders"
  "Vincent Bernadoff"
]
homepage: "https://github.com/xapi-project/ocaml-xen-lowlevel-libs"
bug-reports: "https://github.com/xapi-project/ocaml-xen-lowlevel-libs/issues"
license: "LGPL"
dev-repo: "git+https://github.com/xapi-project/ocaml-xen-lowlevel-libs.git"
tags: [
  "org:mirage"
  "org:xapi-project"
]
build: [
  ["./configure"]
  [make]
]
install: [
  [make "install" "BINDIR=%{bin}%"]
]
remove: [
  ["./configure"]
  [make "uninstall"]
]
depends: [
  "ocaml" {>= "4.00.0"}
  "ocamlfind" {build}
  "lwt"
  "cmdliner"
  "ocamlbuild" {build}
]
depexts: [
  ["libxen-dev" "uuid-dev"] {os-distribution = "debian"}
  ["libxen-dev" "uuid-dev"] {os-distribution = "ubuntu"}
  ["xen-devel" "libuuid-devel"] {os-distribution = "centos"}
  ["xen-devel"] {os-distribution = "fedora"}
  ["xen-devel"] {os-distribution = "rhel"}
  ["xen-devel"] {os-distribution = "oraclelinux"}
  ["xen-dom0-libs-devel" "xen-libs-devel"] {os = "xenserver"}
  ["xen-dev"] {os-distribution = "alpine"}
]
<<<<<<< HEAD
synopsis: "Low-level Xen hypercall bindings."
description:
  "This package should compile and work against Xen 4.2, 4.3, 4.4, 4.5, 4.6 and 4.7."
url {
  src:
    "https://github.com/xapi-project/ocaml-xen-lowlevel-libs/archive/v0.10.0.tar.gz"
  checksum: "md5=3cab9cb2b031e1dfe4de9afcc440d9aa"
}
=======
available: [ocaml-version >= "4.00.0" & ocaml-version < "4.06.0"]
>>>>>>> 436da095
<|MERGE_RESOLUTION|>--- conflicted
+++ resolved
@@ -33,7 +33,7 @@
   [make "uninstall"]
 ]
 depends: [
-  "ocaml" {>= "4.00.0"}
+  "ocaml" {>= "4.00.0" & < "4.06.0"}
   "ocamlfind" {build}
   "lwt"
   "cmdliner"
@@ -49,7 +49,6 @@
   ["xen-dom0-libs-devel" "xen-libs-devel"] {os = "xenserver"}
   ["xen-dev"] {os-distribution = "alpine"}
 ]
-<<<<<<< HEAD
 synopsis: "Low-level Xen hypercall bindings."
 description:
   "This package should compile and work against Xen 4.2, 4.3, 4.4, 4.5, 4.6 and 4.7."
@@ -57,7 +56,4 @@
   src:
     "https://github.com/xapi-project/ocaml-xen-lowlevel-libs/archive/v0.10.0.tar.gz"
   checksum: "md5=3cab9cb2b031e1dfe4de9afcc440d9aa"
-}
-=======
-available: [ocaml-version >= "4.00.0" & ocaml-version < "4.06.0"]
->>>>>>> 436da095
+}