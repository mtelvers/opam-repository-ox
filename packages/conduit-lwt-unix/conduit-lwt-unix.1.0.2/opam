--- conflicted
+++ resolved
@@ -14,13 +14,8 @@
 depends: [
   "ocaml" {>= "4.03.0"}
   "base-unix"
-<<<<<<< HEAD
   "jbuilder" {build & >= "1.0+beta9"}
-  "ppx_sexp_conv" {build}
-=======
-  "jbuilder" {build & >="1.0+beta9"}
   "ppx_sexp_conv"
->>>>>>> 78016568
   "conduit-lwt" {>= "1.0.0"}
   "lwt" {>= "3.0.0"}
   "uri" {>= "1.9.4"}
