opam-version: "2.0"
maintainer:   "thomas@gazagnaire.org"
authors:      ["Thomas Gazagnaire" "Thomas Leonard"]
license:      "ISC"
homepage:     "https://github.com/mirage/irmin"
bug-reports:  "https://github.com/mirage/irmin/issues"
dev-repo: "git+https://github.com/mirage/irmin.git"
doc:          "https://mirage.github.io/irmin/"

build: [
  [
    "ocaml"
    "pkg/pkg.ml"
    "build"
    "--pinned"
    "%{pinned}%"
    "-n"
    name
    "--tests"
    "false"
  ]
  [
    "ocaml"
    "pkg/pkg.ml"
    "build"
    "--pinned"
    "%{pinned}%"
    "-n"
    name
    "--tests"
    "true"
  ] {with-test}
  ["ocaml" "pkg/pkg.ml" "test"] {with-test}
]
depends: [
  "ocaml" {>= "4.03.0"}
  "ocamlbuild" {build}
  "ocamlfind" {build}
  "topkg" {build & >= "0.7.8"}
  "fmt" {>= "0.8.0"}
  "ocamlgraph"
  "lwt" {>= "2.4.7"}
  "logs" {>= "0.5.0"}
  "cstruct" {>= "1.6.0"}
  "jsonm" {>= "1.0.0"}
  "uri" {>= "1.3.12"}
  "astring"
  "hex"
  "alcotest" {with-test}
  "git-unix" {with-test & >= "1.10.0"}
  "mtime" {with-test & < "1.0.0"}
]
<<<<<<< HEAD
synopsis:
  "Irmin, a distributed database that follows the same design principles as Git"
description: """
Irmin is a library for persistent stores with built-in snapshot,
branching and reverting mechanisms. It is designed to use a large
variety of backends. Irmin is written in pure OCaml and does not
depend on external C stubs; it aims to run everywhere, from Linux,
to browsers and Xen unikernels."""
url {
  src:
    "https://github.com/mirage/irmin/releases/download/1.0.0/irmin-1.0.0.tbz"
  checksum: "md5=9067166be20b9bb57ff6b9de16c11f02"
}
=======
available: [ocaml-version >= "4.03.0" & ocaml-version < "4.06.0"]
>>>>>>> 6645b4ba
<|MERGE_RESOLUTION|>--- conflicted
+++ resolved
@@ -33,7 +33,7 @@
   ["ocaml" "pkg/pkg.ml" "test"] {with-test}
 ]
 depends: [
-  "ocaml" {>= "4.03.0"}
+  "ocaml" {>= "4.03.0" & < "4.06.0"}
   "ocamlbuild" {build}
   "ocamlfind" {build}
   "topkg" {build & >= "0.7.8"}
@@ -50,7 +50,6 @@
   "git-unix" {with-test & >= "1.10.0"}
   "mtime" {with-test & < "1.0.0"}
 ]
-<<<<<<< HEAD
 synopsis:
   "Irmin, a distributed database that follows the same design principles as Git"
 description: """
@@ -63,7 +62,4 @@
   src:
     "https://github.com/mirage/irmin/releases/download/1.0.0/irmin-1.0.0.tbz"
   checksum: "md5=9067166be20b9bb57ff6b9de16c11f02"
-}
-=======
-available: [ocaml-version >= "4.03.0" & ocaml-version < "4.06.0"]
->>>>>>> 6645b4ba
+}