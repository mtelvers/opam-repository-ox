--- conflicted
+++ resolved
@@ -46,16 +46,10 @@
   "uri" {>= "1.3.12"}
   "astring"
   "hex"
-<<<<<<< HEAD
   "alcotest" {with-test}
   "git-unix" {with-test & >= "1.10.0"}
   "mtime" {with-test & < "1.0.0"}
-=======
-  "alcotest" {test}
-  "git-unix" {test & >= "1.10.0"}
-  "mtime"    {test & < "1.0.0"}
-  "irmin-watcher" {test & >= "0.2.0"}
->>>>>>> 255de6ee
+  "irmin-watcher" {with-test & >= "0.2.0"}
 ]
 synopsis:
   "Irmin, a distributed database that follows the same design principles as Git"
