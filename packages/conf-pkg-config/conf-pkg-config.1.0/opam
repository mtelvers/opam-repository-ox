--- conflicted
+++ resolved
@@ -9,7 +9,6 @@
   ["pkg-config" "--help"]
 ]
 depexts: [
-<<<<<<< HEAD
   ["pkg-config"] {os-distribution = "debian"}
   ["pkg-config"] {os-distribution = "ubuntu"}
   ["pkg-config"] {os-distribution = "archlinux"}
@@ -24,25 +23,9 @@
   ["pkg-config"] {os = "macos" & os-distribution = "homebrew"}
   ["pkgconf"] {os = "freebsd"}
 ]
+available: [ os != "openbsd" ]
 synopsis: "Virtual package relying on pkg-config installation."
 description: """
 This package can only install if the pkg-config package is installed
 on the system."""
-depends: ["ocaml"]
-=======
-  [["debian"] ["pkg-config"]]
-  [["ubuntu"] ["pkg-config"]]
-  [["archlinux"] ["pkg-config"]]
-  [["fedora"] ["pkgconfig"]]
-  [["centos"] ["pkgconfig"]]
-  [["mageia"] ["pkgconfig"]]
-  [["rhel"] ["pkgconfig"]]
-  [["oraclelinux"] ["pkgconfig"]]
-  [["alpine"] ["pkgconfig"]]
-  [["freebsd"] ["devel/pkgconf"]]
-  [["openbsd"] ["devel/pkgconf"]]
-  [["osx" "homebrew"] ["pkg-config"]]
-  [["freebsd"] ["pkgconf"]]
-]
-available: [ os != "openbsd" ]
->>>>>>> 5b7be7c0
+depends: ["ocaml"]