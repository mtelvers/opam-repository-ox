--- conflicted
+++ resolved
@@ -7,12 +7,8 @@
 dev-repo: "git+https://github.com/janestreet/base.git"
 build: ["jbuilder" "build" "-p" name "-j" jobs]
 depends: [
-<<<<<<< HEAD
   "ocaml" {>= "4.03.0" & < "4.07.0"}
-  "jbuilder" {build & >= "1.0+beta7"}
-=======
   "jbuilder" {build & >= "1.0+beta9"}
->>>>>>> b16978a2
   "sexplib" {>= "v0.9.3" & < "v0.10"}
 ]
 depopts: "base-native-int63"
