opam-version: "2.0"
maintainer: "opensource@janestreet.com"
authors: ["Jane Street Group, LLC <opensource@janestreet.com>"]
homepage: "https://github.com/janestreet/base"
bug-reports: "https://github.com/janestreet/base/issues"
dev-repo: "git+https://github.com/janestreet/base.git"
license: "Apache-2.0"
build: [
  ["jbuilder" "build" "-p" name "-j" jobs]
]
depends: [
  "ocaml" {>= "4.04.1"}
  "sexplib0" {>= "v0.11" & < "v0.12"}
  "jbuilder" {build & >= "1.0+beta18.1"}
]
depopts: [
  "base-native-int63"
]
<<<<<<< HEAD
synopsis: "Full standard library replacement for OCaml"
description: """
Full standard library replacement for OCaml

Base is a complete and portable alternative to the OCaml standard
library. It provides all standard functionalities one would expect
from a language standard library. It uses consistent conventions
across all of its module.

Base aims to be usable in any context. As a result system dependent
features such as I/O are not offered by Base. They are instead
provided by companion libraries such as stdio:

  https://github.com/janestreet/stdio"""
url {
  src:
    "https://ocaml.janestreet.com/ocaml-core/v0.11/files/base-v0.11.0.tar.gz"
  checksum: "md5=787aaa04b25eca106ebb9380a32bad66"
}
=======
available: [ ocaml-version >= "4.04.1" & ocaml-version < "4.07.0" ]
>>>>>>> b8965023
<|MERGE_RESOLUTION|>--- conflicted
+++ resolved
@@ -9,14 +9,13 @@
   ["jbuilder" "build" "-p" name "-j" jobs]
 ]
 depends: [
-  "ocaml" {>= "4.04.1"}
+  "ocaml" {>= "4.04.1" & < "4.07.0"}
   "sexplib0" {>= "v0.11" & < "v0.12"}
   "jbuilder" {build & >= "1.0+beta18.1"}
 ]
 depopts: [
   "base-native-int63"
 ]
-<<<<<<< HEAD
 synopsis: "Full standard library replacement for OCaml"
 description: """
 Full standard library replacement for OCaml
@@ -35,7 +34,4 @@
   src:
     "https://ocaml.janestreet.com/ocaml-core/v0.11/files/base-v0.11.0.tar.gz"
   checksum: "md5=787aaa04b25eca106ebb9380a32bad66"
-}
-=======
-available: [ ocaml-version >= "4.04.1" & ocaml-version < "4.07.0" ]
->>>>>>> b8965023
+}