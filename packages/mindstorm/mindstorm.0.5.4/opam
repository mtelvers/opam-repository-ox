opam-version: "2.0"
name: "mindstorm"
version: "0.5.4"
maintainer: "Christophe.Troestler@umons.ac.be"
authors: [ "Christophe Troestler"
           "Julie De Pril"
           "Marc Ducobu"
           "Dany Maslowski" ]
license: "LGPL-2.1 with OCaml linking exception"
homepage: "http://forge.ocamlcore.org/projects/ocaml-mindstorm/"
<<<<<<< HEAD
dev-repo: "git+https://github.com/Chris00/ocaml-mindstorm.git"
=======
bug-reports: "https://github.com/Chris00/ocaml-mindstorm/issues"
dev-repo: "https://github.com/Chris00/ocaml-mindstorm.git"
>>>>>>> 7fd7466d
tags: [ "clib:usb" "clib:bluetooth"  ]
build: [
  ["ocaml" "setup.ml" "-configure" "--prefix" prefix]
  ["ocaml" "setup.ml" "-build"]
  ["ocaml" "setup.ml" "-doc"] {with-doc}
]
remove: [
  ["ocamlfind" "remove" "mindstorm"]
]
depends: [
  "ocaml"
  "base-bytes"
  "base-unix"
  "ocamlfind" {>= "1.5"}
  "ocamlbuild" {build}
]
depopts: [
  "base-threads"
]
depexts: [
  ["libbluetooth-dev"] {os-distribution = "debian"}
  ["libbluetooth-dev"] {os-distribution = "ubuntu"}
]
install: ["ocaml" "setup.ml" "-install"]
<<<<<<< HEAD
synopsis: "Drive Lego Mindstorms bricks from OCaml"
description: """
This library allows you to communicate with your Lego Mindstorms brick
via bluetooth, enable the motors and retrieve data from various
sensors."""
flags: light-uninstall
url {
  src:
    "https://github.com/Chris00/ocaml-mindstorm/releases/download/0.5.4/mindstorm-0.5.4.tar.gz"
  checksum: "md5=744ddda70acddb2a81fd7ed02931ada4"
}
=======
available: [ ocaml-version < "4.05" ]
>>>>>>> 7fd7466d
<|MERGE_RESOLUTION|>--- conflicted
+++ resolved
@@ -8,12 +8,8 @@
            "Dany Maslowski" ]
 license: "LGPL-2.1 with OCaml linking exception"
 homepage: "http://forge.ocamlcore.org/projects/ocaml-mindstorm/"
-<<<<<<< HEAD
+bug-reports: "https://github.com/Chris00/ocaml-mindstorm/issues"
 dev-repo: "git+https://github.com/Chris00/ocaml-mindstorm.git"
-=======
-bug-reports: "https://github.com/Chris00/ocaml-mindstorm/issues"
-dev-repo: "https://github.com/Chris00/ocaml-mindstorm.git"
->>>>>>> 7fd7466d
 tags: [ "clib:usb" "clib:bluetooth"  ]
 build: [
   ["ocaml" "setup.ml" "-configure" "--prefix" prefix]
@@ -24,7 +20,7 @@
   ["ocamlfind" "remove" "mindstorm"]
 ]
 depends: [
-  "ocaml"
+  "ocaml" {< "4.05"}
   "base-bytes"
   "base-unix"
   "ocamlfind" {>= "1.5"}
@@ -38,7 +34,6 @@
   ["libbluetooth-dev"] {os-distribution = "ubuntu"}
 ]
 install: ["ocaml" "setup.ml" "-install"]
-<<<<<<< HEAD
 synopsis: "Drive Lego Mindstorms bricks from OCaml"
 description: """
 This library allows you to communicate with your Lego Mindstorms brick
@@ -49,7 +44,4 @@
   src:
     "https://github.com/Chris00/ocaml-mindstorm/releases/download/0.5.4/mindstorm-0.5.4.tar.gz"
   checksum: "md5=744ddda70acddb2a81fd7ed02931ada4"
-}
-=======
-available: [ ocaml-version < "4.05" ]
->>>>>>> 7fd7466d
+}