opam-version: "2.0"
maintainer: "seb@mondet.org"
homepage: "http://seb.mondet.org/software/sosa/index.html"
bug-reports: "https://github.com/hammerlab/sosa/issues"
dev-repo: "git+https://github.com/hammerlab/sosa.git"
authors: [
  "Sebastien Mondet <seb@mondet.org>"
  "Leonid Rozenberg <leonidr@gmail.com>"
  "Isaac Hodes <isaachodes@gmail.com>"
  "Jeff Hammerbacher <jeff.hammerbacher@gmail.com>"
]

build: ["ocaml" "please.ml" "build"]
remove:
    [
    ["ocaml" "please.ml" "uninstall"]
    ]
depends: [
  "ocaml" {>= "4.00.0"}
  "ocamlfind" {build}
  "ocamlbuild" {build}
]
<<<<<<< HEAD
install: ["ocaml" "please.ml" "install"]
synopsis: "Sane OCaml String API"
description: """
The Sosa library is a set of APIs (module types) that define what a
string of characters should be, and a set of modules and functors that
implement them."""
url {
  src: "https://bitbucket.org/smondet/sosa/get/sosa.0.0.1.tar.gz"
  checksum: "md5=17cc9a68992c35b2771d2d5d7f798302"
}
=======
available: [ocaml-version >= "4.00.0" & ocaml-version < "4.06.0"]
install: ["ocaml" "please.ml" "install"]
>>>>>>> abac0a66
<|MERGE_RESOLUTION|>--- conflicted
+++ resolved
@@ -16,11 +16,10 @@
     ["ocaml" "please.ml" "uninstall"]
     ]
 depends: [
-  "ocaml" {>= "4.00.0"}
+  "ocaml" {>= "4.00.0" & < "4.06.0"}
   "ocamlfind" {build}
   "ocamlbuild" {build}
 ]
-<<<<<<< HEAD
 install: ["ocaml" "please.ml" "install"]
 synopsis: "Sane OCaml String API"
 description: """
@@ -30,8 +29,4 @@
 url {
   src: "https://bitbucket.org/smondet/sosa/get/sosa.0.0.1.tar.gz"
   checksum: "md5=17cc9a68992c35b2771d2d5d7f798302"
-}
-=======
-available: [ocaml-version >= "4.00.0" & ocaml-version < "4.06.0"]
-install: ["ocaml" "please.ml" "install"]
->>>>>>> abac0a66
+}