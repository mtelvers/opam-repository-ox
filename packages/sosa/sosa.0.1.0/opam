--- conflicted
+++ resolved
@@ -16,11 +16,10 @@
     [ make "uninstall"]
     ]
 depends: [
-  "ocaml" {>= "4.00.0"}
+  "ocaml" {>= "4.00.0" & < "4.06.0"}
   "ocamlfind" {build}
   "ocamlbuild" {build}
 ]
-<<<<<<< HEAD
 install: [make "install"]
 synopsis: "Sane OCaml String API"
 description: """
@@ -30,8 +29,4 @@
 url {
   src: "https://github.com/smondet/sosa/archive/sosa.0.1.0.tar.gz"
   checksum: "md5=bedefd9c3fb5dd0f17aa269146dda2c2"
-}
-=======
-available: [ocaml-version >= "4.00.0" & ocaml-version < "4.06.0"]
-install: [make "install"]
->>>>>>> abac0a66
+}