opam-version: "2.0"
maintainer:    "anil@recoil.org"
homepage:      "https://github.com/mirage/mirage-console"
bug-reports:   "https://github.com/mirage/mirage-console/issues"
dev-repo: "git+https://github.com/mirage/mirage-console.git"
doc:           "https://mirage.github.io/mirage-console/"
authors:       [ "Anil Madhavapeddy" "David Scott"]
tags:          [ "org:mirage" "org:xapi-project"]
license:       "ISC"

build: ["ocaml" "pkg/pkg.ml" "build" "--pkg-name" name "--pinned" "%{pinned}%"]

depends: [
  "ocaml" {>= "4.03.0"}
  "ocamlfind" {build}
  "ocamlbuild" {build}
  "topkg" {build & >= "0.8.0"}
<<<<<<< HEAD
  "lwt" {>= "2.4.7"}
  "cstruct" {< "3.0.0"}
=======
  "lwt" {>="2.4.7" & < "4.0.0"}
  "cstruct" {<"3.0.0"}
>>>>>>> 19232de3
  "cstruct-lwt"
  "mirage-console-lwt" {>= "2.2.0"}
  "mirage-unix" {>= "1.1.0"}
]
synopsis: "A Mirage-compatible Console library for Unix"
url {
  src:
    "https://github.com/mirage/mirage-console/releases/download/2.2.0/mirage-console-unix-2.2.0.tbz"
  checksum: "md5=56f97bb88c801f96365e8ff715a3c2c6"
}<|MERGE_RESOLUTION|>--- conflicted
+++ resolved
@@ -15,13 +15,8 @@
   "ocamlfind" {build}
   "ocamlbuild" {build}
   "topkg" {build & >= "0.8.0"}
-<<<<<<< HEAD
-  "lwt" {>= "2.4.7"}
+  "lwt" {>= "2.4.7" & < "4.0.0"}
   "cstruct" {< "3.0.0"}
-=======
-  "lwt" {>="2.4.7" & < "4.0.0"}
-  "cstruct" {<"3.0.0"}
->>>>>>> 19232de3
   "cstruct-lwt"
   "mirage-console-lwt" {>= "2.2.0"}
   "mirage-unix" {>= "1.1.0"}
