--- conflicted
+++ resolved
@@ -28,7 +28,11 @@
   "tcpip"
   "mirage-protocols-lwt"
 ]
-<<<<<<< HEAD
+conflicts: [
+  "tcpip" {< "3.0.0"}
+  "tcpip" {>= "3.5.0"}
+  "mirage-protocols-lwt" {>= "1.4.0"}
+]
 synopsis: "Implementations of various QubesOS protocols:"
 description: """
 - `Qubes.RExec`: provide services to other VMs
@@ -42,12 +46,4 @@
   src:
     "https://github.com/mirage/mirage-qubes/releases/download/0.4/mirage-qubes-0.4.tbz"
   checksum: "md5=2d7d5b799db7c4b66f59f77d58303ac6"
-}
-=======
-conflicts: [
-  "tcpip" {< "3.0.0"}
-  "tcpip" {>= "3.5.0"}
-  "mirage-protocols-lwt" {>= "1.4.0"}
-]
-available: [ocaml-version >= "4.03.0"]
->>>>>>> e6c3126a
+}