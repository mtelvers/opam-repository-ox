opam-version: "2.0"
maintainer:   "talex@gmail.com"
authors:      ["Thomas Leonard"]
license:      "BSD-2-Clause"
homepage:     "https://github.com/talex5/mirage-qubes"
bug-reports:  "https://github.com/talex5/mirage-qubes/issues"
dev-repo: "git+https://github.com/talex5/mirage-qubes.git"
build: ["ocaml" "pkg/pkg.ml" "build" "--pinned" "%{pinned}%" "--tests" "false"
        "--with-ipv4" "%{tcpip+ipaddr+mirage-protocols-lwt:installed}%"
]

depends: [
  "ocaml" {>= "4.03.0"}
  "ocamlfind" {build}
  "ocamlbuild" {build}
  "topkg" {build}
  "cstruct" {>= "1.9.0"}
  "vchan" {>= "2.3.0" & < "3.0.0"}
  "xen-evtchn"
  "xen-gnt"
  "mirage-xen" {>= "3.0.0"}
  "lwt"
  "mirage-types-lwt" {>= "3.0.0"}
  "logs" {>= "0.5.0"}
]
depopts: [
  "ipaddr"
  "tcpip"
  "mirage-protocols-lwt"
]
<<<<<<< HEAD
=======
conflicts: [
  "tcpip" {< "3.0.0"}
  "tcpip" {>= "3.5.0"}
  "mirage-protocols-lwt" {>= "1.4.0"}
]
>>>>>>> ea1fc41b
synopsis: "Implementations of various QubesOS protocols:"
description: """
- `Qubes.RExec`: provide services to other VMs
- `Qubes.GUI`: just enough of the GUI protocol so that Qubes accepts the AppVM
- `Qubes.DB`: read and write the VM's QubesDB database

See [qubes-mirage-skeleton][] for an example using this library.

[qubes-mirage-skeleton]: https://github.com/talex5/qubes-mirage-skeleton"""
url {
  src:
    "https://github.com/mirage/mirage-qubes/releases/download/0.4/mirage-qubes-0.4.tbz"
  checksum: "md5=2d7d5b799db7c4b66f59f77d58303ac6"
}<|MERGE_RESOLUTION|>--- conflicted
+++ resolved
@@ -28,14 +28,11 @@
   "tcpip"
   "mirage-protocols-lwt"
 ]
-<<<<<<< HEAD
-=======
 conflicts: [
   "tcpip" {< "3.0.0"}
   "tcpip" {>= "3.5.0"}
   "mirage-protocols-lwt" {>= "1.4.0"}
 ]
->>>>>>> ea1fc41b
 synopsis: "Implementations of various QubesOS protocols:"
 description: """
 - `Qubes.RExec`: provide services to other VMs
