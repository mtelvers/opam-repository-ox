--- conflicted
+++ resolved
@@ -6,13 +6,12 @@
 ]
 remove: [["ocamlfind" "remove" "rtime"]]
 depends: [
-  "ocaml"
+  "ocaml" {< "4.06.0"}
   "ocamlfind"
   "react"
   "ocamlbuild" {build}
 ]
 install: ["ocaml" "setup.ml" "-install"]
-<<<<<<< HEAD
 synopsis: "Module implementing timelines for React"
 description: """
 It manages time stamp events, delayed events and delayed signals along
@@ -23,7 +22,4 @@
 url {
   src: "http://erratique.ch/software/rtime/releases/rtime-0.9.3.tbz"
   checksum: "md5=22dbba5868ab5a47c5452229e550e6aa"
-}
-=======
-available: [ocaml-version < "4.06.0"]
->>>>>>> abac0a66
+}