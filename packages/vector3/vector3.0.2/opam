--- conflicted
+++ resolved
@@ -6,20 +6,16 @@
 ]
 remove: [["ocamlfind" "remove" "vector3"]]
 depends: [
-  "ocaml"
+  "ocaml" {< "4.06.0"}
   "ocamlfind"
   "ocamlbuild" {build}
 ]
 dev-repo: "git://github.com/HappyCrow/vector3"
 install: ["ocaml" "setup.ml" "-install"]
-<<<<<<< HEAD
 synopsis:
   "module for 3D vectors (implemented as records of x, y and z floats)"
 flags: light-uninstall
 url {
   src: "https://github.com/HappyCrow/vector3/archive/v0.2.tar.gz"
   checksum: "md5=d2da46052996a510373fcfda0c762949"
-}
-=======
-available: [ocaml-version < "4.06.0"]
->>>>>>> abac0a66
+}