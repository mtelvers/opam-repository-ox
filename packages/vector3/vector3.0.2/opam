opam-version: "2.0"
<<<<<<< HEAD
maintainer: "francois.berenger@inria.fr"
=======
maintainer: "unixjunkie@sdf.org"
>>>>>>> ee7da6bb
build: [
  ["ocaml" "setup.ml" "-configure" "--prefix" prefix]
  ["ocaml" "setup.ml" "-build"]
]
remove: [["ocamlfind" "remove" "vector3"]]
depends: [
  "ocaml"
  "ocamlfind"
  "ocamlbuild" {build}
]
dev-repo: "git://github.com/HappyCrow/vector3"
install: ["ocaml" "setup.ml" "-install"]
synopsis:
  "module for 3D vectors (implemented as records of x, y and z floats)"
flags: light-uninstall
url {
  src: "https://github.com/HappyCrow/vector3/archive/v0.2.tar.gz"
  checksum: "md5=d2da46052996a510373fcfda0c762949"
}<|MERGE_RESOLUTION|>--- conflicted
+++ resolved
@@ -1,9 +1,5 @@
 opam-version: "2.0"
-<<<<<<< HEAD
-maintainer: "francois.berenger@inria.fr"
-=======
 maintainer: "unixjunkie@sdf.org"
->>>>>>> ee7da6bb
 build: [
   ["ocaml" "setup.ml" "-configure" "--prefix" prefix]
   ["ocaml" "setup.ml" "-build"]
