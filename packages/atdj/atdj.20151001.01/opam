opam-version: "2.0"
name: "atdj"
maintainer: "matthieu.dubuget@gmail.com"
version: "20151001.01"
homepage: "https://github.com/esperco/atdj"
bug-reports: "https://github.com/esperco/atdj/issues"
dev-repo: "git+https://github.com/esperco/atdj.git"
build: [make]
depends: [
<<<<<<< HEAD
  "ocaml"
  "omake"
  "atdgen" {build}
=======
  "ocaml" {< "4.06.0"}
  "omake"
  "atdgen" {build & < "1.13.0"}
>>>>>>> 3ab22d51
]
synopsis: "Java code generation for ATD."
description: """
Atdj is a program that generates a Java interface from type
definitions. In particular, given a set of ATD type definitions, this
tool generates a set of Java classes representing those types with
built-in JSON serializers and deserializers.

The primary benefits of using the generated interface, over manually
manipulating JSON strings from within Java, are safety and ease of
use. Specifically, the generated interface offers the following
features:

- JSON strings are automatically checked for correctness with respect
  to the ATD specification.

- Details such as optional fields and their associated default values
  are automatically handled."""
authors: "Esper"
extra-files: ["atdj.install" "md5=8be0df9e1cd1aaa3d73c056183ca50e8"]
url {
  src:
    "https://github.com/esperco/atdj/tarball/4cea30a5661fe426af664b0ab5fb0143f34ed513"
  checksum: "md5=a9227b4495932b4e8b9dc2b2f63708ad"
}<|MERGE_RESOLUTION|>--- conflicted
+++ resolved
@@ -7,15 +7,9 @@
 dev-repo: "git+https://github.com/esperco/atdj.git"
 build: [make]
 depends: [
-<<<<<<< HEAD
-  "ocaml"
-  "omake"
-  "atdgen" {build}
-=======
   "ocaml" {< "4.06.0"}
   "omake"
   "atdgen" {build & < "1.13.0"}
->>>>>>> 3ab22d51
 ]
 synopsis: "Java code generation for ATD."
 description: """
