--- conflicted
+++ resolved
@@ -20,11 +20,7 @@
 
 depopts: ["mirage-xen-ocaml"]
 depends: [
-<<<<<<< HEAD
-  "dune" {build & >= "1.0"}
-=======
-  "dune"     {>= "1.0"}
->>>>>>> fcf19f48
+  "dune" {>= "1.0"}
   "ocaml" {>= "4.03.0"}
   "rresult" {>= "0.5.0"}
   "cstruct" {>= "3.2.0"}
