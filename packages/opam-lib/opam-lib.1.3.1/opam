--- conflicted
+++ resolved
@@ -19,7 +19,7 @@
   [make "-C" "src" "../opam-lib.install"]
 ]
 depends: [
-  "ocaml" {< "4.06.0"}
+  "ocaml"
   "ocamlgraph"
   "cmdliner"
   "dose3" {>= "5.0"}
@@ -27,7 +27,6 @@
   "re" {>= "1.2.0"}
   "ocamlfind" {build}
   "jsonm"
-<<<<<<< HEAD
 ]
 synopsis: "The OPAM library"
 description: """
@@ -42,7 +41,4 @@
 url {
   src: "https://github.com/ocaml/opam/archive/1.3.1.tar.gz"
   checksum: "md5=e0688c0cf9a55f93ee93f62d07cf6b74"
-}
-=======
-]
->>>>>>> fcab90d5
+}