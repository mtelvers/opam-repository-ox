--- conflicted
+++ resolved
@@ -19,12 +19,7 @@
   "jbuilder" {build & >= "1.0+beta18.1"}
   "ocaml-compiler-libs" {>= "v0.10.0" & >= "v0.11" & < "v0.12"}
   "ocaml-migrate-parsetree" {>= "1.0"}
-<<<<<<< HEAD
   "ocamlfind" {>= "1.7.2"}
-  "ppxlib" {>= "0.1.0"}
-=======
-  "ocamlfind"               {>= "1.7.2"}
->>>>>>> 7c067c75
 ]
 synopsis: "Expectation tests for the OCaml toplevel"
 description: """
