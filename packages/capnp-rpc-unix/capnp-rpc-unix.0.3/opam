opam-version: "2.0"
maintainer:   "Thomas Leonard <thomas.leonard@docker.com>"
authors:      "Thomas Leonard <thomas.leonard@docker.com>"
license:      "Apache"
homepage:     "https://github.com/mirage/capnp-rpc"
bug-reports:  "https://github.com/mirage/capnp-rpc/issues"
dev-repo: "git+https://github.com/mirage/capnp-rpc.git"
build: [
  ["jbuilder" "build" "-p" name "-j" jobs]
  ["jbuilder" "runtest" "-p" name] {with-test}
]
depends: [
  "ocaml" {>= "4.03.0"}
  "capnp-rpc-lwt" {>= "0.3"}
  "mirage-flow-unix"
  "cmdliner"
  "cstruct-lwt"
  "astring"
  "fmt" {>= "0.8.4"}
  "logs"
  "jbuilder" {build & >= "1.0+beta10"}
]
<<<<<<< HEAD
synopsis:
  "Cap'n Proto is a capability-based RPC system with bindings for many languages."
description:
  "This package contains some helpers for use with traditional (non-Unikernel) operating systems."
url {
  src: "https://github.com/mirage/capnp-rpc/archive/v0.3.tar.gz"
  checksum: "md5=131758728124170d94a78839fd1c1041"
}
=======
available: [ocaml-version >= "4.03.0" & ocaml-version < "4.06.0"]
>>>>>>> abac0a66
<|MERGE_RESOLUTION|>--- conflicted
+++ resolved
@@ -10,7 +10,7 @@
   ["jbuilder" "runtest" "-p" name] {with-test}
 ]
 depends: [
-  "ocaml" {>= "4.03.0"}
+  "ocaml" {>= "4.03.0" & < "4.06.0"}
   "capnp-rpc-lwt" {>= "0.3"}
   "mirage-flow-unix"
   "cmdliner"
@@ -20,7 +20,6 @@
   "logs"
   "jbuilder" {build & >= "1.0+beta10"}
 ]
-<<<<<<< HEAD
 synopsis:
   "Cap'n Proto is a capability-based RPC system with bindings for many languages."
 description:
@@ -28,7 +27,4 @@
 url {
   src: "https://github.com/mirage/capnp-rpc/archive/v0.3.tar.gz"
   checksum: "md5=131758728124170d94a78839fd1c1041"
-}
-=======
-available: [ocaml-version >= "4.03.0" & ocaml-version < "4.06.0"]
->>>>>>> abac0a66
+}