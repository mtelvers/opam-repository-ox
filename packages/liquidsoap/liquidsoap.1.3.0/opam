--- conflicted
+++ resolved
@@ -13,12 +13,8 @@
   ["rm" "-rf" "%{lib}%/liquidsoap" "%{prefix}%/bin/liquidsoap"]
 ]
 depends: [
-<<<<<<< HEAD
   "ocaml" {>= "4.00" & < "4.06"}
-  "camomile"
-=======
   "camomile" {< "1.0.0"}
->>>>>>> 820cd199
   "dtools"
   "duppy" {>= "0.6.0"}
   "mm" {>= "0.2.1"}
