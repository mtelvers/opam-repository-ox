--- conflicted
+++ resolved
@@ -11,12 +11,8 @@
   ["jbuilder" "runtest" "-p" name "-j" jobs] {with-test}
 ]
 depends: [
-<<<<<<< HEAD
   "ocaml" {>= "4.02.3"}
-  "lwt" {>= "2.7.0"}
-=======
-  "lwt"   {>= "2.7.0" & < "4.0.0"}
->>>>>>> 19232de3
+  "lwt" {>= "2.7.0" & < "4.0.0"}
   "react"
   "zed" {>= "1.2"}
   "camomile" {>= "0.8.6"}
