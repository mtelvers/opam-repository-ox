--- conflicted
+++ resolved
@@ -4,7 +4,10 @@
 maintainer: "https://github.com/ocaml/opam-repository/issues"
 authors: [ "R. Bonichon" "D. Delahaye" "D. Doligez" ]
 bug-reports: "zenon.prover at gmail.com"
-depends: ["ocaml" "coq"]
+depends: [
+  "ocaml" {< "4.06.0"}
+  "coq"
+]
 build: [
   ["mkdir" "-p" "%{zenon:lib}%" ] # Needed otherwise configure fails
   ["./configure" "--prefix" "%{prefix}%" "--tools_prefix" "%{zenon:lib}%"]
@@ -16,7 +19,6 @@
   ["./configure" "--prefix" "%{prefix}%" "--tools_prefix" "%{zenon:lib}%"]
   [make "uninstall"]
 ]
-<<<<<<< HEAD
 synopsis: "An Extensible Automated Theorem Prover Producing Checkable Proofs"
 description: """
 Automated theorem prover for first order classical logic (with
@@ -27,7 +29,4 @@
   src:
     "http://pkgs.fedoraproject.org/repo/pkgs/zenon/zenon-0.7.1.tar.xz/cb8b35e2d55dabcc7d8a1e8b3600f68a/zenon-0.7.1.tar.xz"
   checksum: "md5=cb8b35e2d55dabcc7d8a1e8b3600f68a"
-}
-=======
-available: [ocaml-version < "4.06.0"]
->>>>>>> abac0a66
+}