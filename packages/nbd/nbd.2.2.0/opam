--- conflicted
+++ resolved
@@ -11,16 +11,10 @@
   ["jbuilder" "runtest" "-p" name] {with-test}
 ]
 depends: [
-<<<<<<< HEAD
   "ocaml" {>= "4.02.3"}
   "jbuilder" {build & >= "1.0+beta10"}
   "ounit" {with-test}
-  "ppx_tools" {build}
-=======
-  "jbuilder" {build & >="1.0+beta10"}
-  "ounit" {test}
   "ppx_tools"
->>>>>>> 78016568
   "lwt" {>= "2.6.0" & < "3.0.0"}
   "cstruct" {>= "1.9.0" & < "3.0.0"}
   "cmdliner"
