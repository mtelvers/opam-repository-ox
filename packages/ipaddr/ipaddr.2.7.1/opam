--- conflicted
+++ resolved
@@ -37,15 +37,9 @@
   "topkg" {build}
   "base-bytes"
   "sexplib" {< "v0.11"}
-<<<<<<< HEAD
-  "ppx_deriving" {build & >= "4.2"}
-  "ppx_sexp_conv" {build & < "v0.11"}
+  "ppx_deriving" {>= "4.2"}
+  "ppx_sexp_conv" {< "v0.11"}
   "ounit" {with-test}
-=======
-  "ppx_deriving" { >= "4.2"}
-  "ppx_sexp_conv" { < "v0.11"}
-  "ounit" {test}
->>>>>>> 78016568
 ]
 depopts: [ "base-unix" ]
 conflicts: [ "ppx_sexp_conv" {="113.33.00+4.03"} ]
