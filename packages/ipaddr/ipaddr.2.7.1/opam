opam-version: "1.2"
maintainer:   "sheets@alum.mit.edu"
authors: [
              "David Sheets"
              "Anil Madhavapeddy"
              "Hugo Heuzard"
]
license:      "ISC"
homepage:     "https://github.com/mirage/ocaml-ipaddr"
bug-reports:  "https://github.com/mirage/ocaml-ipaddr/issues"
dev-repo:     "https://github.com/mirage/ocaml-ipaddr.git"
doc:          "https://mirage.github.io/ocaml-ipaddr/"

tags: [
  "org:mirage"
  "org:xapi-project"
]

build: [
  [ "ocaml" "pkg/pkg.ml" "build" "--pinned" "%{pinned}%"
    "--with-base-unix" "%{base-unix:installed}%" ]
]
build-test: [
  [ "ocaml" "pkg/pkg.ml" "build" "--pinned" "%{pinned}%" "--tests" "true" ]
  [ "ocaml" "pkg/pkg.ml" "test" ]
]
depends: [
  "ocamlfind" {build}
  "ocamlbuild" {build}
  "topkg" {build}
  "base-bytes"
  "sexplib"
  "ppx_deriving" {build}
  "ppx_sexp_conv"
  "ounit" {test}
]
depopts: [ "base-unix" ]
<<<<<<< HEAD
available: [ ocaml-version >= "4.02.2" & ocaml-version < "4.03.0" ]
=======
available: [ ocaml-version >= "4.02.2" & ocaml-version < "4.04.0" ]
conflicts: [ "ppx_sexp_conv" {="113.33.00+4.03"} ]
>>>>>>> 17c7f037
<|MERGE_RESOLUTION|>--- conflicted
+++ resolved
@@ -35,9 +35,5 @@
   "ounit" {test}
 ]
 depopts: [ "base-unix" ]
-<<<<<<< HEAD
 available: [ ocaml-version >= "4.02.2" & ocaml-version < "4.03.0" ]
-=======
-available: [ ocaml-version >= "4.02.2" & ocaml-version < "4.04.0" ]
-conflicts: [ "ppx_sexp_conv" {="113.33.00+4.03"} ]
->>>>>>> 17c7f037
+conflicts: [ "ppx_sexp_conv" {="113.33.00+4.03"} ]