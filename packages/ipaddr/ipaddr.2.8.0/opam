opam-version: "2.0"
maintainer:   "sheets@alum.mit.edu"
authors: [
              "David Sheets"
              "Anil Madhavapeddy"
              "Hugo Heuzard"
]
license:      "ISC"
homepage:     "https://github.com/mirage/ocaml-ipaddr"
bug-reports:  "https://github.com/mirage/ocaml-ipaddr/issues"
dev-repo: "git+https://github.com/mirage/ocaml-ipaddr.git"
doc:          "https://mirage.github.io/ocaml-ipaddr/"

tags: [
  "org:mirage"
  "org:xapi-project"
]

build: [
  ["jbuilder" "subst"] {pinned}
  ["jbuilder" "build" "-p" name "-j" jobs]
  ["jbuilder" "runtest" "-p" name "-j" jobs] {with-test}
]
depends: [
  "ocaml" {>= "4.03.0"}
  "jbuilder" {build & >= "1.0+beta7"}
  "base-bytes"
<<<<<<< HEAD
  "ppx_sexp_conv" {build & >= "v0.9.0"}
=======
  "ppx_sexp_conv" { >="v0.9.0"}
>>>>>>> 78016568
  "sexplib"
  "ounit" {with-test}
]
depopts: [ "base-unix" ]
synopsis: "IP (and MAC) address manipulation"
description: """
A library for manipulation of IP (and MAC) address representations.

Features:

 * Depends only on sexplib (conditionalization under consideration)
 * oUnit-based tests
 * IPv4 and IPv6 support
 * IPv4 and IPv6 CIDR prefix support
 * IPv4 and IPv6 [CIDR-scoped address](http://tools.ietf.org/html/rfc4291#section-2.3) support
 * `Ipaddr.V4` and `Ipaddr.V4.Prefix` modules are `Map.OrderedType`
 * `Ipaddr.V6` and `Ipaddr.V6.Prefix` modules are `Map.OrderedType`
 * `Ipaddr` and `Ipaddr.Prefix` modules are `Map.OrderedType`
 * `Ipaddr_unix` in findlib subpackage `ipaddr.unix` provides compatibility with the standard library `Unix` module
 * `Ipaddr_top` in findlib subpackage `ipaddr.top` provides top-level pretty printers (requires compiler-libs default since OCaml 4.0)
 * IP address scope classification
 * IPv4-mapped addresses in IPv6 (::ffff:0:0/96) are an embedding of IPv4
 * MAC-48 (Ethernet) address support
 * `Macaddr` is a `Map.OrderedType`
 * All types have sexplib serializers/deserializers"""
url {
  src:
    "https://github.com/mirage/ocaml-ipaddr/releases/download/2.8.0/ipaddr-2.8.0.tbz"
  checksum: "md5=f3442867873b4b60d7860283ff98c3c8"
}<|MERGE_RESOLUTION|>--- conflicted
+++ resolved
@@ -25,11 +25,7 @@
   "ocaml" {>= "4.03.0"}
   "jbuilder" {build & >= "1.0+beta7"}
   "base-bytes"
-<<<<<<< HEAD
-  "ppx_sexp_conv" {build & >= "v0.9.0"}
-=======
-  "ppx_sexp_conv" { >="v0.9.0"}
->>>>>>> 78016568
+  "ppx_sexp_conv" {>= "v0.9.0"}
   "sexplib"
   "ounit" {with-test}
 ]
