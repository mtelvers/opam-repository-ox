opam-version: "2.0"
maintainer: "thomas@gazagnaire.org"
authors: [ "Louis Gesbert" "Thomas Gazagnaire" ]
homepage: "https://github.com/mirage/ocaml-lazy-trie"
bug-reports: "https://github.com/mirage/ocaml-lazy-trie/issues"
license: "ISC"
build: [
  ["ocaml" "setup.ml" "-configure" "--prefix" prefix]
  ["ocaml" "setup.ml" "-build"]
  ["ocaml" "setup.ml" "-doc"] {with-doc}
]
remove: [
  ["ocamlfind" "remove" "lazy-trie"]
]
depends: [
  "ocaml"
  "ocamlfind"
  "ocamlbuild" {build}
]
dev-repo: "git://github.com/mirage/ocaml-lazy-trie"
install: ["ocaml" "setup.ml" "-install"]
<<<<<<< HEAD
synopsis: "Implementation of lazy prefix trees"
flags: light-uninstall
url {
  src: "https://github.com/mirage/ocaml-lazy-trie/archive/1.0.0.tar.gz"
  checksum: "md5=25bb0e167973875bbade83755ee8e90f"
}
=======
available: [ocaml-version < "4.06.0"]
>>>>>>> fb8f8463
<|MERGE_RESOLUTION|>--- conflicted
+++ resolved
@@ -13,19 +13,15 @@
   ["ocamlfind" "remove" "lazy-trie"]
 ]
 depends: [
-  "ocaml"
+  "ocaml" {< "4.06.0"}
   "ocamlfind"
   "ocamlbuild" {build}
 ]
 dev-repo: "git://github.com/mirage/ocaml-lazy-trie"
 install: ["ocaml" "setup.ml" "-install"]
-<<<<<<< HEAD
 synopsis: "Implementation of lazy prefix trees"
 flags: light-uninstall
 url {
   src: "https://github.com/mirage/ocaml-lazy-trie/archive/1.0.0.tar.gz"
   checksum: "md5=25bb0e167973875bbade83755ee8e90f"
-}
-=======
-available: [ocaml-version < "4.06.0"]
->>>>>>> fb8f8463
+}