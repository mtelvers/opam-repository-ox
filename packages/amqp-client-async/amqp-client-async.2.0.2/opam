opam-version: "2.0"
maintainer: "Anders Fugmann <anders@fugmann.net>"
authors: [ "Anders Fugmann" ]
homepage: "https://github.com/andersfugmann/amqp-client"
bug-reports: "https://github.com/andersfugmann/amqp-client/issues"
dev-repo: "git+https://github.com/andersfugmann/amqp-client.git"
license: "BSD3"
build: [
  ["jbuilder" "build" "-p" name "-j" jobs]
  ["jbuilder" "runtest" "-p" name "-j" jobs] {with-test}
]
depends: [
<<<<<<< HEAD
  "ocaml" {>= "4.04.0"}
=======
  "ocaml" {>= "4.04.0" & < "4.07.0"}
>>>>>>> c81c5385
  "jbuilder" {build}
  "xml-light" {build}
  "amqp-client" {= "2.0.2"}
  "ocplib-endian" {>= "0.6"}
  "async" {>= "v0.10.0"}
]
synopsis: "Amqp client library, async version"
url {
  src: "https://github.com/andersfugmann/amqp-client/archive/2.0.2.tar.gz"
  checksum: "md5=7bb3b85522b1bcfd3cef1303b7089f77"
}<|MERGE_RESOLUTION|>--- conflicted
+++ resolved
@@ -10,11 +10,7 @@
   ["jbuilder" "runtest" "-p" name "-j" jobs] {with-test}
 ]
 depends: [
-<<<<<<< HEAD
-  "ocaml" {>= "4.04.0"}
-=======
   "ocaml" {>= "4.04.0" & < "4.07.0"}
->>>>>>> c81c5385
   "jbuilder" {build}
   "xml-light" {build}
   "amqp-client" {= "2.0.2"}
