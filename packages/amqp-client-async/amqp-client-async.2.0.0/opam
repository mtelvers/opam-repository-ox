--- conflicted
+++ resolved
@@ -11,20 +11,15 @@
   ["jbuilder" "runtest" "-p" name "-j" jobs] {with-test}
 ]
 depends: [
-  "ocaml" {>= "4.03.0"}
+  "ocaml" {>= "4.03.0" & < "4.07.0"}
   "jbuilder" {build}
   "xml-light" {build}
   "amqp-client" {= "2.0.0"}
   "ocplib-endian" {>= "0.6"}
   "async" {>= "v0.10.0"}
 ]
-<<<<<<< HEAD
 synopsis: "Amqp client library, async version"
 url {
   src: "https://github.com/andersfugmann/amqp-client/archive/2.0.0.tar.gz"
   checksum: "md5=1f0273b5b331ce2ba794c4a5e4ee6513"
-}
-=======
-
-available: [ ocaml-version >= "4.03.0" & ocaml-version < "4.07.0" ]
->>>>>>> 6f1a3235
+}