--- conflicted
+++ resolved
@@ -22,10 +22,6 @@
   "ctypes-foreign"
   "jbuilder" {build & >= "1.0+beta18.1"}
   "ocaml-migrate-parsetree" {>= "1.0"}
-<<<<<<< HEAD
-  "ppxlib" {>= "0.1.0"}
-=======
->>>>>>> 7c067c75
 ]
 synopsis: "An Async-pipe-based interface with OpenSSL."
 description: """
