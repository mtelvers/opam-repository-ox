--- conflicted
+++ resolved
@@ -30,11 +30,7 @@
   "ocaml" {>= "4.14.0"}
   "ocamlfind" {!= "1.9.5"}
   "ocamlgraph" {>= "1.8.8"}
-<<<<<<< HEAD
-  "ppx_yojson_conv" {>= "0.14.0" & < "0.16.0"}
-=======
   "ppx_yojson_conv" {>= "v0.14.0" & < "v0.16.0"}
->>>>>>> 0e89b5b0
   "re" {>= "1.10.0"}
   "sedlex" {>= "2.4"}
   "uutf" {>= "1.0.3"}
