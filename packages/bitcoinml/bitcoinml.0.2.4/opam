--- conflicted
+++ resolved
@@ -17,14 +17,8 @@
   "jbuilder" {build & >= "1.0+beta11"}
   "base" {build & >= "v0.9.2" & < "v0.11"}
   "configurator" {build & >= "v0.9.1"}
-<<<<<<< HEAD
-  "ppx_jane" {build & >= "v0.9.0"}
-  "ppx_bitstring" {build & >= "2.0.0"}
-=======
-  "ppx_jane" { >= "v0.9.0"}
-  "ppx_bitstring" { >= "2.0.0"}
-
->>>>>>> 78016568
+  "ppx_jane" {>= "v0.9.0"}
+  "ppx_bitstring" {>= "2.0.0"}
   "bitstring" {>= "2.1.0"}
   "stdio" {>= "v0.9.0"}
   "bignum" {>= "v0.9.0"}
