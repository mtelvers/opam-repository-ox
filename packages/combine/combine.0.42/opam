opam-version: "2.0"
maintainer: "filliatr@lri.fr"
authors: [
  "Remy El Sibaie"
  "Jean-Christophe Filliâtre"
]
license: "GNU Library General Public License version 2.1"
build: [
  ["./configure" "--prefix=%{prefix}%"]
  [make]
]
remove: [["ocamlfind" "remove" "combine"]]
depends: ["ocaml" "menhir" "num"]
patches: ["install.diff"]
install: [make "install"]
<<<<<<< HEAD
synopsis: "Combine is a library for combinatorics problem solving."
description: """
The Combine library contains four main modules:
  - Dlx: implements Knuth's dancing links
  - Zdd: implements Zero-suppressed binary decision diagrams
  - Emc: a common interface to modules Dlx and Zdd to solve the
         Exact Matrix Cover problem
  - Tiling: converts a 2D tiling problem into an EMC problem"""
flags: light-uninstall
extra-files: [
  ["install.diff" "md5=22d2ceb7d39412f8371924859c226fb8"]
  ["combine.install" "md5=a03d20fcd54d7277982caf03b05354fa"]
  ["META" "md5=5e2ad3b2a5b5b8e01c0860863a39a55d"]
]
url {
  src: "http://www.lri.fr/~filliatr/combine/download/combine-0.42.tar.gz"
  checksum: "md5=3b9f7c4da130ed272f1d0fdd12d45bba"
}
=======
available: [ocaml-version < "4.06.0"]
>>>>>>> abac0a66
<|MERGE_RESOLUTION|>--- conflicted
+++ resolved
@@ -10,10 +10,13 @@
   [make]
 ]
 remove: [["ocamlfind" "remove" "combine"]]
-depends: ["ocaml" "menhir" "num"]
+depends: [
+  "ocaml" {< "4.06.0"}
+  "menhir"
+  "num"
+]
 patches: ["install.diff"]
 install: [make "install"]
-<<<<<<< HEAD
 synopsis: "Combine is a library for combinatorics problem solving."
 description: """
 The Combine library contains four main modules:
@@ -31,7 +34,4 @@
 url {
   src: "http://www.lri.fr/~filliatr/combine/download/combine-0.42.tar.gz"
   checksum: "md5=3b9f7c4da130ed272f1d0fdd12d45bba"
-}
-=======
-available: [ocaml-version < "4.06.0"]
->>>>>>> abac0a66
+}