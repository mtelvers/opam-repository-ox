opam-version: "1"
maintainer: "zoggy@bat8.org"
build: [
  ["./configure" "--prefix" "%{prefix}%" ]
  [make "all" ]
  [make "install-lib" ]
]
remove: [
  [make "uninstall-lib"]
]
depends: ["ocamlfind"
  "config-file" {>= "1.1"}
  "lablgtk-extras" {>= "1.2"}
  "lablgtk" {>= "2.16.0"}
<<<<<<< HEAD
  "conf-glade" { = "2" }
  "ocaml-mysql"
=======
  "mysql"
>>>>>>> b9df262f
  "xml-light"
]

homepage: "http://zoggy.github.io/dbforge/"
license: "LGPL v3"
authors: [
  "Maxence Guesdon"
  "Pierre-Yves Strub"
  "Nadji Gauthier"
]<|MERGE_RESOLUTION|>--- conflicted
+++ resolved
@@ -12,12 +12,8 @@
   "config-file" {>= "1.1"}
   "lablgtk-extras" {>= "1.2"}
   "lablgtk" {>= "2.16.0"}
-<<<<<<< HEAD
   "conf-glade" { = "2" }
-  "ocaml-mysql"
-=======
   "mysql"
->>>>>>> b9df262f
   "xml-light"
 ]
 
