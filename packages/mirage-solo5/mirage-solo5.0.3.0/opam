--- conflicted
+++ resolved
@@ -29,8 +29,12 @@
   "solo5-kernel-ukvm" {>= "0.3.0"} | "solo5-kernel-virtio" {>= "0.3.0"} |
   "solo5-kernel-muen" {>= "0.3.0"}
 ]
-<<<<<<< HEAD
-conflicts: [ "io-page" {< "2.0.0"} ]
+conflicts: [
+  "io-page" {< "2.0.0"}
+  "solo5-bindings-hvt"
+  "solo5-bindings-virtio"
+  "solo5-bindings-muen"
+]
 synopsis: "Solo5 core platform libraries for MirageOS"
 description: """
 This package provides the MirageOS `OS` library for
@@ -49,13 +53,4 @@
   src:
     "https://github.com/mirage/mirage-solo5/releases/download/v0.3.0/mirage-solo5-0.3.0.tbz"
   checksum: "md5=9ba8e7360a0572383dcabcbfba330c30"
-}
-=======
-conflicts: [
-  "io-page" {< "2.0.0"}
-  "solo5-bindings-hvt"
-  "solo5-bindings-virtio"
-  "solo5-bindings-muen"
-]
-available: [ ocaml-version >= "4.04.2" ]
->>>>>>> 4117aaec
+}