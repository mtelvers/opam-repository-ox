--- conflicted
+++ resolved
@@ -12,10 +12,9 @@
 ]
 
 depends: [
-<<<<<<< HEAD
   "ocaml" {>= "4.06"}
   "jbuilder" {build & >= "1.0+beta19"}
-  "bisect_ppx" {build}
+  "bisect_ppx"
 ]
 synopsis: "Partition maps"
 description: """
@@ -24,9 +23,4 @@
 url {
   src: "https://github.com/rleonid/partition_map/archive/0.9.0.tar.gz"
   checksum: "md5=ff939b72760dd1dbd59a4ecf74e36617"
-}
-=======
-  "jbuilder"            { build & >="1.0+beta19" }
-  "bisect_ppx"
-]
->>>>>>> 78016568
+}