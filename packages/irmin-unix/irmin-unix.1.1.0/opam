opam-version: "2.0"
maintainer:   "thomas@gazagnaire.org"
authors:      ["Thomas Gazagnaire" "Thomas Leonard"]
license:      "ISC"
homepage:     "https://github.com/mirage/irmin"
bug-reports:  "https://github.com/mirage/irmin/issues"
dev-repo: "git+https://github.com/mirage/irmin.git"
doc:          "https://mirage.github.io/irmin/"

build: [
  [
    "ocaml"
    "pkg/pkg.ml"
    "build"
    "--pinned"
    "%{pinned}%"
    "-n"
    name
    "--tests"
    "false"
  ]
  [
    "ocaml"
    "pkg/pkg.ml"
    "build"
    "--pinned"
    "%{pinned}%"
    "-n"
    name
    "--tests"
    "true"
  ] {with-test}
  ["ocaml" "pkg/pkg.ml" "test" "-n" name] {with-test}
]
depends: [
  "ocaml" {>= "4.01.0"}
  "ocamlbuild" {build}
<<<<<<< HEAD
  "ocamlfind" {build}
  "topkg" {build & >= "0.9.0"}
  "cmdliner" {>= "1.0.0"}
  "irmin" {>= "1.1.0"}
  "irmin-git" {>= "1.1.0"}
=======
  "ocamlfind"  {build}
  "topkg"      {build & >= "0.9.0"}
  "cmdliner"   {>= "1.0.0"}
  "irmin"      {>= "1.1.0" & < "1.2.0"}
  "irmin-git"  {>= "1.1.0"}
>>>>>>> 81ac3a97
  "irmin-http" {>= "1.0.0"}
  "git-unix" {>= "1.10.0"}
  "irmin-watcher" {>= "0.2.0"}
  "irmin-mirage" {with-test & >= "1.0.0"}
  "alcotest" {with-test}
]
synopsis: "Unix backends for Irmin"
description: """
`Irmin_unix` defines Unix backends (including Git and HTTP) for Irmin, as well
as a very simple CLI tool (called `irmin`) to manipulate and inspect Irmin
stores."""
url {
  src:
    "https://github.com/mirage/irmin/releases/download/1.1.0/irmin-1.1.0.tbz"
  checksum: "md5=6e59e9288faf0033592ab842539caad4"
}<|MERGE_RESOLUTION|>--- conflicted
+++ resolved
@@ -35,19 +35,11 @@
 depends: [
   "ocaml" {>= "4.01.0"}
   "ocamlbuild" {build}
-<<<<<<< HEAD
   "ocamlfind" {build}
   "topkg" {build & >= "0.9.0"}
   "cmdliner" {>= "1.0.0"}
-  "irmin" {>= "1.1.0"}
+  "irmin" {>= "1.1.0" & < "1.2.0"}
   "irmin-git" {>= "1.1.0"}
-=======
-  "ocamlfind"  {build}
-  "topkg"      {build & >= "0.9.0"}
-  "cmdliner"   {>= "1.0.0"}
-  "irmin"      {>= "1.1.0" & < "1.2.0"}
-  "irmin-git"  {>= "1.1.0"}
->>>>>>> 81ac3a97
   "irmin-http" {>= "1.0.0"}
   "git-unix" {>= "1.10.0"}
   "irmin-watcher" {>= "0.2.0"}
