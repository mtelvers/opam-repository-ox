--- conflicted
+++ resolved
@@ -12,16 +12,10 @@
   ["jbuilder" "runtest" "test/irmin-unix"] {with-test}
 ]
 depends: [
-<<<<<<< HEAD
   "ocaml" {>= "4.01.0"}
   "jbuilder" {build}
-  "irmin" {>= "1.2.0"}
+  "irmin" {>= "1.2.0" & < "1.3.0"}
   "irmin-git" {>= "1.2.0"}
-=======
-  "jbuilder"   {build}
-  "irmin"      {>= "1.2.0" & < "1.3.0"}
-  "irmin-git"  {>= "1.2.0"}
->>>>>>> 81ac3a97
   "irmin-http" {>= "1.2.0"}
   "irmin-fs" {>= "1.2.0"}
   "git-unix" {>= "1.11.0"}
