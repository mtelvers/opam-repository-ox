opam-version: "2.0"
maintainer:   "thomas@gazagnaire.org"
authors:      ["Thomas Gazagnaire" "Thomas Leonard"]
license:      "ISC"
homepage:     "https://github.com/mirage/irmin"
bug-reports:  "https://github.com/mirage/irmin/issues"
dev-repo: "git+https://github.com/mirage/irmin.git"
doc:          "https://mirage.github.io/irmin/"

build: [
  ["jbuilder" "subst"] {pinned}
  ["jbuilder" "build" "-p" name "-j" jobs]
  ["jbuilder" "runtest" "-p" name] {with-test}
]
depends: [
  "ocaml" {>= "4.01.0"}
  "jbuilder" {build & >= "1.0+beta10"}
  "irmin" {>= "1.3.0"}
  "irmin-mem" {>= "1.3.0"}
  "irmin-git" {>= "1.3.0"}
  "irmin-http" {>= "1.3.0"}
  "irmin-fs" {>= "1.3.0"}
  "git-unix" {>= "1.11.0"}
  "irmin-watcher" {>= "0.2.0"}
  "irmin-mirage" {with-test & >= "1.3.0"}
  "alcotest" {with-test}
  "mtime" {with-test & >= "1.0.0"}
]
<<<<<<< HEAD
synopsis: "Unix backends for Irmin"
description: """
`Irmin_unix` defines Unix backends (including Git and HTTP) for Irmin, as well
as a very simple CLI tool (called `irmin`) to manipulate and inspect Irmin
stores."""
url {
  src:
    "https://github.com/mirage/irmin/releases/download/1.3.0/irmin-1.3.0.tbz"
  checksum: "md5=52547b19962b54f1696537307696d0c4"
}
=======
available: [ocaml-version >= "4.01.0" & ocaml-version < "4.06.0"]
>>>>>>> 81ac3a97
<|MERGE_RESOLUTION|>--- conflicted
+++ resolved
@@ -13,7 +13,7 @@
   ["jbuilder" "runtest" "-p" name] {with-test}
 ]
 depends: [
-  "ocaml" {>= "4.01.0"}
+  "ocaml" {>= "4.01.0" & < "4.06.0"}
   "jbuilder" {build & >= "1.0+beta10"}
   "irmin" {>= "1.3.0"}
   "irmin-mem" {>= "1.3.0"}
@@ -26,7 +26,6 @@
   "alcotest" {with-test}
   "mtime" {with-test & >= "1.0.0"}
 ]
-<<<<<<< HEAD
 synopsis: "Unix backends for Irmin"
 description: """
 `Irmin_unix` defines Unix backends (including Git and HTTP) for Irmin, as well
@@ -36,7 +35,4 @@
   src:
     "https://github.com/mirage/irmin/releases/download/1.3.0/irmin-1.3.0.tbz"
   checksum: "md5=52547b19962b54f1696537307696d0c4"
-}
-=======
-available: [ocaml-version >= "4.01.0" & ocaml-version < "4.06.0"]
->>>>>>> 81ac3a97
+}