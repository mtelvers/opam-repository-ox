opam-version: "2.0"
maintainer: "simon.cruanes@inria.fr"
authors: ["Simon Cruanes" "Jasmin Blanchette"]
homepage: "https://github.com/nunchaku-inria/nunchaku/"
bug-reports: "https://github.com/nunchaku-inria/nunchaku/issues"
dev-repo: "git+https://github.com/nunchaku-inria/nunchaku.git"
build: [
  [
    "./configure"
    "--prefix"
    prefix
    "--disable-random"
    "--disable-tests"
    "--enable-docs"
  ]
  [make "build"]
  ["strip" "nunchaku.native"]
  [make "test"] {with-test}
  [make "doc"] {with-doc}
]
install: [make "install"]
remove: ["ocamlfind" "remove" "nunchaku"]
depends: [
  "ocaml" {>= "4.01.0"}
  "ocamlfind" {build}
  "containers" {>= "1.0"}
  "menhir" {build}
  "sequence"
  "base-unix"
  "base-threads"
  "ocamlbuild" {build}
  "num"
]
depopts: [
  "qtest" {with-test}
]
<<<<<<< HEAD
synopsis: "A counter-example finder for higher-order logic."
description: """
Nunchaku is a counter-example finder for higher-order logic, designed to be
used from various proof assistants, and a spiritual successor to Nitpick. It
relies encodings and external solvers (CVC4, kodkod, paradox, smbc) to find
models, thanks to its modular architecture."""
flags: light-uninstall
url {
  src: "https://github.com/nunchaku-inria/nunchaku/archive/0.4.tar.gz"
  checksum: "md5=9faabbe893c651628374f79f56cb74a0"
}
=======
available: [ocaml-version >= "4.01.0" & ocaml-version < "4.06.0"]
>>>>>>> cdd99a3e
<|MERGE_RESOLUTION|>--- conflicted
+++ resolved
@@ -21,7 +21,7 @@
 install: [make "install"]
 remove: ["ocamlfind" "remove" "nunchaku"]
 depends: [
-  "ocaml" {>= "4.01.0"}
+  "ocaml" {>= "4.01.0" & < "4.06.0"}
   "ocamlfind" {build}
   "containers" {>= "1.0"}
   "menhir" {build}
@@ -34,7 +34,6 @@
 depopts: [
   "qtest" {with-test}
 ]
-<<<<<<< HEAD
 synopsis: "A counter-example finder for higher-order logic."
 description: """
 Nunchaku is a counter-example finder for higher-order logic, designed to be
@@ -45,7 +44,4 @@
 url {
   src: "https://github.com/nunchaku-inria/nunchaku/archive/0.4.tar.gz"
   checksum: "md5=9faabbe893c651628374f79f56cb74a0"
-}
-=======
-available: [ocaml-version >= "4.01.0" & ocaml-version < "4.06.0"]
->>>>>>> cdd99a3e
+}