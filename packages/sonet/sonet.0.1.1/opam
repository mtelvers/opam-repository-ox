--- conflicted
+++ resolved
@@ -4,20 +4,15 @@
 build: make
 remove: [["ocamlfind" "remove" "sonet"]]
 depends: [
-  "ocaml" {>= "4.00.0"}
+  "ocaml" {>= "4.00.0" & < "4.06.0"}
   "ocamlfind"
   "ocamlbuild" {build}
 ]
 dev-repo: "git://github.com/pmundkur/sonet"
-<<<<<<< HEAD
 install: [make "install"]
 synopsis: "Collection of modules for asynchronous network applications"
 flags: light-uninstall
 url {
   src: "https://github.com/pmundkur/sonet/archive/v0.1.1.tar.gz"
   checksum: "md5=c26d2f18a74d1a458f19ad3ba14badac"
-}
-=======
-available: [ocaml-version >= "4.00.0" & ocaml-version < "4.06.0"]
-install: [make "install"]
->>>>>>> abac0a66
+}