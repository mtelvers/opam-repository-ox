--- conflicted
+++ resolved
@@ -51,11 +51,6 @@
   {lablgtk:installed & !lwt_glib:installed}
   "For module Lwt_react, please install package lwt_react"
   {react:installed & !lwt_react:installed}
-<<<<<<< HEAD
-]
-post-messages: [
-  "Lwt 4.0.0 will make some breaking changes to packaging in late 2017. See
-  https://github.com/ocsigen/lwt/issues/453"
 ]
 synopsis: "Concurrency based on promises"
 description: """
@@ -73,7 +68,4 @@
 url {
   src: "https://github.com/ocsigen/lwt/archive/3.1.0.tar.gz"
   checksum: "md5=e80364e38c5fae791a6506b9c113fd29"
-}
-=======
-]
->>>>>>> 3cfcba4a
+}