opam-version: "2.0"
version: "3.1.0"
maintainer: [
  "Anton Bachin <antonbachin@yahoo.com>"
  "Mauricio Fernandez <mfp@acm.org>"
  "Simon Cruanes <simon.cruanes.2007@m4x.org>"
]
authors: [
  "Jérôme Vouillon"
  "Jérémie Dimino"
]
homepage: "https://github.com/ocsigen/lwt"
doc: "https://ocsigen.org/lwt/manual/"
bug-reports: "https://github.com/ocsigen/lwt/issues"
license: "LGPL with OpenSSL linking exception"
dev-repo: "git+https://github.com/ocsigen/lwt.git"
build: [
  [
    "ocaml"
    "src/util/configure.ml"
    "-use-libev"
    "%{conf-libev:installed}%"
    "-use-camlp4"
    "%{camlp4:installed}%"
  ]
  ["jbuilder" "build" "-p" name "-j" jobs]
  ["ocaml" "src/util/install_filter.ml"]
  ["jbuilder" "runtest" "-p" name] {with-test}
]
depends: [
  "ocaml" {>= "4.02.0"}
  "cppo" {build & >= "1.1.0"}
  "jbuilder" {build & >= "1.0+beta10"}
  "ocamlfind" {build & >= "1.5.0"}
  "ocaml-migrate-parsetree"
  "ppx_tools_versioned" {>= "5.0.1"}
  "result"
]
depopts: [
  "base-threads"
  "base-unix"
  "camlp4"
  "conf-libev"
]
# In practice, Lwt requires OCaml >= 4.02.3, as that is a constraint of the
# dependency jbuilder.
messages: [
  "For module Lwt_ssl, please install package lwt_ssl"
  {ssl:installed & !lwt_ssl:installed}
  "For module Lwt_glib, please install package lwt_glib"
  {lablgtk:installed & !lwt_glib:installed}
  "For module Lwt_react, please install package lwt_react"
  {react:installed & !lwt_react:installed}
]
<<<<<<< HEAD
post-messages: [
  "Lwt 4.0.0 will make some breaking changes to packaging in late 2017. See
  https://github.com/ocsigen/lwt/issues/453"
]
=======
>>>>>>> 13bdd8ae
synopsis: "Concurrency based on promises"
description: """
A promise is a value that may become determined in the future.

Lwt provides typed, composable promises. Promises that are resolved by I/O are
resolved by Lwt in parallel.

Meanwhile, OCaml code, including code creating and waiting on promises, runs in
a single thread by default. This reduces the need for locks or other
synchronization primitives. Code can be run in parallel on an opt-in basis."""
conflicts: [
  "ocaml-variants" {= "4.02.1+BER"}
]
url {
  src: "https://github.com/ocsigen/lwt/archive/3.1.0.tar.gz"
  checksum: "md5=e80364e38c5fae791a6506b9c113fd29"
}<|MERGE_RESOLUTION|>--- conflicted
+++ resolved
@@ -52,13 +52,6 @@
   "For module Lwt_react, please install package lwt_react"
   {react:installed & !lwt_react:installed}
 ]
-<<<<<<< HEAD
-post-messages: [
-  "Lwt 4.0.0 will make some breaking changes to packaging in late 2017. See
-  https://github.com/ocsigen/lwt/issues/453"
-]
-=======
->>>>>>> 13bdd8ae
 synopsis: "Concurrency based on promises"
 description: """
 A promise is a value that may become determined in the future.
