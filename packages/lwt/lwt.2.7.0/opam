opam-version: "2.0"
name: "lwt"
version: "2.7.0"
maintainer: "Anton Bachin <antonbachin@yahoo.com>"
authors: [
  "Jérôme Vouillon"
  "Jérémie Dimino"
]
homepage: "https://github.com/ocsigen/lwt"
doc: "https://ocsigen.org/lwt/manual/"
bug-reports: "https://github.com/ocsigen/lwt/issues"
license: "LGPL with OpenSSL linking exception"
dev-repo: "git+https://github.com/ocsigen/lwt.git"
build: [
  [make "setup"]
  [
    "ocaml"
    "setup.ml"
    "-configure"
    "--prefix"
    prefix
    "--%{conf-libev:enable}%-libev"
    "--%{camlp4:enable}%-camlp4"
    "--%{react:enable}%-react"
    "--%{ssl:enable}%-ssl"
    "--%{base-unix:enable}%-unix"
    "--%{base-threads:enable}%-preemptive"
    "--%{lablgtk:enable}%-glib"
    "--%{ppx_tools:enable}%-ppx"
  ]
  [make "build"]
  ["ocaml" "setup.ml" "-configure" "--enable-tests"] {with-test}
  [make "test"] {with-test}
]
install: [[make "install"]]
remove: [[ "ocamlfind" "remove" "lwt" ]]
depends: [
  "ocaml" {>= "4.02.0" & < "4.05.0"}
  "ocamlfind" {build & >= "1.5.0"}
  "ocamlbuild" {build}
  "result"
  ("base-no-ppx" | "ppx_tools" {build})
]
depopts: [
  "base-threads"
  "base-unix"
  "conf-libev"
  "camlp4"
  "ssl"
  "lablgtk"
  "react"
]
conflicts: [
  "ocaml-variants" {= "4.02.1+BER"}
  "react" {< "1.0.0"}
  "ssl" {< "0.5.0"}
  "ppx_tools" {< "1.0.0"}
]
messages: [
  "For module Lwt_ssl, please install package lwt_ssl"
  {ssl:installed & !lwt_ssl:installed}
  "For module Lwt_glib, please install package lwt_glib"
  {lablgtk:installed & !lwt_glib:installed}
  "For module Lwt_react, please install package lwt_react"
  {react:installed & !lwt_react:installed}
<<<<<<< HEAD
]
post-messages: [
  "The future Lwt 3.0.0 will make minor breaking changes near 1 April 2017. See
  https://github.com/ocsigen/lwt/issues/308"
]
synopsis: "Monadic promises and concurrent I/O"
description: """
A promise is a value that may become determined in the future.

Lwt provides typed, composable promises. Promises that are resolved by I/O are
resolved by Lwt in parallel.

Meanwhile, OCaml code, including code creating and waiting on promises, runs in
a single thread by default. This reduces the need for locks or other
synchronization primitives. Code can be run in parallel on an opt-in basis."""
flags: light-uninstall
extra-files: ["lwt.install" "md5=90924eaaac1c904723a63a3b15bc835c"]
url {
  src: "https://github.com/ocsigen/lwt/archive/2.7.0.tar.gz"
  checksum: "md5=cee770cf9edbda92578c873e7e4c6105"
}
=======
]
>>>>>>> 3cfcba4a
<|MERGE_RESOLUTION|>--- conflicted
+++ resolved
@@ -63,11 +63,6 @@
   {lablgtk:installed & !lwt_glib:installed}
   "For module Lwt_react, please install package lwt_react"
   {react:installed & !lwt_react:installed}
-<<<<<<< HEAD
-]
-post-messages: [
-  "The future Lwt 3.0.0 will make minor breaking changes near 1 April 2017. See
-  https://github.com/ocsigen/lwt/issues/308"
 ]
 synopsis: "Monadic promises and concurrent I/O"
 description: """
@@ -84,7 +79,4 @@
 url {
   src: "https://github.com/ocsigen/lwt/archive/2.7.0.tar.gz"
   checksum: "md5=cee770cf9edbda92578c873e7e4c6105"
-}
-=======
-]
->>>>>>> 3cfcba4a
+}