--- conflicted
+++ resolved
@@ -64,13 +64,6 @@
   "For module Lwt_react, please install package lwt_react"
   {react:installed & !lwt_react:installed}
 ]
-<<<<<<< HEAD
-post-messages: [
-  "The future Lwt 3.0.0 will make minor breaking changes near 1 April 2017. See
-  https://github.com/ocsigen/lwt/issues/308"
-]
-=======
->>>>>>> 13bdd8ae
 synopsis: "Monadic promises and concurrent I/O"
 description: """
 A promise is a value that may become determined in the future.
