opam-version: "2.0"
version: "3.3.0"
maintainer: [
  "Anton Bachin <antonbachin@yahoo.com>"
  "Mauricio Fernandez <mfp@acm.org>"
  "Simon Cruanes <simon.cruanes.2007@m4x.org>"
]
authors: [
  "Jérôme Vouillon"
  "Jérémie Dimino"
]
homepage: "https://github.com/ocsigen/lwt"
doc: "https://ocsigen.org/lwt/manual/"
bug-reports: "https://github.com/ocsigen/lwt/issues"
license: "LGPL with OpenSSL linking exception"
dev-repo: "git+https://github.com/ocsigen/lwt.git"
build: [
  [
    "ocaml"
    "src/util/configure.ml"
    "-use-libev"
    "%{conf-libev:installed}%"
    "-use-camlp4"
    "%{camlp4:installed}%"
  ]
  ["jbuilder" "build" "-p" name "-j" jobs]
  ["ocaml" "src/util/install_filter.ml"]
  ["jbuilder" "runtest" "-p" name] {with-test}
]
depends: [
  "ocaml" {>= "4.02.0"}
  "cppo" {build & >= "1.1.0"}
  "jbuilder" {build & >= "1.0+beta14"}
  "ocamlfind" {build & >= "1.7.3-1"}
  "ocaml-migrate-parsetree"
  "ppx_tools_versioned" {>= "5.0.1"}
  "result"
]
depopts: [
  "base-threads"
  "base-unix"
  "camlp4"
  "conf-libev"
]
# In practice, Lwt requires OCaml >= 4.02.3, as that is a constraint of the
# dependency jbuilder.
messages: [
  "For the PPX, please install package lwt_ppx"
    {!lwt_ppx:installed}
  "For the Camlp4 syntax, please install package lwt_camlp4"
    {camlp4:installed & !lwt_camlp4:installed}
  "For Lwt_log and Lwt_daemon, please install package lwt_log"
    {!lwt_log:installed}
<<<<<<< HEAD
]
post-messages: [
  "Lwt 4.0.0 will make some breaking changes in March 2018. See
  https://github.com/ocsigen/lwt/issues/453"
]
synopsis: "Promises, concurrency, and parallelized I/O"
description: """
A promise is a value that may become determined in the future.

Lwt provides typed, composable promises. Promises that are resolved by I/O are
resolved by Lwt in parallel.

Meanwhile, OCaml code, including code creating and waiting on promises, runs in
a single thread by default. This reduces the need for locks or other
synchronization primitives. Code can be run in parallel on an opt-in basis."""
conflicts: [
  "ocaml-variants" {= "4.02.1+BER"}
]
url {
  src: "https://github.com/ocsigen/lwt/archive/3.3.0.tar.gz"
  checksum: "md5=47bdf4b429da94419941ebe4354f505f"
}
=======
]
>>>>>>> 3cfcba4a
<|MERGE_RESOLUTION|>--- conflicted
+++ resolved
@@ -51,11 +51,6 @@
     {camlp4:installed & !lwt_camlp4:installed}
   "For Lwt_log and Lwt_daemon, please install package lwt_log"
     {!lwt_log:installed}
-<<<<<<< HEAD
-]
-post-messages: [
-  "Lwt 4.0.0 will make some breaking changes in March 2018. See
-  https://github.com/ocsigen/lwt/issues/453"
 ]
 synopsis: "Promises, concurrency, and parallelized I/O"
 description: """
@@ -73,7 +68,4 @@
 url {
   src: "https://github.com/ocsigen/lwt/archive/3.3.0.tar.gz"
   checksum: "md5=47bdf4b429da94419941ebe4354f505f"
-}
-=======
-]
->>>>>>> 3cfcba4a
+}