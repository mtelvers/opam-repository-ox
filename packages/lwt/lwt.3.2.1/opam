--- conflicted
+++ resolved
@@ -52,13 +52,6 @@
   "For Lwt_log and Lwt_daemon, please install package lwt_log"
     {!lwt_log:installed}
 ]
-<<<<<<< HEAD
-post-messages: [
-  "Lwt 4.0.0 will make some breaking changes in March 2018. See
-  https://github.com/ocsigen/lwt/issues/453"
-]
-=======
->>>>>>> 13bdd8ae
 synopsis: "Promises, concurrency, and parallelized I/O"
 description: """
 A promise is a value that may become determined in the future.
