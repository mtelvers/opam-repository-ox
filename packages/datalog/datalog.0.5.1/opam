--- conflicted
+++ resolved
@@ -13,16 +13,12 @@
 build: ["./configure" "--bindir" bin "--docdir" "%{doc}%/datalog/"]
 remove: [["ocamlfind" "remove" "datalog"]]
 depends: [
-  "ocaml" {>= "4.00.1"}
+  "ocaml" {>= "4.00.1" & < "4.06.0"}
   "ocamlfind"
   "ocamlbuild" {build}
   "num"
 ]
 dev-repo: "git://github.com/c-cube/datalog"
-<<<<<<< HEAD
-=======
-available: [ocaml-version >= "4.00.1" & ocaml-version < "4.06.0"]
->>>>>>> abac0a66
 install: [
   [make "all" "install_file" "doc" "man"]
   [make "install"]
