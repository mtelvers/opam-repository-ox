--- conflicted
+++ resolved
@@ -12,16 +12,12 @@
 build: ["./configure" "--bindir" bin "--docdir" doc]
 remove: [["ocamlfind" "remove" "datalog"]]
 depends: [
-  "ocaml" {>= "4.00.1"}
+  "ocaml" {>= "4.00.1" & < "4.06.0"}
   "ocamlfind"
   "ocamlbuild" {build}
   "num"
 ]
 dev-repo: "git://github.com/c-cube/datalog"
-<<<<<<< HEAD
-=======
-available: [ocaml-version >= "4.00.1" & ocaml-version < "4.06.0"]
->>>>>>> abac0a66
 install: [
   [make "all" "install_file"]
   [make "install"]
