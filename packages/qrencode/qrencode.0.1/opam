opam-version: "2.0"
maintainer: "vb@luminar.eu.org"
build: make
remove: [
  ["ocamlfind" "remove" "qrencode"]
]
depends: [
  "ocaml"
  "ocamlfind"
  "ocamlbuild" {build}
]
depexts: [
  ["libqrencode-dev" "libpng-dev"] {os-distribution = "ubuntu"}
  ["libqrencode-dev" "libpng-dev"] {os-distribution = "debian"}
]
dev-repo: "git://github.com/vbmithr/qrencode-ocaml"
install: [make "install"]
<<<<<<< HEAD
synopsis: "Binding to libqrencode (QR-code encoding library)"
flags: light-uninstall
url {
  src: "https://github.com/vbmithr/qrencode-ocaml/archive/0.1.tar.gz"
  checksum: "md5=f431e395c484a1814f45e4c880f7a612"
}
=======
available: [ocaml-version < "4.06.0"]
>>>>>>> abac0a66
<|MERGE_RESOLUTION|>--- conflicted
+++ resolved
@@ -5,7 +5,7 @@
   ["ocamlfind" "remove" "qrencode"]
 ]
 depends: [
-  "ocaml"
+  "ocaml" {< "4.06.0"}
   "ocamlfind"
   "ocamlbuild" {build}
 ]
@@ -15,13 +15,9 @@
 ]
 dev-repo: "git://github.com/vbmithr/qrencode-ocaml"
 install: [make "install"]
-<<<<<<< HEAD
 synopsis: "Binding to libqrencode (QR-code encoding library)"
 flags: light-uninstall
 url {
   src: "https://github.com/vbmithr/qrencode-ocaml/archive/0.1.tar.gz"
   checksum: "md5=f431e395c484a1814f45e4c880f7a612"
-}
-=======
-available: [ocaml-version < "4.06.0"]
->>>>>>> abac0a66
+}