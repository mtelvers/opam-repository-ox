--- conflicted
+++ resolved
@@ -15,14 +15,9 @@
   "lwt" {>= "2.4.3"}
   "cstruct" {>= "0.7.1"}
   "shared-memory-ring" {>= "0.4.1"}
-<<<<<<< HEAD
   "mirage-xen" {= "0.9.7"}
   "mirage-unix" {= "0.9.7"}
   "xenctrl" {>= "0.9.8"}
   "xenstore_transport"
 ]
-=======
-  ("mirage-xen" {>= "0.9.7" & < "0.9.9"} | "mirage-unix" {>= "0.9.7" & < "0.9.9"} "xenctrl" {>= "0.9.8"} "xenstore_transport")
-]
-ocaml-version: [ < "4.02.0" ]
->>>>>>> c74c3ce5
+ocaml-version: [ < "4.02.0" ]