--- conflicted
+++ resolved
@@ -6,7 +6,7 @@
 ]
 remove: [["ocamlfind" "remove" "nlopt"]]
 depends: [
-  "ocaml"
+  "ocaml" {< "4.06.0"}
   "ocamlfind"
   "ocamlbuild" {build}
 ]
@@ -15,13 +15,9 @@
   ["libnlopt-dev"] {os-distribution = "ubuntu"}
 ]
 install: ["ocaml" "setup.ml" "-install"]
-<<<<<<< HEAD
 synopsis: "OCaml bindings to the NLOpt optimization library"
 flags: light-uninstall
 url {
   src: "https://bitbucket.org/mkur/nlopt-ocaml/get/release-0.5.tar.gz"
   checksum: "md5=d1aacf0ced08082f2d2d7169d3c38339"
-}
-=======
-available: [ocaml-version < "4.06.0"]
->>>>>>> abac0a66
+}