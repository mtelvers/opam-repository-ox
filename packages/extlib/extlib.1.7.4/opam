--- conflicted
+++ resolved
@@ -29,13 +29,12 @@
   ["ocamlfind" "remove" "extlib"]
 ]
 depends: [
-  "ocaml"
+  "ocaml" {< "4.07.0"}
   "ocamlfind" {build}
   "cppo" {build}
   "base-bytes" {build}
 ]
-<<<<<<< HEAD
-available: [ arch != "i386" & arch != "armv7l" ]
+available: arch != "x86_32" & arch != "arm32"
 synopsis:
   "A complete yet small extension for OCaml standard library (reduced, recommended)"
 description: """
@@ -49,8 +48,4 @@
   checksum: "md5=25f982e2716b70cbc9ecb4beaf509889"
   mirrors:
     "https://github.com/ygrek/ocaml-extlib/releases/download/1.7.4/extlib-1.7.4.tar.gz"
-}
-=======
-# 1.7.3 broke 32-bit builds
-available: [ arch != "i386" & arch != "armv7l" & ocaml-version < "4.07.0" ]
->>>>>>> f23f016a
+}