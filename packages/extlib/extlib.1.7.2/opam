--- conflicted
+++ resolved
@@ -29,12 +29,11 @@
   ["ocamlfind" "remove" "extlib"]
 ]
 depends: [
-  "ocaml"
+  "ocaml" {< "4.07.0"}
   "ocamlfind" {build}
   "cppo" {build}
   "base-bytes" {build}
 ]
-<<<<<<< HEAD
 synopsis:
   "A complete yet small extension for OCaml standard library (reduced, recommended)"
 description: """
@@ -48,7 +47,4 @@
   checksum: "md5=0f550dd06242828399a73387c49e0eed"
   mirrors:
     "https://github.com/ygrek/ocaml-extlib/releases/download/1.7.2/extlib-1.7.2.tar.gz"
-}
-=======
-available: [ ocaml-version < "4.07.0" ]
->>>>>>> f23f016a
+}