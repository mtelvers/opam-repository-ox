opam-version: "2.0"
synopsis: "Eio implementation using luv (libuv)"
description: "An eio implementation for most platforms, using luv."
maintainer: ["anil@recoil.org"]
authors: ["Anil Madhavapeddy" "Thomas Leonard"]
license: "ISC"
homepage: "https://github.com/ocaml-multicore/eio"
doc: "https://ocaml-multicore.github.io/eio/"
bug-reports: "https://github.com/ocaml-multicore/eio/issues"
depends: [
  "dune" {>= "3.0"}
  "eio" {= version}
  "luv" {>= "0.5.11"}
  "luv_unix" {>= "0.5.0"}
<<<<<<< HEAD
  "mdx" {with-test & >= "1.10.0" & < "2.4"}
=======
>>>>>>> 1b72c306
  "fmt" {>= "0.8.9"}
  "odoc" {with-doc}
]
build: [
  ["dune" "subst"] {dev}
  [
    "dune"
    "build"
    "-p"
    name
    "-j"
    jobs
    "@install"
    # no tests because package is essentially deprecated and bit-rotting
    "@doc" {with-doc}
  ]
]
dev-repo: "git+https://github.com/ocaml-multicore/eio.git"
url {
  src:
    "https://github.com/ocaml-multicore/eio/releases/download/v0.8.1/eio-0.8.1.tbz"
  checksum: [
    "sha256=c4222f9b081465486a1c1a8dde6aa00178936d7c7b3a8565e0883a421e0e3547"
    "sha512=d63d8b9500b492be93df4f29159aa6955588ca1e35e6a5817856e32ee4fec3395604dc7b64fc5a973ee8bd436bd65831e7b08fca9bf909f41afec4a65c4443b8"
  ]
}
x-commit-hash: "38c337e888bac215c52b696d61e2f58cab75380f"
available: false<|MERGE_RESOLUTION|>--- conflicted
+++ resolved
@@ -12,10 +12,7 @@
   "eio" {= version}
   "luv" {>= "0.5.11"}
   "luv_unix" {>= "0.5.0"}
-<<<<<<< HEAD
   "mdx" {with-test & >= "1.10.0" & < "2.4"}
-=======
->>>>>>> 1b72c306
   "fmt" {>= "0.8.9"}
   "odoc" {with-doc}
 ]
