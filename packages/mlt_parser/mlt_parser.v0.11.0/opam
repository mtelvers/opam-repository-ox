opam-version: "2.0"
maintainer: "opensource@janestreet.com"
authors: ["Jane Street Group, LLC <opensource@janestreet.com>"]
homepage: "https://github.com/janestreet/mlt_parser"
bug-reports: "https://github.com/janestreet/mlt_parser/issues"
dev-repo: "git+https://github.com/janestreet/mlt_parser.git"
license: "Apache-2.0"
build: [
  ["jbuilder" "build" "-p" name "-j" jobs]
]
conflicts: [ "jbuilder" { = "1.0+beta19" } ]
depends: [
  "ocaml" {>= "4.04.1"}
  "core_kernel" {>= "v0.11" & < "v0.12"}
  "ppx_expect" {>= "v0.11" & < "v0.12"}
  "ppx_jane" {>= "v0.11" & < "v0.12"}
  "jbuilder" {build & >= "1.0+beta18.1"}
  "ocaml-migrate-parsetree" {>= "1.0"}
  "pcre"
<<<<<<< HEAD
  "ppxlib" {>= "0.1.0"}
=======
>>>>>>> 7c067c75
]
synopsis: "Parsing of top-expect files"
description: """
Mlt_parser contains functions for parsing .mlt files (which contain OCaml toplevel
sessions) both to power toplevel expect tests and to support a tool that converts
.mlt files into .org files, for literate-style documentation."""
url {
  src:
    "https://ocaml.janestreet.com/ocaml-core/v0.11/files/mlt_parser-v0.11.0.tar.gz"
  checksum: "md5=495b83b13603792f5c216039c7a13088"
}<|MERGE_RESOLUTION|>--- conflicted
+++ resolved
@@ -17,10 +17,6 @@
   "jbuilder" {build & >= "1.0+beta18.1"}
   "ocaml-migrate-parsetree" {>= "1.0"}
   "pcre"
-<<<<<<< HEAD
-  "ppxlib" {>= "0.1.0"}
-=======
->>>>>>> 7c067c75
 ]
 synopsis: "Parsing of top-expect files"
 description: """
