opam-version: "2.0"
maintainer: "hez@0ok.org"
authors: [ "Stevan Little" ]
license: "LGPL-2.1 with OCaml linking exception"
homepage: "https://github.com/hcarty/ocaml-testsimple"
build: [
  ["ocaml" "setup.ml" "-configure" "--prefix" prefix]
  ["ocaml" "setup.ml" "-build"]
]
remove: [
  ["ocamlfind" "remove" "testsimple"]
]
depends: [
  "ocaml"
  "batteries"
  "ocamlfind"
  "ocamlbuild" {build}
]
depexts: [
  ["perl"] {os-distribution = "debian"}
  ["perl"] {os-distribution = "ubuntu"}
]
dev-repo: "git://github.com/hcarty/ocaml-testsimple"
install: ["ocaml" "setup.ml" "-install"]
<<<<<<< HEAD
synopsis: "A simple unit testing framework"
flags: light-uninstall
url {
  src: "https://github.com/hcarty/ocaml-testsimple/archive/v0.3.1.tar.gz"
  checksum: "md5=44412a6418b819f247b89439b7a6386d"
}
=======
available: [ocaml-version < "4.06.0"]
>>>>>>> abac0a66
<|MERGE_RESOLUTION|>--- conflicted
+++ resolved
@@ -11,7 +11,7 @@
   ["ocamlfind" "remove" "testsimple"]
 ]
 depends: [
-  "ocaml"
+  "ocaml" {< "4.06.0"}
   "batteries"
   "ocamlfind"
   "ocamlbuild" {build}
@@ -22,13 +22,9 @@
 ]
 dev-repo: "git://github.com/hcarty/ocaml-testsimple"
 install: ["ocaml" "setup.ml" "-install"]
-<<<<<<< HEAD
 synopsis: "A simple unit testing framework"
 flags: light-uninstall
 url {
   src: "https://github.com/hcarty/ocaml-testsimple/archive/v0.3.1.tar.gz"
   checksum: "md5=44412a6418b819f247b89439b7a6386d"
-}
-=======
-available: [ocaml-version < "4.06.0"]
->>>>>>> abac0a66
+}