opam-version: "2.0"
maintainer: "seb@mondet.org"
authors: "seb@mondet.org"
homepage: "http://seb.mondet.org/software/pvem_lwt_unix/"
dev-repo: "git+https://bitbucket.org/smondet/pvem_lwt_unix.git"
bug-reports: "https://bitbucket.org/smondet/pvem_lwt_unix/issues"
install: [
    ["ocaml" "please.ml" "build"]
    ["ocaml" "please.ml" "install"]
]
remove: [
    ["ocamlfind" "remove" "pvem_lwt_unix"]
]
<<<<<<< HEAD
depends: [
  "ocaml" {>= "4.00.0"}
  "ocamlfind"
  "pvem"
  "base-unix"
  "base-threads"
  "lwt" {>= "2.5.0"}
]
synopsis: "Access to the Operating system with Pvem and Lwt_unix"
description: """
`Pvem_lwt_unix` provides a high-level API on top of `Lwt_unix`, with
comprehensive error types passing through a `Pvem.Result.t` monad."""
flags: light-uninstall
url {
  src:
    "https://bitbucket.org/smondet/pvem_lwt_unix/get/pvem_lwt_unix.0.0.2.tar.gz"
  checksum: "md5=15e69255c8e21d8cd467ed65be1c913c"
}
=======
depends: ["ocamlfind" "pvem" "base-unix" "base-threads" "lwt" {>= "2.5.0" & < "4.0.0"}]
>>>>>>> 19232de3
<|MERGE_RESOLUTION|>--- conflicted
+++ resolved
@@ -11,14 +11,13 @@
 remove: [
     ["ocamlfind" "remove" "pvem_lwt_unix"]
 ]
-<<<<<<< HEAD
 depends: [
   "ocaml" {>= "4.00.0"}
   "ocamlfind"
   "pvem"
   "base-unix"
   "base-threads"
-  "lwt" {>= "2.5.0"}
+  "lwt" {>= "2.5.0" & < "4.0.0"}
 ]
 synopsis: "Access to the Operating system with Pvem and Lwt_unix"
 description: """
@@ -29,7 +28,4 @@
   src:
     "https://bitbucket.org/smondet/pvem_lwt_unix/get/pvem_lwt_unix.0.0.2.tar.gz"
   checksum: "md5=15e69255c8e21d8cd467ed65be1c913c"
-}
-=======
-depends: ["ocamlfind" "pvem" "base-unix" "base-threads" "lwt" {>= "2.5.0" & < "4.0.0"}]
->>>>>>> 19232de3
+}