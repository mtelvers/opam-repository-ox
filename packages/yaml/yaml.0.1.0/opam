--- conflicted
+++ resolved
@@ -8,16 +8,10 @@
 bug-reports: "https://github.com/avsm/ocaml-yaml/issues"
 tags: ["org:mirage" "org:ocamllabs"]
 depends: [
-<<<<<<< HEAD
   "ocaml" {>= "4.03.0"}
   "jbuilder" {build & >= "1.0+beta10"}
   "ctypes" {>= "0.12.0"}
-  "ppx_sexp_conv" {build & >= "v0.9.0"}
-=======
-  "jbuilder" {build & >="1.0+beta10"}
-  "ctypes" {>="0.12.0"}
-  "ppx_sexp_conv" {build & >="v0.9.0" & < "v0.11.0"}
->>>>>>> 19027c6b
+  "ppx_sexp_conv" {build & >= "v0.9.0" & < "v0.11.0"}
   "rresult"
   "fmt"
   "logs"
