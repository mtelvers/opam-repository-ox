--- conflicted
+++ resolved
@@ -25,7 +25,9 @@
   ["jbuilder" "build" "-p" name "-j" jobs]
   ["jbuilder" "runtest"] {with-test}
 ]
-<<<<<<< HEAD
+conflicts: [
+  "dune"
+]
 synopsis: "Parse and generate YAML 1.1 files"
 description: """
 This is an OCaml library to parse and generate the YAML file
@@ -37,12 +39,4 @@
   src:
     "https://github.com/avsm/ocaml-yaml/releases/download/v0.1.0/yaml-0.1.0.tbz"
   checksum: "md5=f7991364f77ce62e7cfd0d5923e27d83"
-}
-=======
-build-test: [
-  ["jbuilder" "runtest"]
-]
-conflicts: [
-  "dune"
-]
->>>>>>> 15623364
+}