opam-version: "2.0"
maintainer: "Anil Madhavapeddy <anil@recoil.org>"
authors: ["Anil Madhavapeddy <anil@recoil.org>"]
homepage: "https://github.com/avsm/ocaml-yaml"
doc: "http://anil-code.github.io/ocaml-yaml"
license: "ISC"
dev-repo: "git+https://github.com/avsm/ocaml-yaml.git"
bug-reports: "https://github.com/avsm/ocaml-yaml/issues"
tags: ["org:mirage" "org:ocamllabs"]
<<<<<<< HEAD
=======
available: [ ocaml-version >= "4.03.0" & arch != "ppc64" ]
>>>>>>> 2ee5c324
depends: [
  "ocaml" {>= "4.03.0"}
  "jbuilder" {build & >= "1.0+beta17"}
  "ctypes" {>= "0.12.0"}
  "ppx_sexp_conv" {>= "v0.9.0"}
  "sexplib"
  "rresult"
  "fmt"
  "logs"
  "bos"
  "alcotest" {with-test}
  "ezjsonm" {with-test}
]
build: [
  ["jbuilder" "subst"] {pinned}
  ["jbuilder" "build" "-p" name "-j" jobs]
  ["jbuilder" "runtest" "-p" name] {with-test}
]
synopsis: "Parse and generate YAML 1.1 files"
description: """
This is an OCaml library to parse and generate the YAML file
format.  It is intended to interoperable with the [Ezjsonm](https://github.com/mirage/ezjsonm)
JSON handling library, if the simple common subset of Yaml 
is used.  Anchors and other advanced Yaml features are not
implemented in the JSON compatibility layer.

The [Yaml module docs](http://anil-code.recoil.org/ocaml-yaml/yaml/Yaml/index.html) are browseable online."""
url {
  src:
    "https://github.com/avsm/ocaml-yaml/releases/download/v0.2.0/yaml-0.2.0.tbz"
  checksum: "md5=97f4d85f56eb21fabc210b6ff009a771"
}<|MERGE_RESOLUTION|>--- conflicted
+++ resolved
@@ -7,10 +7,7 @@
 dev-repo: "git+https://github.com/avsm/ocaml-yaml.git"
 bug-reports: "https://github.com/avsm/ocaml-yaml/issues"
 tags: ["org:mirage" "org:ocamllabs"]
-<<<<<<< HEAD
-=======
-available: [ ocaml-version >= "4.03.0" & arch != "ppc64" ]
->>>>>>> 2ee5c324
+available: arch != "ppc64"
 depends: [
   "ocaml" {>= "4.03.0"}
   "jbuilder" {build & >= "1.0+beta17"}
