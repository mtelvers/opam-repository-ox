--- conflicted
+++ resolved
@@ -26,7 +26,7 @@
   ["sh" "-x" "bisect-ppx-report.sh"] {with-test}
 ]
 depends: [
-  "ocaml" {>= "4.03.0"}
+  "ocaml" {>= "4.03.0" & < "4.06.0"}
   "ocamlfind" {build}
   "ocamlbuild" {build}
   "topkg" {build}
@@ -38,14 +38,9 @@
   "ounit" {with-test}
   "bisect_ppx" {with-test}
 ]
-<<<<<<< HEAD
 synopsis: "RFC6287 OCRA (OATH Challenge-Response Algorithm)"
 authors: "Stefan Grundmann <sg2342@googlemail.com>"
 url {
   src: "https://github.com/sg2342/ocaml-rfc6287/archive/1.0.2.tar.gz"
   checksum: "md5=a33300b321a68a5589d65efccaaf91e8"
-}
-=======
-
-available: [ocaml-version >= "4.03.0" & ocaml-version < "4.06.0" ]
->>>>>>> ad2bafa0
+}