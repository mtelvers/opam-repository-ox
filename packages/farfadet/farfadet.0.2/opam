--- conflicted
+++ resolved
@@ -14,22 +14,13 @@
   ["ocaml" "pkg/pkg.ml" "test"] {with-test}
 ]
 depends: [
-<<<<<<< HEAD
   "ocaml" {>= "4.03.0"}
   "ocamlbuild" {build}
   "ocamlfind" {build}
   "topkg" {build}
-  "faraday" {>= "0.5.0"}
+  "faraday" {>= "0.5.0" & < "0.6.0"}
   "alcotest" {with-test}
   "ezjsonm" {with-test}
-=======
-  "ocamlbuild"     {build}
-  "ocamlfind"      {build}
-  "topkg"          {build}
-  "faraday"        {>= "0.5.0" & < "0.6.0"}
-  "alcotest"       {test}
-  "ezjsonm"        {test}
->>>>>>> edfab12f
 ]
 synopsis:
   "A printf-like for [Faraday](https://github.com/inhabitedtype/faraday) library"
