--- conflicted
+++ resolved
@@ -9,13 +9,8 @@
 depends: [
   "ocaml" {>= "4.02" & < "4.06.0"}
   "ocamlfind" {build}
-<<<<<<< HEAD
-  "lwt" {>= "2.4.7"}
+  "lwt" {>= "2.4.7" & < "4.0.0"}
   "cstruct" {>= "1.0.1" & < "2.0.0"}
-=======
-  "lwt" {>= "2.4.7" & < "4.0.0"}
-  "cstruct" {>="1.0.1" & <"2.0.0"}
->>>>>>> 19232de3
   "ocamlbuild" {build}
 ]
 synopsis: "A platform-independent library to read and write raw packets."
