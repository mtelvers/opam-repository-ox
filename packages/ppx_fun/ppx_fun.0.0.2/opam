--- conflicted
+++ resolved
@@ -15,21 +15,14 @@
   "topkg" {build}
 ]
 build: [
-<<<<<<< HEAD
   ["ocaml" "pkg/pkg.ml" "build" "--tests" "true"]
   ["ocaml" "pkg/pkg.ml" "build" "--tests" "true"] {with-test}
   ["ocaml" "pkg/pkg.ml" "test"] {with-test}
 ]
+conflicts: [ "ppxlib" ]
 synopsis:
   "ppx_fun is PPX rewriter that provides simplified syntax for anonymous functions via extensions: `[%f ...]` and `[%f_ ...]`."
 url {
   src: "https://github.com/little-arhat/ppx_fun/archive/v0.0.2.tar.gz"
   checksum: "md5=ee80fb35a4b1db9438e22db119c2e8fa"
-}
-=======
-  "ocaml" "pkg/pkg.ml" "build" "--tests" "true"]
-build-test: [
- [ "ocaml" "pkg/pkg.ml" "build" "--tests" "true" ]
- [ "ocaml" "pkg/pkg.ml" "test" ]]
-conflicts: [ "ppxlib" ]
->>>>>>> 3b96d6ea
+}