opam-version: "2.0"
version: "0.0.1"
maintainer: "Roma Sokolov <sokolov.r.v@gmail.com>"
authors: ["Roma Sokolov <sokolov.r.v@gmail.com>"]
homepage: "https://github.com/little-arhat/ppx_fun"
doc: "github.com/little-arhat/ppx_fun/doc"
license: "MIT"
dev-repo: "git+https://github.com/little-arhat/ppx_fun.git"
bug-reports: "https://github.com/little-arhat/ppx_fun/issues"
depends: [
  "ocaml" {>= "4.03.0"}
  "ppx_driver"
  "ppx_core"
  "ocamlfind" {build}
  "ocamlbuild" {build}
  "topkg" {build}
]
build: [
<<<<<<< HEAD
  ["ocaml" "pkg/pkg.ml" "build" "--tests" "true"]
  ["ocaml" "pkg/pkg.ml" "build" "--tests" "true"] {with-test}
  ["ocaml" "pkg/pkg.ml" "test"] {with-test}
]
synopsis:
  "ppx_fun is PPX rewriter that provides simplified syntax for anonymous functions via extensions: `[%f ...]` and `[%f_ ...]`."
url {
  src: "https://github.com/little-arhat/ppx_fun/archive/v0.0.1.tar.gz"
  checksum: "md5=1feb97a80779b0eaddd27f1659d26e78"
}
=======
  "ocaml" "pkg/pkg.ml" "build" "--tests" "true"]
build-test: [
 [ "ocaml" "pkg/pkg.ml" "build" "--tests" "true" ]
 [ "ocaml" "pkg/pkg.ml" "test" ]]
conflicts: [ "ppxlib" ]
>>>>>>> 3b96d6ea
<|MERGE_RESOLUTION|>--- conflicted
+++ resolved
@@ -16,21 +16,14 @@
   "topkg" {build}
 ]
 build: [
-<<<<<<< HEAD
   ["ocaml" "pkg/pkg.ml" "build" "--tests" "true"]
   ["ocaml" "pkg/pkg.ml" "build" "--tests" "true"] {with-test}
   ["ocaml" "pkg/pkg.ml" "test"] {with-test}
 ]
+conflicts: [ "ppxlib" ]
 synopsis:
   "ppx_fun is PPX rewriter that provides simplified syntax for anonymous functions via extensions: `[%f ...]` and `[%f_ ...]`."
 url {
   src: "https://github.com/little-arhat/ppx_fun/archive/v0.0.1.tar.gz"
   checksum: "md5=1feb97a80779b0eaddd27f1659d26e78"
-}
-=======
-  "ocaml" "pkg/pkg.ml" "build" "--tests" "true"]
-build-test: [
- [ "ocaml" "pkg/pkg.ml" "build" "--tests" "true" ]
- [ "ocaml" "pkg/pkg.ml" "test" ]]
-conflicts: [ "ppxlib" ]
->>>>>>> 3b96d6ea
+}