opam-version: "2.0"
version: "0.0.4"
maintainer: "Roma Sokolov <sokolov.r.v@gmail.com>"
authors: ["Roma Sokolov <sokolov.r.v@gmail.com>"]
homepage: "https://github.com/little-arhat/ppx_fun"
doc: "github.com/little-arhat/ppx_fun/doc"
license: "MIT"
dev-repo: "git+https://github.com/little-arhat/ppx_fun.git"
bug-reports: "https://github.com/little-arhat/ppx_fun/issues"
depends: [
  "ocaml" {>= "4.03.0"}
  "ppx_core" {>= "v0.9.0"}
  "ppx_tools"
  "ppx_ast"
  "ocamlfind" {build}
  "ocamlbuild" {build}
  "topkg" {build}
]
build: [
<<<<<<< HEAD
  ["ocaml" "pkg/pkg.ml" "build" "--tests" "true"]
  ["ocaml" "pkg/pkg.ml" "build" "--tests" "true"] {with-test}
  ["ocaml" "pkg/pkg.ml" "test"] {with-test}
]
synopsis:
  "ppx_fun is PPX rewriter that provides simplified syntax for anonymous functions via extensions: `[%f ...]` and `[%f_ ...]`."
url {
  src: "https://github.com/little-arhat/ppx_fun/archive/v0.0.4.tar.gz"
  checksum: "md5=651c9cf37123b9b01bf32e19c7d57833"
}
=======
  "ocaml" "pkg/pkg.ml" "build" "--tests" "true"]
build-test: [
 [ "ocaml" "pkg/pkg.ml" "build" "--tests" "true" ]
 [ "ocaml" "pkg/pkg.ml" "test" ]]
conflicts: [ "ppxlib" ]
>>>>>>> 3b96d6ea
<|MERGE_RESOLUTION|>--- conflicted
+++ resolved
@@ -17,21 +17,14 @@
   "topkg" {build}
 ]
 build: [
-<<<<<<< HEAD
   ["ocaml" "pkg/pkg.ml" "build" "--tests" "true"]
   ["ocaml" "pkg/pkg.ml" "build" "--tests" "true"] {with-test}
   ["ocaml" "pkg/pkg.ml" "test"] {with-test}
 ]
+conflicts: [ "ppxlib" ]
 synopsis:
   "ppx_fun is PPX rewriter that provides simplified syntax for anonymous functions via extensions: `[%f ...]` and `[%f_ ...]`."
 url {
   src: "https://github.com/little-arhat/ppx_fun/archive/v0.0.4.tar.gz"
   checksum: "md5=651c9cf37123b9b01bf32e19c7d57833"
-}
-=======
-  "ocaml" "pkg/pkg.ml" "build" "--tests" "true"]
-build-test: [
- [ "ocaml" "pkg/pkg.ml" "build" "--tests" "true" ]
- [ "ocaml" "pkg/pkg.ml" "test" ]]
-conflicts: [ "ppxlib" ]
->>>>>>> 3b96d6ea
+}