--- conflicted
+++ resolved
@@ -9,12 +9,11 @@
 build: make
 remove: [["ocamlfind" "remove" "procord"]]
 depends: [
-  "ocaml"
+  "ocaml" {< "4.06.0"}
   "ocamlfind" {build}
   "ocamlbuild" {build}
 ]
 install: [make "install"]
-<<<<<<< HEAD
 synopsis: "Procord: a portable library to delegate tasks to other processes."
 description: """
 Procord can spawn local worker processes or communicate using sockets to a remote worker server. Workers will receive an input, execute a function on this input, and send back the result. Meanwhile, the main program can continue to run while waiting for the results.
@@ -26,7 +25,4 @@
 url {
   src: "https://github.com/cryptosense/procord/archive/v0.1.0.tar.gz"
   checksum: "md5=0bac84fcde156b894d9929632ebddec0"
-}
-=======
-available: [ocaml-version < "4.06.0"]
->>>>>>> abac0a66
+}