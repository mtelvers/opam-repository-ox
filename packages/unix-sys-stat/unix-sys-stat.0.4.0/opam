opam-version: "2.0"
maintainer: "sheets@alum.mit.edu"
authors: ["David Sheets" "Jeremy Yallop"]
homepage: "https://github.com/dsheets/ocaml-unix-sys-stat"
bug-reports: "https://github.com/dsheets/ocaml-unix-sys-stat/issues"
license: "ISC"
tags: ["unix" "posix" "sys/stat.h" "syscall" "stat"]
dev-repo: "git+https://github.com/dsheets/ocaml-unix-sys-stat.git"
build: [
  [make "build"]
  [make "test"] {with-test}
]
install: [make "install"]
remove: [make "uninstall"]
depends: [
  "ocaml"
  "ocamlfind" {build}
  "ocamlbuild" {build}
  "alcotest" {with-test}
  "base-bytes"
  "unix-errno" {>= "0.4.0"}
  "ctypes"
  "posix-types"
  "unix-type-representations"
]
depopts: ["base-unix" "lwt"]
conflicts: [
  "ctypes" {< "0.4.0"}
  "ctypes" {>= "0.7.0"}
  "lwt" {< "2.4.7"}
<<<<<<< HEAD
]
synopsis:
  "ocaml-unix-sys-stat provides access to the features exposed in sys/stat.h in a way that is not tied to the implementation on the host system."
description: """
The Sys_stat module provides functions for translating between the file types and mode bits accessible through sys/stat.h and their values on particular systems. The Sys_stat_host module exports representations of various hosts.

The Sys_stat_unix provides bindings to functions that use the types in Sys_stat along with a representation of the host system. The bindings support a more comprehensive range of flags than the corresponding functions in the standard OCaml Unix module."""
url {
  src: "https://github.com/dsheets/ocaml-unix-sys-stat/archive/0.4.0.tar.gz"
  checksum: "md5=480d753196705fd4b4b3dde8f542f485"
}
=======
  "lwt" {>= "4.0.0"}
]
>>>>>>> 012bab11
<|MERGE_RESOLUTION|>--- conflicted
+++ resolved
@@ -28,7 +28,7 @@
   "ctypes" {< "0.4.0"}
   "ctypes" {>= "0.7.0"}
   "lwt" {< "2.4.7"}
-<<<<<<< HEAD
+  "lwt" {>= "4.0.0"}
 ]
 synopsis:
   "ocaml-unix-sys-stat provides access to the features exposed in sys/stat.h in a way that is not tied to the implementation on the host system."
@@ -39,8 +39,4 @@
 url {
   src: "https://github.com/dsheets/ocaml-unix-sys-stat/archive/0.4.0.tar.gz"
   checksum: "md5=480d753196705fd4b4b3dde8f542f485"
-}
-=======
-  "lwt" {>= "4.0.0"}
-]
->>>>>>> 012bab11
+}