--- conflicted
+++ resolved
@@ -15,23 +15,13 @@
   "ocaml" {>= "4.03"}
   "bitstring" {build & >= "2.1.0" & < "3.0.0"}
   "js-build-tools" {build}
-<<<<<<< HEAD
   "oasis" {build & >= "0.4.8"}
   "ocamlbuild" {build}
   "ocamlfind" {build & >= "1.3.2"}
   "ounit" {build}
   "ppx_core" {build}
   "ppx_driver" {build & < "v0.9.0"}
-  "ppx_tools" {build}
-=======
-  "oasis"          {build & >= "0.4.8"}
-  "ocamlbuild"     {build}
-  "ocamlfind"      {build & >= "1.3.2"}
-  "ounit"          {build}
-  "ppx_core"       {build}
-  "ppx_driver"     {build & < "v0.9.0"}
   "ppx_tools"
->>>>>>> 78016568
 ]
 synopsis: "PPX extension for the bitstring library."
 url {
