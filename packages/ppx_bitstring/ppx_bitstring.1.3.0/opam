opam-version: "2.0"
name: "ppx_bitstring"
version: "1.3.0"
maintainer: "Xavier Guérin <github@applepine.org>"
authors: "Xavier Guérin <github@applepine.org>"
homepage: "https://github.com/xguerin/ppx_bitstring"
dev-repo: "git+https://github.com/xguerin/ppx_bitstring.git"
bug-reports: "https://github.com/xguerin/ppx_bitstring/issues"
license: "ISC"
build: [
  [
    "ocaml"
    "setup.ml"
    "-configure"
    "--prefix"
    prefix
    "--%{ounit:enable}%-tests"
  ]
  ["ocaml" "setup.ml" "-build"]
  ["ocaml" "setup.ml" "-test"] {with-test}
]
install: [
  ["ocaml" "setup.ml" "-install"]
]
depends: [
<<<<<<< HEAD
  "ocaml" {>= "4.03" & < "4.04"}
  "bitstring" {build & < "3.0.0"}
  "ocamlbuild" {build}
  "ocamlfind" {build}
  "ppx_tools" {build}
  "ppx_driver" {build & < "v0.9.0"}
  "ppx_core" {build}
  "ounit" {build}
=======
  "bitstring"      {build & < "3.0.0"}
  "ocamlbuild"     {build}
  "ocamlfind"      {build}
  "ppx_tools"
  "ppx_driver"     {build & < "v0.9.0"}
  "ppx_core"       {build}
  "ounit"          {build}
>>>>>>> 78016568
  "js-build-tools" {build}
]
remove: ["ocamlfind" "remove" "ppx_bitstring"]
synopsis: "PPX extension for the bitstring library."
flags: light-uninstall
url {
  src: "https://github.com/xguerin/ppx_bitstring/archive/v1.3.0.tar.gz"
  checksum: "md5=d53dd3c69b15d62bcba60775a9044615"
}<|MERGE_RESOLUTION|>--- conflicted
+++ resolved
@@ -23,24 +23,14 @@
   ["ocaml" "setup.ml" "-install"]
 ]
 depends: [
-<<<<<<< HEAD
   "ocaml" {>= "4.03" & < "4.04"}
   "bitstring" {build & < "3.0.0"}
   "ocamlbuild" {build}
   "ocamlfind" {build}
-  "ppx_tools" {build}
+  "ppx_tools"
   "ppx_driver" {build & < "v0.9.0"}
   "ppx_core" {build}
   "ounit" {build}
-=======
-  "bitstring"      {build & < "3.0.0"}
-  "ocamlbuild"     {build}
-  "ocamlfind"      {build}
-  "ppx_tools"
-  "ppx_driver"     {build & < "v0.9.0"}
-  "ppx_core"       {build}
-  "ounit"          {build}
->>>>>>> 78016568
   "js-build-tools" {build}
 ]
 remove: ["ocamlfind" "remove" "ppx_bitstring"]
