opam-version: "2.0"
maintainer: "Christophe.Troestler@umons.ac.be"
authors: [
  "Christophe Troestler <Christophe.Troestler@umons.ac.be>"
  "Pierre Hauweele <antegallya@gmail.com>"
]
homepage: "http://forge.ocamlcore.org/projects/cairo/"
license: "LGPL-3.0 with OCaml linking exception"
dev-repo: "https://github.com/Chris00/ocaml-cairo.git"
bug-reports: "https://github.com/Chris00/ocaml-cairo/issues"
build: [
  [
    "ocaml"
    "setup.ml"
    "-configure"
    "--prefix"
    prefix
    "--%{lablgtk:enable}%-lablgtk2"
  ]
  ["ocaml" "setup.ml" "-build"]
  ["ocaml" "setup.ml" "-doc"] {with-doc}
]
install: [
  ["ocaml" "setup.ml" "-install"]
]
remove: [["ocamlfind" "remove" "cairo2"]]
depends: [
  "ocaml"
  "ocamlfind" {build}
  "ocamlbuild" {build}
  "conf-cairo" {build}
  "graphics" {build}
]
depopts: ["lablgtk"]

# The package does not build without Graphics,
# which is not available by default on OS X.
# Use cairo2 >= 0.5.
<<<<<<< HEAD
available: os != "macos"
synopsis: "Binding to Cairo, a 2D Vector Graphics Library."
description: """
This is a binding to Cairo, a 2D graphics library with support for
multiple output devices. Currently supported output targets include
the X Window System, Quartz, Win32, image buffers, PostScript, PDF,
and SVG file output."""
flags: light-uninstall
url {
  src:
    "https://forge.ocamlcore.org/frs/download.php/1279/cairo2-0.4.6.tar.gz"
  checksum: "md5=ad1f9a4eff1d60c2c6bb3c078cc716e9"
}
=======
available: [ os != "darwin" & ocaml-version < "4.06" ]
>>>>>>> 7fd7466d
<|MERGE_RESOLUTION|>--- conflicted
+++ resolved
@@ -6,7 +6,7 @@
 ]
 homepage: "http://forge.ocamlcore.org/projects/cairo/"
 license: "LGPL-3.0 with OCaml linking exception"
-dev-repo: "https://github.com/Chris00/ocaml-cairo.git"
+dev-repo: "git+https://github.com/Chris00/ocaml-cairo.git"
 bug-reports: "https://github.com/Chris00/ocaml-cairo/issues"
 build: [
   [
@@ -25,7 +25,7 @@
 ]
 remove: [["ocamlfind" "remove" "cairo2"]]
 depends: [
-  "ocaml"
+  "ocaml" {< "4.06"}
   "ocamlfind" {build}
   "ocamlbuild" {build}
   "conf-cairo" {build}
@@ -36,7 +36,6 @@
 # The package does not build without Graphics,
 # which is not available by default on OS X.
 # Use cairo2 >= 0.5.
-<<<<<<< HEAD
 available: os != "macos"
 synopsis: "Binding to Cairo, a 2D Vector Graphics Library."
 description: """
@@ -49,7 +48,4 @@
   src:
     "https://forge.ocamlcore.org/frs/download.php/1279/cairo2-0.4.6.tar.gz"
   checksum: "md5=ad1f9a4eff1d60c2c6bb3c078cc716e9"
-}
-=======
-available: [ os != "darwin" & ocaml-version < "4.06" ]
->>>>>>> 7fd7466d
+}