--- conflicted
+++ resolved
@@ -6,7 +6,7 @@
 ]
 homepage: "http://forge.ocamlcore.org/projects/cairo/"
 license: "LGPL-3.0 with OCaml linking exception"
-dev-repo: "https://github.com/Chris00/ocaml-cairo.git"
+dev-repo: "git+https://github.com/Chris00/ocaml-cairo.git"
 bug-reports: "https://github.com/Chris00/ocaml-cairo/issues"
 build: [
   ["ocaml" "setup.ml" "-configure" "--prefix" prefix]
@@ -18,14 +18,13 @@
 ]
 remove: [["ocamlfind" "remove" "cairo2"]]
 depends: [
-  "ocaml"
+  "ocaml" {< "4.06"}
   "lablgtk"
   "ocamlfind" {build}
   "ocamlbuild" {build}
   "conf-cairo" {build}
   "graphics" {build}
 ]
-<<<<<<< HEAD
 available: os != "macos"
 synopsis: "Binding to Cairo, a 2D Vector Graphics Library."
 description: """
@@ -37,11 +36,4 @@
 url {
   src: "https://forge.ocamlcore.org/frs/download.php/1226/cairo-0.4.4.tar.gz"
   checksum: "md5=74a071e39cee3cf732b310318f8c23e7"
-}
-=======
-
-# The package does not build without Graphics,
-# which is not available by default on OS X.
-# Use cairo2 >= 0.5.
-available: [ os != "darwin" & ocaml-version < "4.06" ]
->>>>>>> 7fd7466d
+}