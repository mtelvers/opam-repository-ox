<<<<<<< HEAD
opam-version: "2.0"
maintainer: "whitequark@whitequark.org"
authors: "whitequark@whitequark.org"
=======
opam-version: "1.2"
maintainer: "whitequark <whitequark@whitequark.org>"
authors: "whitequark <whitequark@whitequark.org>"
>>>>>>> 15e12f3d
homepage: "https://github.com/whitequark/ocaml-lz4"
bug-reports: "https://github.com/whitequark/ocaml-lz4/issues"
license: "BSD-3-clause"
doc: "http://whitequark.github.io/ocaml-lz4"
tags: ["compression"]
dev-repo: "git://github.com/whitequark/ocaml-lz4.git"
build: [
  ["ocaml" "setup.ml" "-configure" "--prefix" prefix]
  ["ocaml" "setup.ml" "-build"]
  ["ocaml" "setup.ml" "-configure" "--prefix" prefix "--enable-tests"]
    {with-test}
  ["ocaml" "setup.ml" "-build"] {with-test}
  ["ocaml" "setup.ml" "-test"] {with-test}
  ["ocaml" "setup.ml" "-doc"] {with-doc}
]
remove: ["ocamlfind" "remove" "lz4"]
depends: [
  "ocaml"
  "base-bytes"
  "ocamlfind" {build}
  "ctypes" {>= "0.4.1" & < "0.6.0"}
  "ounit" {test}
  "ocamlbuild" {build}
<<<<<<< HEAD
]
depexts: [
  ["liblz4-dev"] {os-distribution = "debian"}
  ["liblz4-dev"] {os-distribution = "ubuntu"}
=======
  "conf-liblz4"
>>>>>>> 15e12f3d
]
install: ["ocaml" "setup.ml" "-install"]
synopsis: "Bindings for LZ4, a very fast lossless compression algorithm"
flags: light-uninstall
url {
  src: "https://github.com/whitequark/ocaml-lz4/archive/v1.1.0.tar.gz"
  checksum: "md5=b3e7d0aac1436e33de5a1c2920517089"
}<|MERGE_RESOLUTION|>--- conflicted
+++ resolved
@@ -1,12 +1,6 @@
-<<<<<<< HEAD
 opam-version: "2.0"
-maintainer: "whitequark@whitequark.org"
-authors: "whitequark@whitequark.org"
-=======
-opam-version: "1.2"
 maintainer: "whitequark <whitequark@whitequark.org>"
 authors: "whitequark <whitequark@whitequark.org>"
->>>>>>> 15e12f3d
 homepage: "https://github.com/whitequark/ocaml-lz4"
 bug-reports: "https://github.com/whitequark/ocaml-lz4/issues"
 license: "BSD-3-clause"
@@ -28,16 +22,9 @@
   "base-bytes"
   "ocamlfind" {build}
   "ctypes" {>= "0.4.1" & < "0.6.0"}
-  "ounit" {test}
+  "ounit" {with-test}
   "ocamlbuild" {build}
-<<<<<<< HEAD
-]
-depexts: [
-  ["liblz4-dev"] {os-distribution = "debian"}
-  ["liblz4-dev"] {os-distribution = "ubuntu"}
-=======
   "conf-liblz4"
->>>>>>> 15e12f3d
 ]
 install: ["ocaml" "setup.ml" "-install"]
 synopsis: "Bindings for LZ4, a very fast lossless compression algorithm"
