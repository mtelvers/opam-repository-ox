<<<<<<< HEAD
opam-version: "2.0"
maintainer: "whitequark@whitequark.org"
=======
opam-version: "1.2"
maintainer: "whitequark <whitequark@whitequark.org>"
authors: "whitequark <whitequark@whitequark.org>"
homepage: "https://github.com/whitequark/ocaml-lz4"
bug-reports: "https://github.com/whitequark/ocaml-lz4/issues"
license: "MIT"
doc: "http://whitequark.github.io/ocaml-lz4"
tags: ["compression"]
dev-repo: "git://github.com/whitequark/ocaml-lz4.git"
>>>>>>> 15e12f3d
build: [
  ["ocaml" "setup.ml" "-configure" "--prefix" prefix]
  ["ocaml" "setup.ml" "-build"]
]
remove: [["ocamlfind" "remove" "lz4"]]
depends: [
<<<<<<< HEAD
  "ocaml"
  "base-bytes"
  "ocamlfind"
  "ctypes" {>= "0.3.2" & < "0.4.0"}
]
depexts: [
  ["liblz4-dev"] {os-distribution = "debian"}
  ["liblz4-dev"] {os-distribution = "ubuntu"}
]
dev-repo: "git://github.com/whitequark/ocaml-lz4"
install: ["ocaml" "setup.ml" "-install"]
synopsis: "Bindings for LZ4, a very fast lossless compression algorithm"
flags: light-uninstall
url {
  src: "https://github.com/whitequark/ocaml-lz4/archive/v1.0.0.zip"
  checksum: "md5=8a7f9117004e954f59b928c3f30041d8"
}
=======
  "base-bytes"
  "ocamlfind"  {build}
  "ocamlbuild" {build}
  "ctypes"     {>= "0.3.2" & < "0.4.0"}
  "conf-liblz4"
]
install: ["ocaml" "setup.ml" "-install"]
>>>>>>> 15e12f3d
<|MERGE_RESOLUTION|>--- conflicted
+++ resolved
@@ -1,8 +1,4 @@
-<<<<<<< HEAD
 opam-version: "2.0"
-maintainer: "whitequark@whitequark.org"
-=======
-opam-version: "1.2"
 maintainer: "whitequark <whitequark@whitequark.org>"
 authors: "whitequark <whitequark@whitequark.org>"
 homepage: "https://github.com/whitequark/ocaml-lz4"
@@ -11,37 +7,23 @@
 doc: "http://whitequark.github.io/ocaml-lz4"
 tags: ["compression"]
 dev-repo: "git://github.com/whitequark/ocaml-lz4.git"
->>>>>>> 15e12f3d
 build: [
   ["ocaml" "setup.ml" "-configure" "--prefix" prefix]
   ["ocaml" "setup.ml" "-build"]
 ]
 remove: [["ocamlfind" "remove" "lz4"]]
 depends: [
-<<<<<<< HEAD
   "ocaml"
   "base-bytes"
-  "ocamlfind"
+  "ocamlfind" {build}
+  "ocamlbuild" {build}
   "ctypes" {>= "0.3.2" & < "0.4.0"}
+  "conf-liblz4"
 ]
-depexts: [
-  ["liblz4-dev"] {os-distribution = "debian"}
-  ["liblz4-dev"] {os-distribution = "ubuntu"}
-]
-dev-repo: "git://github.com/whitequark/ocaml-lz4"
 install: ["ocaml" "setup.ml" "-install"]
 synopsis: "Bindings for LZ4, a very fast lossless compression algorithm"
 flags: light-uninstall
 url {
   src: "https://github.com/whitequark/ocaml-lz4/archive/v1.0.0.zip"
   checksum: "md5=8a7f9117004e954f59b928c3f30041d8"
-}
-=======
-  "base-bytes"
-  "ocamlfind"  {build}
-  "ocamlbuild" {build}
-  "ctypes"     {>= "0.3.2" & < "0.4.0"}
-  "conf-liblz4"
-]
-install: ["ocaml" "setup.ml" "-install"]
->>>>>>> 15e12f3d
+}