opam-version: "2.0"
maintainer: "whitequark <whitequark@whitequark.org>"
authors: "whitequark <whitequark@whitequark.org>"
homepage: "https://github.com/whitequark/ocaml-lz4"
bug-reports: "https://github.com/whitequark/ocaml-lz4/issues"
license: "BSD-3-clause"
doc: "http://whitequark.github.io/ocaml-lz4"
tags: "syntax"
dev-repo: "git://github.com/whitequark/ocaml-lz4.git"
build: [
  ["ocaml" "setup.ml" "-configure" "--prefix" prefix]
  ["ocaml" "setup.ml" "-build"] {os != "macos"}
  [
    "ocaml"
    "setup.ml"
    "-build"
    "-cflags"
    "-ccopt,-I,-ccopt,/usr/local/include"
  ] {os = "macos"}
  ["ocaml" "setup.ml" "-configure" "--prefix" prefix "--enable-tests"]
    {with-test}
  ["ocaml" "setup.ml" "-build"] {with-test}
  ["ocaml" "setup.ml" "-test"] {with-test}
  ["ocaml" "setup.ml" "-doc"] {with-doc}
]
install: ["ocaml" "setup.ml" "-install"]
remove: ["ocamlfind" "remove" "lz4"]
depends: [
  "ocaml"
  "base-bytes"
  "ocamlfind"
  "ctypes" {>= "0.4.1"}
  "ounit" {with-test}
]
depexts: [
<<<<<<< HEAD
  ["liblz4-dev"] {os-distribution = "debian"}
  ["liblz4-dev"] {os-distribution = "ubuntu"}
  ["lz4"] {os = "macos" & os-distribution = "homebrew"}
]
synopsis: "Bindings for LZ4, a very fast lossless compression algorithm"
flags: light-uninstall
url {
  src: "https://github.com/whitequark/ocaml-lz4/archive/v1.1.1.tar.gz"
  checksum: "md5=a4db848b6d584f8f8e93fd2ecf1b684d"
}
=======
  [["debian"] ["liblz4-dev"]]
  [["ubuntu"] ["liblz4-dev"]]
  [["centos"] ["lz4-devel"]]
  [["rhel"] ["lz4-devel"]]
  [["fedora"] ["lz4-devel"]]
  [["alpine"] ["lz4-dev"]]
  [["opensuse"] ["liblz4-devel"]]
  [["osx" "homebrew"] ["lz4"]]
]
>>>>>>> 9155c2e0
<|MERGE_RESOLUTION|>--- conflicted
+++ resolved
@@ -33,9 +33,13 @@
   "ounit" {with-test}
 ]
 depexts: [
-<<<<<<< HEAD
   ["liblz4-dev"] {os-distribution = "debian"}
   ["liblz4-dev"] {os-distribution = "ubuntu"}
+  ["lz4-devel"] {os-distribution = "centos"}
+  ["lz4-devel"] {os-distribution = "rhel"}
+  ["lz4-devel"] {os-distribution = "fedora"}
+  ["lz4-dev"] {os-distribution = "alpine"}
+  ["liblz4-devel"] {os-distribution = "opensuse"}
   ["lz4"] {os = "macos" & os-distribution = "homebrew"}
 ]
 synopsis: "Bindings for LZ4, a very fast lossless compression algorithm"
@@ -43,15 +47,4 @@
 url {
   src: "https://github.com/whitequark/ocaml-lz4/archive/v1.1.1.tar.gz"
   checksum: "md5=a4db848b6d584f8f8e93fd2ecf1b684d"
-}
-=======
-  [["debian"] ["liblz4-dev"]]
-  [["ubuntu"] ["liblz4-dev"]]
-  [["centos"] ["lz4-devel"]]
-  [["rhel"] ["lz4-devel"]]
-  [["fedora"] ["lz4-devel"]]
-  [["alpine"] ["lz4-dev"]]
-  [["opensuse"] ["liblz4-devel"]]
-  [["osx" "homebrew"] ["lz4"]]
-]
->>>>>>> 9155c2e0
+}