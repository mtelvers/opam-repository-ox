<<<<<<< HEAD
opam-version: "2.0"
=======
opam-version: "1.2"
>>>>>>> 1bf6f8b0
maintainer: "roberto@dicosmo.org"
authors: [
  "Jean-Christophe Filliâtre"
  "Kalyan Krishnamani"
]
homepage: "http://functory.lri.fr/"
license: "GNU Library General Public License version 2.1"
build: [
  ["./configure"]
  [make]
]
remove: [["ocamlfind" "remove" "functory"]]
<<<<<<< HEAD
depends: ["ocaml" "ocamlfind"]
install: [make "ocamlfind-install"]
synopsis: "Distributed computing library."
flags: light-uninstall
url {
  src: "https://www.lri.fr/~filliatr/functory/download/functory-0.5.tar.gz"
  checksum: "md5=c7e6576c3e6b3a7e247eab530d7e4de8"
}
=======
depends: ["ocamlfind"]
install: [make "ocamlfind-install"]
available: [ocaml-version < "4.06.0"]
>>>>>>> 1bf6f8b0
<|MERGE_RESOLUTION|>--- conflicted
+++ resolved
@@ -1,8 +1,4 @@
-<<<<<<< HEAD
 opam-version: "2.0"
-=======
-opam-version: "1.2"
->>>>>>> 1bf6f8b0
 maintainer: "roberto@dicosmo.org"
 authors: [
   "Jean-Christophe Filliâtre"
@@ -15,17 +11,14 @@
   [make]
 ]
 remove: [["ocamlfind" "remove" "functory"]]
-<<<<<<< HEAD
-depends: ["ocaml" "ocamlfind"]
+depends: [
+  "ocaml" {< "4.06.0"}
+  "ocamlfind"
+]
 install: [make "ocamlfind-install"]
 synopsis: "Distributed computing library."
 flags: light-uninstall
 url {
   src: "https://www.lri.fr/~filliatr/functory/download/functory-0.5.tar.gz"
   checksum: "md5=c7e6576c3e6b3a7e247eab530d7e4de8"
-}
-=======
-depends: ["ocamlfind"]
-install: [make "ocamlfind-install"]
-available: [ocaml-version < "4.06.0"]
->>>>>>> 1bf6f8b0
+}