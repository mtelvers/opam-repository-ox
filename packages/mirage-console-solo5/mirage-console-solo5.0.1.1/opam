opam-version: "2.0"
maintainer: "martin@lucina.net"
homepage: "https://github.com/mirage/mirage-console-solo5"
bug-reports: "https://github.com/mirage/mirage-console-solo5/issues"
dev-repo: "git+https://github.com/mirage/mirage-console-solo5.git"
license: "ISC"
authors: [
  "Anil Madhavapeddy <anil@recoil.org>"
  "Dan Williams <djwillia@us.ibm.com>"
  "Martin Lucina <martin@lucina.net>"
]
tags: ["org:mirage"]
build: [make "PREFIX=%{prefix}%"]
install: [make "install" "PREFIX=%{prefix}%"]
remove: ["ocamlfind" "remove" "mirage-console-solo5"]
depends: [
  "ocaml"
  "ocamlfind" {build}
  "mirage-console"   {< "2.2.0"}
  "mirage-types-lwt" {< "3.0.0"}
  "mirage-solo5"
<<<<<<< HEAD
]
synopsis: "Mirage CONSOLE implementation for Solo5"
description: "Mirage CONSOLE implementation for Solo5"
flags: light-uninstall
url {
  src: "https://github.com/mirage/mirage-console-solo5/archive/v0.1.1.tar.gz"
  checksum: "md5=e6749a92ac0ed788d8be54094565a039"
}
=======
  "cstruct-lwt"
]
>>>>>>> 2528152a
<|MERGE_RESOLUTION|>--- conflicted
+++ resolved
@@ -16,10 +16,10 @@
 depends: [
   "ocaml"
   "ocamlfind" {build}
-  "mirage-console"   {< "2.2.0"}
+  "mirage-console" {< "2.2.0"}
   "mirage-types-lwt" {< "3.0.0"}
   "mirage-solo5"
-<<<<<<< HEAD
+  "cstruct-lwt"
 ]
 synopsis: "Mirage CONSOLE implementation for Solo5"
 description: "Mirage CONSOLE implementation for Solo5"
@@ -27,8 +27,4 @@
 url {
   src: "https://github.com/mirage/mirage-console-solo5/archive/v0.1.1.tar.gz"
   checksum: "md5=e6749a92ac0ed788d8be54094565a039"
-}
-=======
-  "cstruct-lwt"
-]
->>>>>>> 2528152a
+}