opam-version: "2.0"
maintainer: "jonathan.ludlam@eu.citrix.com"
author: "Dave Scott <dave@recoil.org>"
homepage: "https://github.com/xapi-project/cdrom"
bug-reports: "https://github.com/xapi-project/cdrom/issues"
tags: [
  "org:mirage"
  "org:xapi-project"
]
build: make
remove: [["ocamlfind" "remove" "cdrom"]]
<<<<<<< HEAD
depends: ["ocaml" "ocamlfind" "obuild"]
=======
depends: [
  "ocamlfind"
  "obuild"
]
depexts: [
  [["alpine"] ["linux-headers"]]
]
>>>>>>> b901f508
dev-repo: "git://github.com/xen-org/cdrom"
available: os = "linux"
install: [make "install"]
synopsis: "Query the state and contents of CDROM devices under Linux."
flags: light-uninstall
url {
  src: "https://github.com/xen-org/cdrom/archive/cdrom-0.9.1.tar.gz"
  checksum: "md5=1427ab8e636c240a073665de9daa5c19"
}<|MERGE_RESOLUTION|>--- conflicted
+++ resolved
@@ -1,6 +1,5 @@
 opam-version: "2.0"
 maintainer: "jonathan.ludlam@eu.citrix.com"
-author: "Dave Scott <dave@recoil.org>"
 homepage: "https://github.com/xapi-project/cdrom"
 bug-reports: "https://github.com/xapi-project/cdrom/issues"
 tags: [
@@ -9,21 +8,13 @@
 ]
 build: make
 remove: [["ocamlfind" "remove" "cdrom"]]
-<<<<<<< HEAD
 depends: ["ocaml" "ocamlfind" "obuild"]
-=======
-depends: [
-  "ocamlfind"
-  "obuild"
-]
-depexts: [
-  [["alpine"] ["linux-headers"]]
-]
->>>>>>> b901f508
+depexts: ["linux-headers"] {os-distribution = "alpine"}
 dev-repo: "git://github.com/xen-org/cdrom"
 available: os = "linux"
 install: [make "install"]
 synopsis: "Query the state and contents of CDROM devices under Linux."
+authors: "Dave Scott <dave@recoil.org>"
 flags: light-uninstall
 url {
   src: "https://github.com/xen-org/cdrom/archive/cdrom-0.9.1.tar.gz"
