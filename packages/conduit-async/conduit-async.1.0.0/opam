opam-version: "2.0"
maintainer:   "anil@recoil.org"
authors:      ["Anil Madhavapeddy" "Thomas Leonard" "Thomas Gazagnaire" "Rudi Grinberg"]
homepage:     "https://github.com/mirage/ocaml-conduit"
dev-repo: "git+https://github.com/mirage/ocaml-conduit.git"
bug-reports:  "https://github.com/mirage/ocaml-conduit/issues"
tags:         "org:mirage"
license:      "ISC"

build: [
  ["jbuilder" "subst" "-p" name "--name" name] {pinned}
  ["jbuilder" "build" "-p" name "-j" jobs]
]
depends: [
<<<<<<< HEAD
  "ocaml" {>= "4.03.0"}
  "jbuilder" {build & >= "1.0+beta9"}
  "ppx_sexp_conv" {build}
  "conduit" {>= "1.0.0"}
  "async" {>= "v0.9.0" & < "v0.10"}
=======
  "jbuilder" {build & >="1.0+beta9"}
  "ppx_sexp_conv"
  "conduit" {>="1.0.0"}
  "async" {>="v0.9.0" & < "v0.10"}
>>>>>>> 78016568
]
depopts: [ "async_ssl" ]
conflicts: [
  "async_ssl" {<"v0.9.0" }
]
synopsis: "Network conduit library"
description: """
The `conduit` library takes care of establishing and listening for 
TCP and SSL/TLS connections for the Lwt and Async libraries.

The reason this library exists is to provide a degree of abstraction
from the precise SSL library used, since there are a variety of ways
to bind to a library (e.g. the C FFI, or the Ctypes library), as well
as well as which library is used (just OpenSSL for now).

By default, OpenSSL is used as the preferred connection library, but
you can force the use of the pure OCaml TLS stack by setting the
environment variable `CONDUIT_TLS=native` when starting your program.

### Modules

Source code is in `lib/`.

* `Conduit_lwt_unix` has the Lwt UNIX modules.
* `Conduit_async` has the Core/Async modules.

There are also resolvers that map URIs to Conduit endpoints.
See <http://mirage.github.io/ocaml-conduit/> for the online `ocamldoc`
for more details.

### Debugging

Some of the `Lwt_unix`-based modules use a non-empty `CONDUIT_DEBUG`
environment variable to output debugging information to standard error.
Just set this variable when running the program to see what URIs
are being resolved to.

### Further Informartion

* **WWW:** https://github.com/mirage/ocaml-conduit
* **E-mail:** <mirageos-devel@lists.xenproject.org>
* **Bugs:** https://github.com/mirage/ocaml-conduit/issues"""
url {
  src:
    "https://github.com/mirage/ocaml-conduit/releases/download/v1.0.0/conduit-1.0.0.tbz"
  checksum: "md5=4656f150b9f98603c21d00c8f0aa1a9b"
}<|MERGE_RESOLUTION|>--- conflicted
+++ resolved
@@ -12,18 +12,11 @@
   ["jbuilder" "build" "-p" name "-j" jobs]
 ]
 depends: [
-<<<<<<< HEAD
   "ocaml" {>= "4.03.0"}
   "jbuilder" {build & >= "1.0+beta9"}
-  "ppx_sexp_conv" {build}
+  "ppx_sexp_conv"
   "conduit" {>= "1.0.0"}
   "async" {>= "v0.9.0" & < "v0.10"}
-=======
-  "jbuilder" {build & >="1.0+beta9"}
-  "ppx_sexp_conv"
-  "conduit" {>="1.0.0"}
-  "async" {>="v0.9.0" & < "v0.10"}
->>>>>>> 78016568
 ]
 depopts: [ "async_ssl" ]
 conflicts: [
