opam-version: "2.0"
name:         "charrua-client-mirage"
maintainer:   ["Mindy Preston"]
authors   :   ["Mindy Preston"]
homepage:     "https://github.com/mirage/charrua-core"
bug-reports:  "https://github.com/mirage/charrua-core/issues"
dev-repo: "git+https://github.com/mirage/charrua-core.git"
tags:         [ "org:mirage"]
doc:          "https://docs.mirage.io"

build: [
  ["jbuilder" "subst" "-p" name] {pinned}
  ["jbuilder" "build" "-p" name "-j" jobs]
  ["jbuilder" "runtest" "-p" name "-j" jobs] {with-test}
]
depends: [
  "ocaml" {>= "4.03.0"}
  "jbuilder" {build & >= "1.0+beta9"}
  "ounit" {with-test}
  "alcotest" {with-test}
  "charrua-core" {>= "0.9"}
  "charrua-client-lwt" {>= "0.9"}
  "charrua-client" {>= "0.9"}
  "cstruct" {>= "3.0.2"}
  "ipaddr"
  "rresult"
  "mirage-random" {>= "1.0.0"}
  "duration"
  "logs"
  "tcpip" {>= "3.2.0"}
  "fmt"
  "lwt"
<<<<<<< HEAD
  "mirage-types-lwt" {>= "3.0.0"}
=======
  "mirage-types-lwt" {>= "3.0.0" & < "3.2.0"}
>>>>>>> ea1fc41b
]
synopsis: "DHCP - a DHCP client, server and wire frame encoder and decoder"
description: """
[![docs](https://img.shields.io/badge/doc-online-blue.svg)](http://mirage.github.io/charrua-dhcp/api)
[![Build Status](https://travis-ci.org/mirage/charrua-core.svg)](https://travis-ci.org/mirage/charrua-dhcp)

[charrua](http://www.github.com/mirage/charrua-dhcp) is an
_ISC-licensed_ DHCP library implementation in OCaml.
It provides three packages:

- charrua-core: a library that handles wire traffic parsing and a server implementation
- charrua-client: a library for handling DHCP client state and messages
- charrua-client-lwt: a DHCP client library with timeouts and network read/write
- charrua-client-mirage: a MirageOS-compatible set of interfaces to charrua-client-lwt
- charrua-unix: a Unix DHCP server implementation

### Charrua-core

Charrua-core consists of two modules, a `Dhcp_wire` responsible for parsing and
constructing DHCP messages and a `Dhcp_server` module used for constructing DHCP
servers.

You can browse the API for [charrua-core](http://www.github.com/mirage/charrua-core) at
http://mirage.github.io/charrua-core/api

[mirage](https://github.com/mirage/mirage-skeleton/tree/master/applications/dhcp)
is a Mirage DHCP unikernel server based on charrua-core.

#### Features

* `Dhcp_server` supports a stripped down ISC dhcpd.conf, so you can probably just
  use your old `dhcpd.conf`, it also supports manual configuration building in
  OCaml.
* Logic/sequencing is agnostic of IO and platform, so it can run on Unix as a
  process, as a Mirage unikernel or anything else.
* `Dhcp_wire` provides marshalling and unmarshalling utilities for DHCP, it is the
  base for `Dhcp_server`.
* All DHCP options are supported at the time of this writing.
* Code is purely applicative.
* It's in OCaml, so it's pretty cool.

The name `charrua` is a reference to the, now extinct, semi-nomadic people of
southern South America.

### Charrua-client

charrua-client is a DHCP client powered by [charrua-core](https://github.com/haesbaert/charrua-core).

The base library exposes a simple state machine in `Dhcp_client`
for use in acquiring a DHCP lease.

`charrua-client-lwt` extends `charrua-client` with a functor `Dhcp_client_lwt`,
using the provided modules for timing and networking logic,
for convenient use by a program which might wish to implement a full client.

`charrua-client-mirage` exposes an additional `Dhcp_client_mirage` for direct use
with the [MirageOS library operating system](https://github.com/mirage/mirage).

### Charrua-unix Server

charrua-unix is an _ISC-licensed_ Unix DHCP daemon based on
[charrua-dhcp](http://www.github.com/mirage/charrua-dhcp).

#### Features

* Supports a stripped down ISC dhcpd.conf. A configuration sample can be found
[here](https://github.com/haesbaert/charrua-core/blob/master/sample/dhcpd.conf)
* Priviledge dropping, the daemon doesn't run as root.
* Almost purely-functional code.
* Support for multiple interfaces/subnets.

Try `charruad --help` for options.

This project became one of the [Mirage Pioneer](https://github.com/mirage/mirage-www/wiki/Pioneer-Projects)
projects."""
url {
  src:
    "https://github.com/mirage/charrua-core/releases/download/v0.9/charrua-core-0.9.tbz"
  checksum: "md5=015e5795d03f9a57deff04c424027efd"
}<|MERGE_RESOLUTION|>--- conflicted
+++ resolved
@@ -30,11 +30,7 @@
   "tcpip" {>= "3.2.0"}
   "fmt"
   "lwt"
-<<<<<<< HEAD
-  "mirage-types-lwt" {>= "3.0.0"}
-=======
   "mirage-types-lwt" {>= "3.0.0" & < "3.2.0"}
->>>>>>> ea1fc41b
 ]
 synopsis: "DHCP - a DHCP client, server and wire frame encoder and decoder"
 description: """
