--- conflicted
+++ resolved
@@ -13,9 +13,8 @@
   [make "alt2-docs"] {with-doc}
 ]
 depopts:["ocamlbuild"]
-<<<<<<< HEAD
 depends: [
-  "ocaml" {>= "4.03.0"}
+  "ocaml" {>= "4.03.0" & < "4.06.0"}
   "base-unix"
 ]
 synopsis: "alternative ocaml dependency analyzer"
@@ -33,8 +32,4 @@
 url {
   src: "https://github.com/Octachron/codept/archive/0.9.1.tar.gz"
   checksum: "md5=a3f0e371b70bc78dfa3ae5d079133da0"
-}
-=======
-depends: ["base-unix"]
-available: [ ocaml-version >= "4.03.0" & ocaml-version < "4.06.0" ]
->>>>>>> cdd99a3e
+}