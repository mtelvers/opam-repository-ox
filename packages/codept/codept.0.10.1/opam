--- conflicted
+++ resolved
@@ -13,9 +13,8 @@
   [make "alt2-docs"] {with-doc}
 ]
 depopts:["ocamlbuild"]
-<<<<<<< HEAD
 depends: [
-  "ocaml" {>= "4.03.0"}
+  "ocaml" {>= "4.03.0" & < "4.07.0"}
   "base-unix"
 ]
 synopsis: "alternative ocaml dependency analyzer"
@@ -34,8 +33,4 @@
 url {
   src: "https://github.com/Octachron/codept/archive/0.10.1.tar.gz"
   checksum: "md5=37550464ac0c18b6c565cdfca2b78349"
-}
-=======
-depends: ["base-unix"]
-available: [ ocaml-version >= "4.03.0" & ocaml-version < "4.07.0" ]
->>>>>>> 3bc0fe9d
+}