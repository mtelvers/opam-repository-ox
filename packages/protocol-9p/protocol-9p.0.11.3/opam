--- conflicted
+++ resolved
@@ -29,17 +29,10 @@
   "fmt"
   "logs" {>= "0.5.0"}
   "win-error"
-<<<<<<< HEAD
-  "ppx_deriving" {build}
-  "ppx_sexp_conv" {build}
-  "ppx_tools" {build}
-  "alcotest" {with-test & >= "0.4.0"}
-=======
   "ppx_deriving"
   "ppx_sexp_conv"
   "ppx_tools"
-  "alcotest" {test & >= "0.4.0"}
->>>>>>> 78016568
+  "alcotest" {with-test & >= "0.4.0"}
 ]
 synopsis: "An implementation of the 9P protocol in pure OCaml"
 description: """
