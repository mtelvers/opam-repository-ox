opam-version: "2.0"
maintainer:   "dave@recoil.org"
authors:      [ "David Scott" "David Sheets" "Thomas Leonard" ]
license:      "ISC"
homepage:     "https://github.com/mirage/ocaml-9p"
dev-repo: "git+https://github.com/mirage/ocaml-9p.git"
bug-reports:  "https://github.com/mirage/ocaml-9p/issues"
doc:          "https://mirage.github.io/ocaml-9p/"

build: [
  ["jbuilder" "build" "--only-packages=protocol-9p"]
  ["jbuilder" "runtest"] {with-test}
]
depends: [
  "ocaml" {>= "4.03.0"}
  "base-bytes"
  "cstruct" {>= "1.9.0"}
  "cstruct-lwt"
  "sexplib" {> "113.00.00"}
  "result"
  "rresult"
  "mirage-flow-lwt"
  "mirage-kv-lwt"
  "mirage-channel-lwt"
  "lwt" {>= "3.0.0"}
  "base-unix"
  "cmdliner"
  "astring"
  "named-pipe" {>= "0.4.0"}
  "fmt"
  "logs" {>= "0.5.0"}
  "win-error"
  "ppx_deriving"
  "ppx_sexp_conv" { >= "v0.9.0"}
  "ocamlfind" {build}
  "jbuilder" {build}
<<<<<<< HEAD
  "ppx_tools" {build}
  "alcotest" {with-test & >= "0.4.0"}
=======
  "ppx_tools"
  "alcotest" {test & >= "0.4.0"}
>>>>>>> 78016568
  "ppx_cstruct"
]
synopsis: "An implementation of the 9P protocol in pure OCaml"
description: """
[![Build Status](https://travis-ci.org/mirage/ocaml-9p.png?branch=master)](https://travis-ci.org/mirage/ocaml-9p) [![Coverage Status](https://coveralls.io/repos/mirage/ocaml-9p/badge.png?branch=master)](https://coveralls.io/r/mirage/ocaml-9p?branch=master)

ocaml-9p is an implementation of the 9P protocol, written in
a Mirage-friendly style.

Please read the [API documentation](https://mirage.github.io/ocaml-9p).

Example of the CLI example program:
```
o9p ls --username vagrant   /var
drwxr-xr-x ? root root 4096 Feb 2  2015 lib
drwxr-xr-x ? root root 4096 Mar 15 2015 cache
-rwxrwxrwx ? root root 9    May 10 2014 lock
drwxrwxrwx ? root root 4096 Jul 6  2015 tmp
drwxr-xr-x ? root root 4096 May 11 2014 spool
drwxrwxr-x ? root sshd 4096 Sep 28 2015 log
drwxr-xr-x ? root root 4096 Sep 21 2015 backups
drwxrwxr-x ? root mail 4096 Apr 16 2014 mail
drwxr-xr-x ? root root 4096 Apr 16 2014 opt
drwxrwxr-x ? root 50   4096 Apr 10 2014 local
-rwxrwxrwx ? root root 4    May 10 2014 run
```

This library supports the [9P2000.u extension](http://ericvh.github.io/9p-rfc/rfc9p2000.u.html)"""
url {
  src: "https://github.com/mirage/ocaml-9p/archive/v0.10.0.tar.gz"
  checksum: "md5=b2a8aa6eaebb88ab1f9dd5fa55d57031"
}<|MERGE_RESOLUTION|>--- conflicted
+++ resolved
@@ -31,16 +31,11 @@
   "logs" {>= "0.5.0"}
   "win-error"
   "ppx_deriving"
-  "ppx_sexp_conv" { >= "v0.9.0"}
+  "ppx_sexp_conv" {>= "v0.9.0"}
   "ocamlfind" {build}
   "jbuilder" {build}
-<<<<<<< HEAD
-  "ppx_tools" {build}
+  "ppx_tools"
   "alcotest" {with-test & >= "0.4.0"}
-=======
-  "ppx_tools"
-  "alcotest" {test & >= "0.4.0"}
->>>>>>> 78016568
   "ppx_cstruct"
 ]
 synopsis: "An implementation of the 9P protocol in pure OCaml"
