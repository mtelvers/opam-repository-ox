opam-version: "2.0"
maintainer: "Liang Wang <ryanrhymes@gmail.com>"
authors: [ "Liang Wang" ]
homepage: "https://github.com/xianyi/OpenBLAS"
bug-reports: "https://github.com/ocaml/opam-repository/issues"
dev-repo: "git+https://github.com/ocaml/opam-repository.git"
license: "BSD"
build: [
<<<<<<< HEAD
  ["sh" "-exc" "cc $CFLAGS test.c -lopenblas"] {os = "alpine"}
  ["sh" "-exc" "cc $CFLAGS test.c -lopenblas"] {os = "debian"}
  ["sh" "-exc" "cc $CFLAGS -I/usr/include/openblas test.c -lopenblas"]
    {os = "fedora" | os = "centos"}
  [
    "sh"
    "-exc"
    "cc $CFLAGS -I/usr/local/opt/openblas/include test.c -L/usr/local/opt/openblas/lib -lopenblas"
  ] {os = "macos"}
  ["sh" "-exc" "cc $CFLAGS test.c -lopenblas"]
    {os != "macos" & os != "debian" & os != "centos" & os != "fedora" &
     os != "alpine"}
]
depexts: [
  ["openblas-devel"] {os-distribution = "fedora"}
  ["epel-release" "openblas-devel"] {os-distribution = "centos"}
  ["libc-dev" "openblas-dev"] {os-distribution = "alpine"}
  ["libopenblas-dev" "liblapacke-dev"] {os-distribution = "ubuntu"}
  ["libopenblas-dev" "liblapacke-dev"] {os-distribution = "debian"}
  ["openblas"] {os = "macos" & os-distribution = "homebrew"}
]
synopsis: "Virtual package to install OpenBLAS and LAPACKE."
description:
  "The package prepares OpenBLAS (CBLAS) and LAPACKE backend for Owl (OCaml numerical library). It can only be installed if OpenBLAS and LAPACKE are installed on the system."
depends: ["ocaml"]
extra-files: ["test.c" "md5=dcf8ee02542457dde43e1e4917897416"]
=======
  ["sh" "-exc" "cc $CFLAGS -I/usr/include/openblas test.c -lopenblas"] {os = "fedora" | os = "centos" | os = "opensuse"}
  ["sh" "-exc" "cc $CFLAGS -I/usr/local/opt/openblas/include test.c -L/usr/local/opt/openblas/lib -lopenblas"] {os = "darwin"}
  ["sh" "-exc" "cc $CFLAGS test.c -lopenblas"] {os != "fedora" & os != "centos" & os != "opensuse" & os != "darwin"}
]
depexts: [
  [["alpine"] ["libc-dev" "openblas-dev"]]
  [["centos"] ["epel-release" "openblas-devel"]]
  [["debian"] ["libopenblas-dev" "liblapacke-dev"]]
  [["ubuntu"] ["libopenblas-dev" "liblapacke-dev"]]
  [["fedora"] ["openblas-devel"]]
  [["opensuse"] ["openblas-devel"]]
  [["osx" "homebrew"] ["openblas"]]
]
>>>>>>> 86a1d391
<|MERGE_RESOLUTION|>--- conflicted
+++ resolved
@@ -6,45 +6,27 @@
 dev-repo: "git+https://github.com/ocaml/opam-repository.git"
 license: "BSD"
 build: [
-<<<<<<< HEAD
-  ["sh" "-exc" "cc $CFLAGS test.c -lopenblas"] {os = "alpine"}
-  ["sh" "-exc" "cc $CFLAGS test.c -lopenblas"] {os = "debian"}
   ["sh" "-exc" "cc $CFLAGS -I/usr/include/openblas test.c -lopenblas"]
-    {os = "fedora" | os = "centos"}
+    {os = "fedora" | os = "centos" | os = "opensuse"}
   [
     "sh"
     "-exc"
     "cc $CFLAGS -I/usr/local/opt/openblas/include test.c -L/usr/local/opt/openblas/lib -lopenblas"
   ] {os = "macos"}
   ["sh" "-exc" "cc $CFLAGS test.c -lopenblas"]
-    {os != "macos" & os != "debian" & os != "centos" & os != "fedora" &
-     os != "alpine"}
+    {os != "fedora" & os != "centos" & os != "opensuse" & os != "macos"}
 ]
 depexts: [
+  ["libc-dev" "openblas-dev"] {os-distribution = "alpine"}
+  ["epel-release" "openblas-devel"] {os-distribution = "centos"}
+  ["libopenblas-dev" "liblapacke-dev"] {os-distribution = "debian"}
+  ["libopenblas-dev" "liblapacke-dev"] {os-distribution = "ubuntu"}
   ["openblas-devel"] {os-distribution = "fedora"}
-  ["epel-release" "openblas-devel"] {os-distribution = "centos"}
-  ["libc-dev" "openblas-dev"] {os-distribution = "alpine"}
-  ["libopenblas-dev" "liblapacke-dev"] {os-distribution = "ubuntu"}
-  ["libopenblas-dev" "liblapacke-dev"] {os-distribution = "debian"}
+  ["openblas-devel"] {os-distribution = "opensuse"}
   ["openblas"] {os = "macos" & os-distribution = "homebrew"}
 ]
 synopsis: "Virtual package to install OpenBLAS and LAPACKE."
 description:
   "The package prepares OpenBLAS (CBLAS) and LAPACKE backend for Owl (OCaml numerical library). It can only be installed if OpenBLAS and LAPACKE are installed on the system."
 depends: ["ocaml"]
-extra-files: ["test.c" "md5=dcf8ee02542457dde43e1e4917897416"]
-=======
-  ["sh" "-exc" "cc $CFLAGS -I/usr/include/openblas test.c -lopenblas"] {os = "fedora" | os = "centos" | os = "opensuse"}
-  ["sh" "-exc" "cc $CFLAGS -I/usr/local/opt/openblas/include test.c -L/usr/local/opt/openblas/lib -lopenblas"] {os = "darwin"}
-  ["sh" "-exc" "cc $CFLAGS test.c -lopenblas"] {os != "fedora" & os != "centos" & os != "opensuse" & os != "darwin"}
-]
-depexts: [
-  [["alpine"] ["libc-dev" "openblas-dev"]]
-  [["centos"] ["epel-release" "openblas-devel"]]
-  [["debian"] ["libopenblas-dev" "liblapacke-dev"]]
-  [["ubuntu"] ["libopenblas-dev" "liblapacke-dev"]]
-  [["fedora"] ["openblas-devel"]]
-  [["opensuse"] ["openblas-devel"]]
-  [["osx" "homebrew"] ["openblas"]]
-]
->>>>>>> 86a1d391
+extra-files: ["test.c" "md5=dcf8ee02542457dde43e1e4917897416"]