--- conflicted
+++ resolved
@@ -20,10 +20,6 @@
   "xen-evtchn"
   "xen-gnt"
   "io-page-xen"
-<<<<<<< HEAD
-  "mirage-xen" {>="3.0.0"}
-=======
   "mirage-xen" {>="3.0.2"}
->>>>>>> 70cc1151
 ]
 available: [ocaml-version >= "4.03.0"]