opam-version: "2.0"
maintainer: "Louis Gesbert <louis.gesbert@ocamlpro.com>"
authors: "Louis Gesbert <louis.gesbert@ocamlpro.com>"
homepage: "https://github.com/AltGr/opam-bundle"
bug-reports: "https://github.com/AltGr/opam-bundle/issues"
license: "GPL-3"
tags: "org:ocamlpro"
dev-repo: "git+https://github.com/AltGr/opam-bundle.git"
build: [make]
depends: [
  "ocaml"
  "ocamlfind"
  "cmdliner"
<<<<<<< HEAD
  "opam-client" {>= "2.0.0~beta3.1"}
]
synopsis: "A tool that creates stand-alone source bundles from opam packages"
flags: plugin
url {
  src: "https://github.com/AltGr/opam-bundle/archive/0.1.tar.gz"
  checksum: "md5=618f6cdb0648f80fe98dc6ea1a4ae291"
}
=======
  "opam-client" {>= "2.0.0~beta3.1" & < "2.0.0~beta5"}
]
>>>>>>> 8aedf0f5
<|MERGE_RESOLUTION|>--- conflicted
+++ resolved
@@ -11,16 +11,11 @@
   "ocaml"
   "ocamlfind"
   "cmdliner"
-<<<<<<< HEAD
-  "opam-client" {>= "2.0.0~beta3.1"}
+  "opam-client" {>= "2.0.0~beta3.1" & < "2.0.0~beta5"}
 ]
 synopsis: "A tool that creates stand-alone source bundles from opam packages"
 flags: plugin
 url {
   src: "https://github.com/AltGr/opam-bundle/archive/0.1.tar.gz"
   checksum: "md5=618f6cdb0648f80fe98dc6ea1a4ae291"
-}
-=======
-  "opam-client" {>= "2.0.0~beta3.1" & < "2.0.0~beta5"}
-]
->>>>>>> 8aedf0f5
+}