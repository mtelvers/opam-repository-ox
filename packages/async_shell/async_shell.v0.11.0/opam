--- conflicted
+++ resolved
@@ -17,10 +17,6 @@
   "ppx_jane" {>= "v0.11" & < "v0.12"}
   "jbuilder" {build & >= "1.0+beta18.1"}
   "ocaml-migrate-parsetree" {>= "1.0"}
-<<<<<<< HEAD
-  "ppxlib" {>= "0.1.0"}
-=======
->>>>>>> 7c067c75
 ]
 synopsis: "Shell helpers for Async"
 url {
