--- conflicted
+++ resolved
@@ -15,15 +15,9 @@
 depends: [
   "ocaml" {>= "4.02.0"}
   "ocamlfind" {build}
-<<<<<<< HEAD
   "jbuilder" {build & >= "1.0+beta9"}
   "cstruct" {>= "2.4.1"}
-  "ppx_cstruct" {build}
-=======
-  "jbuilder"  {build & >="1.0+beta9"}
-  "cstruct" {>= "2.4.1" }
   "ppx_cstruct"
->>>>>>> 78016568
   "shared-memory-ring" {= "3.0.0"}
   "lwt"
   "mirage-profile"
