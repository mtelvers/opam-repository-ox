--- conflicted
+++ resolved
@@ -7,19 +7,15 @@
 dev-repo: "git+https://github.com/let-def/topexpect.git"
 build: [make]
 depends: [
-  "ocaml" {>= "4.04.0"}
+  "ocaml" {>= "4.04.0" & < "4.05.0"}
   "ocamlfind" {build}
   "ppx_sexp_conv" {< "v0.11.0"}
   "ppx_deriving"
 ]
-<<<<<<< HEAD
 synopsis: "Simulate and post-process ocaml toplevel sessions"
 description:
   "A variant of ocaml-expect from toplevel_expect_test that mimics ocaml toplevel more closely"
 url {
   src: "https://github.com/let-def/topexpect/archive/v0.1.tar.gz"
   checksum: "md5=74d48a6387b38b4c5dfd23be14167b8a"
-}
-=======
-available: [ocaml-version >= "4.04.0" & ocaml-version < "4.05.0"]
->>>>>>> 19027c6b
+}