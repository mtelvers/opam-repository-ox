--- conflicted
+++ resolved
@@ -14,12 +14,17 @@
   "ocaml"
   "jbuilder" {build}
   "conf-r"
-<<<<<<< HEAD
   "dolog" {with-test}
   "batteries" {with-test}
   "cpm" {with-test}
   "minicli" {with-test}
   "parmap" {with-test}
+]
+post-messages: [
+"Please interact with R to install needed things in user-space:
+R
+install.packages('e1071', repos='http://cran.r-project.org')
+install.packages('svmpath', repos='http://cran.r-project.org')" {failure}
 ]
 synopsis: "OCaml wrapper to SVM R packages e1071 and svmpath."
 description: """
@@ -38,18 +43,4 @@
 url {
   src: "https://github.com/UnixJunkie/orsvm-e1071/archive/v3.0.0.tar.gz"
   checksum: "md5=0c02dc297f0d039b781a749bcc4ec022"
-}
-=======
-  "dolog" {test}
-  "batteries" {test}
-  "cpm" {test}
-  "minicli" {test}
-  "parmap" {test}
-]
-post-messages: [
-"Please interact with R to install needed things in user-space:
-R
-install.packages('e1071', repos='http://cran.r-project.org')
-install.packages('svmpath', repos='http://cran.r-project.org')" {failure}
-]
->>>>>>> 177bd33e
+}