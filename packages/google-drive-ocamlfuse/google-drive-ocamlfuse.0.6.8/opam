--- conflicted
+++ resolved
@@ -18,7 +18,7 @@
     "%{etc}%/google-drive-ocamlfuse"]
 ]
 depends: [
-  "ocaml" {>= "3.12.0"}
+  "ocaml" {>= "3.12.0" & < "4.06.0"}
   "base-threads" {build}
   "camlidl" {build}
   "gapi-ocaml" {>= "0.2.14"}
@@ -28,7 +28,6 @@
   "ounit" {with-test}
   "sqlite3"
 ]
-<<<<<<< HEAD
 synopsis: "A FUSE filesystem over Google Drive"
 description: """
 google-drive-ocamlfuse is a FUSE-based file system backed by Google
@@ -37,7 +36,4 @@
   src:
     "https://github.com/astrada/google-drive-ocamlfuse/archive/v0.6.8.tar.gz"
   checksum: "md5=9a26e1e86e248307e5299a96514b6a22"
-}
-=======
-available: [ ocaml-version >= "3.12.0" & ocaml-version < "4.06.0" ]
->>>>>>> abac0a66
+}