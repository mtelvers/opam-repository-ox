--- conflicted
+++ resolved
@@ -29,7 +29,9 @@
 depopts: [
   "lwt"
 ]
-<<<<<<< HEAD
+conflicts: [
+  "lwt" {>= "4.0.0"}
+]
 synopsis: "A pure OCaml library to read and write CSV files."
 description: """
 This is a pure OCaml library to read and write CSV files, including
@@ -42,10 +44,4 @@
   src:
     "https://github.com/Chris00/ocaml-csv/releases/download/1.6/csv-1.6.tar.gz"
   checksum: "md5=8c995d6dbfb5d0267bbc8a40a59122c6"
-}
-=======
-conflicts: [
-  "lwt" {>= "4.0.0"}
-]
-available: [ ocaml-version >= "4.00.1" ]
->>>>>>> 012bab11
+}