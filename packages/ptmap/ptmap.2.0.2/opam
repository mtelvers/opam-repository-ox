opam-version: "2.0"
maintainer: "Jean-Christophe.Filliatre@lri.fr"
authors: ["Jean-Christophe Filliâtre"]
homepage: "https://www.lri.fr/~filliatr/software.en.html"
bug-reports: "https://github.com/backtracking/ptmap/issues"
dev-repo: "git+https://github.com/backtracking/ptmap.git"
license: "GPL-2.1"
build: [
  ["obuild" "configure"]
  ["obuild" "build" "lib-ptmap"]
]
install: [
  ["obuild" "install"]
]
remove: [
  ["ocamlfind" "remove" "ptmap"]
]
depends: [
  "ocaml"
  "ocamlfind" {build}
  "obuild" {build}
  "qtest" {>= "2.2"}
]
<<<<<<< HEAD
synopsis: "Maps over integers implemented as Patricia trees"
flags: light-uninstall
url {
  src: "https://github.com/backtracking/ptmap/archive/v2.0.2.tar.gz"
  checksum: "md5=67d6d169872c4ccedb28e163c8ddc45b"
}
=======
available: [ ocaml-version < "4.06.0" ]
>>>>>>> b3ba8437
<|MERGE_RESOLUTION|>--- conflicted
+++ resolved
@@ -16,18 +16,14 @@
   ["ocamlfind" "remove" "ptmap"]
 ]
 depends: [
-  "ocaml"
+  "ocaml" {< "4.06.0"}
   "ocamlfind" {build}
   "obuild" {build}
   "qtest" {>= "2.2"}
 ]
-<<<<<<< HEAD
 synopsis: "Maps over integers implemented as Patricia trees"
 flags: light-uninstall
 url {
   src: "https://github.com/backtracking/ptmap/archive/v2.0.2.tar.gz"
   checksum: "md5=67d6d169872c4ccedb28e163c8ddc45b"
-}
-=======
-available: [ ocaml-version < "4.06.0" ]
->>>>>>> b3ba8437
+}