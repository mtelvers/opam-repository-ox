--- conflicted
+++ resolved
@@ -16,9 +16,8 @@
   ["ocamlfind" "remove" "ptmap"]
 ]
 depends: [
-<<<<<<< HEAD
-  "ocaml"
-  "ocamlfind"
+  "ocaml" {< "4.07.0"}
+  "ocamlfind" {build}
   "obuild" {build}
   "qtest" {with-test & >= "2.2"}
 ]
@@ -27,11 +26,4 @@
 url {
   src: "https://github.com/backtracking/ptmap/archive/v2.0.3.tar.gz"
   checksum: "md5=e23555a8945c1259674a583713f68c8a"
-}
-=======
-  "ocamlfind" {build}
-  "obuild" {build}
-  "qtest" {test & >= "2.2"}
-]
-available: [ ocaml-version < "4.07.0" ]
->>>>>>> b3ba8437
+}