opam-version: "2.0"
maintainer: "Jean-Christophe.Filliatre@lri.fr"
authors: ["Jean-Christophe Filliâtre"]
homepage: "https://www.lri.fr/~filliatr/software.en.html"
bug-reports: "https://github.com/backtracking/ptmap/issues"
dev-repo: "git+https://github.com/backtracking/ptmap.git"
license: "GPL-2.1"
build: [
  ["obuild" "configure"]
  ["obuild" "build" "lib-ptmap"]
]
install: [
  ["obuild" "install"]
]
remove: [
  ["ocamlfind" "remove" "ptmap"]
]
depends: [
  "ocaml"
  "ocamlfind" {build}
  "obuild" {build}
  "qtest" {>= "2.2"}
]
<<<<<<< HEAD
synopsis: "Maps over integers implemented as Patricia trees"
flags: light-uninstall
url {
  src: "https://github.com/UnixJunkie/ptmap/archive/v2.0.1.tar.gz"
  checksum: "md5=7dffdb09dd9f2cc38c47c4322c3a6dc8"
}
=======
available: [ ocaml-version < "4.05.0" ]
>>>>>>> b3ba8437
<|MERGE_RESOLUTION|>--- conflicted
+++ resolved
@@ -16,18 +16,14 @@
   ["ocamlfind" "remove" "ptmap"]
 ]
 depends: [
-  "ocaml"
+  "ocaml" {< "4.05.0"}
   "ocamlfind" {build}
   "obuild" {build}
   "qtest" {>= "2.2"}
 ]
-<<<<<<< HEAD
 synopsis: "Maps over integers implemented as Patricia trees"
 flags: light-uninstall
 url {
   src: "https://github.com/UnixJunkie/ptmap/archive/v2.0.1.tar.gz"
   checksum: "md5=7dffdb09dd9f2cc38c47c4322c3a6dc8"
-}
-=======
-available: [ ocaml-version < "4.05.0" ]
->>>>>>> b3ba8437
+}