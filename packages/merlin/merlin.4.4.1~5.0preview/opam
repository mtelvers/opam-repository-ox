opam-version: "2.0"
maintainer:   "defree@gmail.com"
authors:      "The Merlin team"
homepage:     "https://github.com/ocaml/merlin"
bug-reports:  "https://github.com/ocaml/merlin/issues"
dev-repo:     "git+https://github.com/ocaml/merlin.git"
license:      "MIT"
build: [
  ["dune" "subst"] {dev}
  ["dune" "build" "-p" name "-j" jobs]
]
flags: avoid-version
depends: [
  "ocaml" {>= "5.0" & < "5.1"}
  "dune" {>= "2.9.0"}
  "merlin-lib"
  "dot-merlin-reader" {>= "4.4~5.0.preview"}
  "yojson" {>= "2.0.0"}
  "conf-jq" {with-test}
]
<<<<<<< HEAD
conflicts: "seq" {!= "base"}
=======
conflicts: [
  "biniou" {>= "1.2.2"}
]
>>>>>>> 76d7c7c9
synopsis:
  "Editor helper, provides completion, typing and source browsing in Vim and Emacs"
description:
  "Merlin is an assistant for editing OCaml code. It aims to provide the features available in modern IDEs: error reporting, auto completion, source browsing and much more."
post-messages: [
  "merlin installed.

Quick setup for VIM
-------------------
Append this to your .vimrc to add merlin to vim's runtime-path:
  let g:opamshare = substitute(system('opam var share'),'\\n$','','''')
  execute \"set rtp+=\" . g:opamshare . \"/merlin/vim\"

Also run the following line in vim to index the documentation:
  :execute \"helptags \" . g:opamshare . \"/merlin/vim/doc\"

Quick setup for EMACS
-------------------
Add opam emacs directory to your load-path by appending this to your .emacs:
  (let ((opam-share (ignore-errors (car (process-lines \"opam\" \"var\" \"share\")))))
   (when (and opam-share (file-directory-p opam-share))
    ;; Register Merlin
    (add-to-list 'load-path (expand-file-name \"emacs/site-lisp\" opam-share))
    (autoload 'merlin-mode \"merlin\" nil t nil)
    ;; Automatically start it in OCaml buffers
    (add-hook 'tuareg-mode-hook 'merlin-mode t)
    (add-hook 'caml-mode-hook 'merlin-mode t)
    ;; Use opam switch to lookup ocamlmerlin binary
    (setq merlin-command 'opam)))

Take a look at https://github.com/ocaml/merlin for more information

Quick setup with opam-user-setup
--------------------------------

Opam-user-setup support Merlin.

  $ opam user-setup install

should take care of basic setup.
See https://github.com/OCamlPro/opam-user-setup
"
  {success & !user-setup:installed}
]
url {
  src: "git+https://github.com/kit-ty-kate/merlin.git#500"
}<|MERGE_RESOLUTION|>--- conflicted
+++ resolved
@@ -18,13 +18,9 @@
   "yojson" {>= "2.0.0"}
   "conf-jq" {with-test}
 ]
-<<<<<<< HEAD
-conflicts: "seq" {!= "base"}
-=======
 conflicts: [
-  "biniou" {>= "1.2.2"}
+  "seq" {!= "base"}
 ]
->>>>>>> 76d7c7c9
 synopsis:
   "Editor helper, provides completion, typing and source browsing in Vim and Emacs"
 description:
