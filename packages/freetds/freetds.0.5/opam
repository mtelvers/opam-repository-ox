<<<<<<< HEAD
opam-version: "2.0"
=======
opam-version: "1.2"
authors: [ "Christophe Troestler <Christophe.Troestler@umons.ac.be>"
           "Kenn Knowles <kenn.knowles@gmail.com>" ]
>>>>>>> 7fd7466d
maintainer: "Christophe.Troestler@umons.ac.be"
homepage: "https://github.com/kennknowles/ocaml-freetds"
dev-repo: "https://github.com/kennknowles/ocaml-freetds.git"
bug-reports: "https://github.com/kennknowles/ocaml-freetds/issues"
license: "LGPL-2.1"
tags: [
  "clib:ct"
  "clib:sybdb"
]
build: [
  ["./autogen.sh"]
  [
    "./configure"
    "--prefix"
    prefix
    "--sbindir=%{lib}%/freetds/sbin"
    "--libexecdir=%{lib}%/freetds/libexec"
    "--sysconfdir=%{lib}%/freetds/etc"
    "--sharedstatedir=%{lib}%/freetds/com"
    "--localstatedir=%{lib}%/freetds/var"
    "--libdir=%{lib}%/freetds/lib"
    "--includedir=%{lib}%/freetds/include"
    "--datarootdir=%{lib}%/freetds/share"
  ]
  [make]
]
remove: [["ocamlfind" "remove" "freetds"]]
<<<<<<< HEAD
depends: ["ocaml" "ocamlfind"]
install: [make "install"]
synopsis: "Binding to the ct-lib component of the FreeTDS library."
description: """
It allows to access Sybase and Microsoft (or other TDS) database
servers."""
flags: light-uninstall
url {
  src: "https://forge.ocamlcore.org/frs/download.php/1168/freetds-0.5.tar.gz"
  checksum: "md5=df5063d112f561b875f7832435a50e75"
}
=======
depends: ["ocamlfind"]
install: [make "install"]
depexts: [
  [["centos"] ["autoconf" "automake" "freetds-devel"]]
  [["debian"] ["autoconf" "automake" "freetds-dev"]]
  [["fedora"] ["autoconf" "automake" "freetds-devel"]]
  [["ubuntu"] ["autoconf" "automake" "freetds-dev"]]
  [["osx" "homebrew"] ["autoconf" "automake" "freetds"]]
]
>>>>>>> 7fd7466d
<|MERGE_RESOLUTION|>--- conflicted
+++ resolved
@@ -1,13 +1,9 @@
-<<<<<<< HEAD
 opam-version: "2.0"
-=======
-opam-version: "1.2"
 authors: [ "Christophe Troestler <Christophe.Troestler@umons.ac.be>"
            "Kenn Knowles <kenn.knowles@gmail.com>" ]
->>>>>>> 7fd7466d
 maintainer: "Christophe.Troestler@umons.ac.be"
 homepage: "https://github.com/kennknowles/ocaml-freetds"
-dev-repo: "https://github.com/kennknowles/ocaml-freetds.git"
+dev-repo: "git+https://github.com/kennknowles/ocaml-freetds.git"
 bug-reports: "https://github.com/kennknowles/ocaml-freetds/issues"
 license: "LGPL-2.1"
 tags: [
@@ -32,9 +28,16 @@
   [make]
 ]
 remove: [["ocamlfind" "remove" "freetds"]]
-<<<<<<< HEAD
 depends: ["ocaml" "ocamlfind"]
 install: [make "install"]
+depexts: [
+  ["autoconf" "automake" "freetds-devel"] {os-distribution = "centos"}
+  ["autoconf" "automake" "freetds-dev"] {os-distribution = "debian"}
+  ["autoconf" "automake" "freetds-devel"] {os-distribution = "fedora"}
+  ["autoconf" "automake" "freetds-dev"] {os-distribution = "ubuntu"}
+  ["autoconf" "automake" "freetds"]
+    {os = "macos" & os-distribution = "homebrew"}
+]
 synopsis: "Binding to the ct-lib component of the FreeTDS library."
 description: """
 It allows to access Sybase and Microsoft (or other TDS) database
@@ -43,15 +46,4 @@
 url {
   src: "https://forge.ocamlcore.org/frs/download.php/1168/freetds-0.5.tar.gz"
   checksum: "md5=df5063d112f561b875f7832435a50e75"
-}
-=======
-depends: ["ocamlfind"]
-install: [make "install"]
-depexts: [
-  [["centos"] ["autoconf" "automake" "freetds-devel"]]
-  [["debian"] ["autoconf" "automake" "freetds-dev"]]
-  [["fedora"] ["autoconf" "automake" "freetds-devel"]]
-  [["ubuntu"] ["autoconf" "automake" "freetds-dev"]]
-  [["osx" "homebrew"] ["autoconf" "automake" "freetds"]]
-]
->>>>>>> 7fd7466d
+}