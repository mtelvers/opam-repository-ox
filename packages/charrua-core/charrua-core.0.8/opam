opam-version: "2.0"
name: "charrua-core"
maintainer: "Christiano F. Haesbaert <haesbaert@haesbaert.org>"
authors: "Christiano F. Haesbaert <haesbaert@haesbaert.org>"
license: "ISC"
homepage: "https://github.com/mirage/charrua-core"
bug-reports: "https://github.com/mirage/charrua-core/issues"
dev-repo: "git+https://github.com/mirage/charrua-core.git"
doc: "https://mirage.github.io/charrua-core/api"

available: opam-version >= "1.2"
build: [
  ["jbuilder" "subst" "-p" name "--name" name] {pinned}
  ["jbuilder" "build" "-p" name "-j" jobs]
  ["jbuilder" "runtest" "-p" name "-j" jobs] {with-test}
]
depends: [
<<<<<<< HEAD
  "ocaml" {>= "4.03"}
  "jbuilder" {build & >= "1.0+beta7"}
  "ppx_sexp_conv" {build}
  "ppx_cstruct" {build}
  "menhir" {build}
  "cstruct" {>= "3.0.1"}
=======
  "jbuilder" {build & >="1.0+beta7"}
  "ppx_sexp_conv"
  "ppx_cstruct"
  "menhir"        {build}
  "cstruct"       {>= "3.0.1"}
>>>>>>> 78016568
  "sexplib"
  "ipaddr" {>= "2.5.0"}
  "tcpip" {>= "3.1.0" & < "3.2.0"}
  "rresult"
  "io-page" {with-test}
  "cstruct-unix" {with-test}
]
synopsis:
  "DHCP core library - a DHCP server and wire frame encoder and decoder"
description: """
[charrua-core](http://www.github.com/mirage/charrua-core) is an
_ISC-licensed_ DHCP library implementation in OCaml.

[![docs](https://img.shields.io/badge/doc-online-blue.svg)](http://mirage.github.io/charrua-core/api)
[![Build Status](https://travis-ci.org/mirage/charrua-core.svg)](https://travis-ci.org/mirage/charrua-core)

It provides basically two modules, a `Dhcp_wire` responsible for parsing and
constructing DHCP messages and a `Dhcp_server` module used for constructing DHCP
servers.

[charrua-unix](http://www.github.com/haesbaert/charrua-unix) is a Unix DHCP
server based on charrua-core.

[mirage](https://github.com/mirage/mirage-skeleton/tree/master/applications/dhcp)
is a Mirage DHCP unikernel server based on charrua-core.

You can browse the API for [charrua-core](http://www.github.com/mirage/charrua-core) at
http://mirage.github.io/charrua-core/api

#### Features

* Dhcp_server supports a stripped down ISC dhcpd.conf, so you can probably just
  use your old dhcpd.conf, it also supports manual configuration building in
  ocaml.
* Logic/sequencing is agnostic of IO and platform, so it can run on Unix as a
  process, as a Mirage unikernel or anything else.
* Dhcp_wire provides marshalling and unmarshalling utilities for DHCP, it is the
  base for Dhcp_server.
* All DHCP options are supported at the time of this writing.
* Code is purely applicative.
* It's in ocaml, so it's pretty cool.

The name `charrua` is a reference to the, now extinct, semi-nomadic people of
southern South America.

This project became one of the [Mirage Pioneer](https://github.com/mirage/mirage-www/wiki/Pioneer-Projects)
projects."""
url {
  src:
    "https://github.com/mirage/charrua-core/releases/download/v0.8/charrua-core-0.8.tbz"
  checksum: "md5=cefcd421a63a0d4dc255a0bf22d20b04"
}<|MERGE_RESOLUTION|>--- conflicted
+++ resolved
@@ -15,20 +15,12 @@
   ["jbuilder" "runtest" "-p" name "-j" jobs] {with-test}
 ]
 depends: [
-<<<<<<< HEAD
   "ocaml" {>= "4.03"}
   "jbuilder" {build & >= "1.0+beta7"}
-  "ppx_sexp_conv" {build}
-  "ppx_cstruct" {build}
+  "ppx_sexp_conv"
+  "ppx_cstruct"
   "menhir" {build}
   "cstruct" {>= "3.0.1"}
-=======
-  "jbuilder" {build & >="1.0+beta7"}
-  "ppx_sexp_conv"
-  "ppx_cstruct"
-  "menhir"        {build}
-  "cstruct"       {>= "3.0.1"}
->>>>>>> 78016568
   "sexplib"
   "ipaddr" {>= "2.5.0"}
   "tcpip" {>= "3.1.0" & < "3.2.0"}
