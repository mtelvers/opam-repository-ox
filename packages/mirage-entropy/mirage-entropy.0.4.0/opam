--- conflicted
+++ resolved
@@ -32,16 +32,10 @@
   "mirage-xen" {<"2.2.0"}
 ]
 tags: [ "org:mirage"]
-<<<<<<< HEAD
+available: arch = "arm" | arch = "x86_32" | arch = "x86_64" | arch = "x86_64"
 synopsis: "Entropy source for MirageOS unikernels."
 authors: ["Hannes Mehnert" "David Kaloper" "Anil Madhavapeddy" "Dave Scott"]
 url {
   src: "https://github.com/mirage/mirage-entropy/archive/0.4.0.tar.gz"
   checksum: "md5=ca4ba16d236a9b4137c8ec5bce3b7c51"
-}
-=======
-available: [
-  ocaml-version >= "4.03.0" &
-  (arch = "arm" | arch = "i386" | arch = "x86_64" | arch = "amd64")
-]
->>>>>>> 92bb8385
+}