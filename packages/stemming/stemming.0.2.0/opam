--- conflicted
+++ resolved
@@ -14,9 +14,8 @@
 ]
 remove: [["ocamlfind" "remove" "stemming"]]
 depends: [
-<<<<<<< HEAD
-  "ocaml"
-  "ocamlfind"
+  "ocaml" {< "4.06.0"}
+  "ocamlfind" {build}
   "ocamlbuild" {build}
 ]
 install: ["ocaml" "setup.ml" "-install"]
@@ -26,11 +25,4 @@
   src:
     "http://ygrek.org.ua/p/release/ocaml-stemming/ocaml-stemming-0.2.0.tar.gz"
   checksum: "md5=13cb10d238939fd41e79743e717f4d75"
-}
-=======
-  "ocamlfind" {build}
-  "ocamlbuild" {build}
-]
-install: ["ocaml" "setup.ml" "-install"]
-available: [ocaml-version < "4.06.0"]
->>>>>>> 2220a1ec
+}