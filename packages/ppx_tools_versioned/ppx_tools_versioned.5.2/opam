opam-version: "2.0"
maintainer: "frederic.bour@lakaban.net"
authors: [
  "Frédéric Bour <frederic.bour@lakaban.net>"
  "Alain Frisch <alain.frisch@lexifi.com>"
]
license: "MIT"
homepage: "https://github.com/let-def/ppx_tools_versioned"
bug-reports: "https://github.com/let-def/ppx_tools_versioned/issues"
dev-repo: "git://github.com/let-def/ppx_tools_versioned.git"
tags: [ "syntax" ]
build: [
  ["jbuilder" "subst" "-p" name] {pinned}
  ["jbuilder" "build" "-p" name "-j" jobs]
  ["jbuilder" "runtest" "-p" name "-j" jobs] {with-test}
]
depends: [
  "ocaml" {>= "4.02.0"}
  "jbuilder" {build & >= "1.0+beta17"}
<<<<<<< HEAD
  "ocaml-migrate-parsetree" {>= "0.4"}
=======
  "ocaml-migrate-parsetree" { >= "0.5" }
>>>>>>> 2a597033
]
synopsis: "A variant of ppx_tools based on ocaml-migrate-parsetree"
url {
  src: "https://github.com/ocaml-ppx/ppx_tools_versioned/archive/5.2.tar.gz"
  checksum: "md5=f2f1a1cd11aeb9f91a92ab691720a401"
}<|MERGE_RESOLUTION|>--- conflicted
+++ resolved
@@ -17,11 +17,7 @@
 depends: [
   "ocaml" {>= "4.02.0"}
   "jbuilder" {build & >= "1.0+beta17"}
-<<<<<<< HEAD
-  "ocaml-migrate-parsetree" {>= "0.4"}
-=======
-  "ocaml-migrate-parsetree" { >= "0.5" }
->>>>>>> 2a597033
+  "ocaml-migrate-parsetree" {>= "0.5"}
 ]
 synopsis: "A variant of ppx_tools based on ocaml-migrate-parsetree"
 url {
