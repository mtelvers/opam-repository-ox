opam-version: "2.0"
maintainer:   "dev@ocsigen.org"
authors:      "Ocsigen team"
bug-reports:  "https://github.com/ocsigen/js_of_ocaml/issues"
homepage:     "http://ocsigen.org/js_of_ocaml"
dev-repo:     "git+https://github.com/ocsigen/js_of_ocaml.git"

name: "js_of_ocaml-compiler"

build: [["jbuilder" "build" "-p" name "-j" jobs]]

depends: [
  "ocaml" {>= "4.02.0"}
  "jbuilder" {build & >= "1.0+beta17"}
  "cmdliner"
  "cppo" {>= "1.1.0"}
  "ocamlfind"
  "yojson"
]
conflicts: [
  "ocamlfind"   {< "1.5.1"}
  "js_of_ocaml" {< "3.0"}
]

<<<<<<< HEAD
synopsis: "Compiler from OCaml bytecode to Javascript"
url {
  src: "https://github.com/ocsigen/js_of_ocaml/archive/3.1.0.tar.gz"
  checksum: "md5=b7a03bea097ac6bda3aaaf4b12b82581"
}
=======
available: [ ocaml-version >= "4.02.0" & ocaml-version < "4.07.0" ]
>>>>>>> a114378f
<|MERGE_RESOLUTION|>--- conflicted
+++ resolved
@@ -10,7 +10,7 @@
 build: [["jbuilder" "build" "-p" name "-j" jobs]]
 
 depends: [
-  "ocaml" {>= "4.02.0"}
+  "ocaml" {>= "4.02.0" & < "4.07.0"}
   "jbuilder" {build & >= "1.0+beta17"}
   "cmdliner"
   "cppo" {>= "1.1.0"}
@@ -22,12 +22,8 @@
   "js_of_ocaml" {< "3.0"}
 ]
 
-<<<<<<< HEAD
 synopsis: "Compiler from OCaml bytecode to Javascript"
 url {
   src: "https://github.com/ocsigen/js_of_ocaml/archive/3.1.0.tar.gz"
   checksum: "md5=b7a03bea097ac6bda3aaaf4b12b82581"
-}
-=======
-available: [ ocaml-version >= "4.02.0" & ocaml-version < "4.07.0" ]
->>>>>>> a114378f
+}