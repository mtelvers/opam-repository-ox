--- conflicted
+++ resolved
@@ -1,8 +1,4 @@
-<<<<<<< HEAD
 opam-version: "2.0"
-=======
-opam-version: "1.2"
->>>>>>> 29653cb0
 maintainer: "blue-prawn"
 authors: [
   "Milan Ikits"
@@ -10,27 +6,20 @@
   "Lev Povalahev"
 ]
 bug-reports: "https://github.com/ocaml/opam-repository/issues"
-dev-repo: "https://github.com/ocaml/opam-repository.git"
+dev-repo: "git+https://github.com/ocaml/opam-repository.git"
 homepage: "http://glew.sourceforge.net/"
 license: "modified BSD"
 build: [["pkg-config" "glew"]]
 depends: [
+  "ocaml"
   "conf-pkg-config" {build}
 ]
 depexts: [
-<<<<<<< HEAD
   ["libglew-dev"] {os-distribution = "debian"}
   ["libglew-devel"] {os-distribution = "mageia"}
   ["libglew-dev"] {os-distribution = "ubuntu"}
+  ["glew-devel"] {os-distribution = "fedora"}
 ]
 synopsis: "Virtual package relying on a GLEW system installation."
 description:
-  "This package can only install if the lib GLEW is installed on the system."
-depends: ["ocaml"]
-=======
-  [["debian"] ["libglew-dev"]]
-  [["mageia"] ["libglew-devel"]]
-  [["ubuntu"] ["libglew-dev"]]
-  [["fedora"] ["glew-devel"]]
-]
->>>>>>> 29653cb0
+  "This package can only install if the lib GLEW is installed on the system."