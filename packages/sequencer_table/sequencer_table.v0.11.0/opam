opam-version: "2.0"
maintainer: "opensource@janestreet.com"
authors: ["Jane Street Group, LLC <opensource@janestreet.com>"]
homepage: "https://github.com/janestreet/sequencer_table"
bug-reports: "https://github.com/janestreet/sequencer_table/issues"
dev-repo: "git+https://github.com/janestreet/sequencer_table.git"
license: "Apache-2.0"
build: [
  ["jbuilder" "build" "-p" name "-j" jobs]
]
depends: [
  "ocaml" {>= "4.04.1"}
  "async" {>= "v0.11" & < "v0.12"}
  "ppx_jane" {>= "v0.11" & < "v0.12"}
  "jbuilder" {build & >= "1.0+beta18.1"}
  "ocaml-migrate-parsetree" {>= "1.0"}
<<<<<<< HEAD
  "ppxlib" {>= "0.1.0"}
=======
>>>>>>> 7c067c75
]
synopsis: "A table of [Async.Sequencer]'s, indexed by key"
description: "A single-module library for a data structure."
url {
  src:
    "https://ocaml.janestreet.com/ocaml-core/v0.11/files/sequencer_table-v0.11.0.tar.gz"
  checksum: "md5=6fca8dd259b7975cc855baafde2fdce3"
}<|MERGE_RESOLUTION|>--- conflicted
+++ resolved
@@ -14,10 +14,6 @@
   "ppx_jane" {>= "v0.11" & < "v0.12"}
   "jbuilder" {build & >= "1.0+beta18.1"}
   "ocaml-migrate-parsetree" {>= "1.0"}
-<<<<<<< HEAD
-  "ppxlib" {>= "0.1.0"}
-=======
->>>>>>> 7c067c75
 ]
 synopsis: "A table of [Async.Sequencer]'s, indexed by key"
 description: "A single-module library for a data structure."
