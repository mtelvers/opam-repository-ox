opam-version: "2.0"
maintainer: "Daniel Bünzli <daniel.buenzl i@erratique.ch>"
homepage: "http://erratique.ch/software/gg"
authors: ["Daniel Bünzli <daniel.buenzl i@erratique.ch>"]
doc: "http://erratique.ch/software/gg/doc/Gg"
dev-repo: "git+http://erratique.ch/repos/gg.git"
bug-reports: "https://github.com/dbuenzli/gg/issues"
tags: [ "matrix" "vector" "color" "data-structure" "graphics" "org:erratique"]
license: "BSD-3-Clause"
depends: [
  "ocaml" {>= "4.01.0"}
  "ocamlfind"
  "base-bigarray"
  "ocamlbuild" {build}
]
<<<<<<< HEAD
build: [
  ["ocaml" "pkg/git.ml"]
  [
    "ocaml"
    "pkg/build.ml"
    "native=%{ocaml:native}%"
    "native-dynlink=%{ocaml:native-dynlink}%"
  ]
]
synopsis: "Basic types for computer graphics in OCaml"
description: """
Gg is an OCaml module providing basic types for computer graphics.

It defines types and functions for floats, vectors, points, sizes,
matrices, quaternions, axis-aligned boxes, colors, color spaces, and
raster data.

Gg is made of a single module, depends on bigarrays, and is
distributed under the BSD3 license."""
url {
  src: "http://erratique.ch/software/gg/releases/gg-0.9.1.tbz"
  checksum: "md5=07911ce33ee68f871a08f98d1712df94"
}
=======
available: [ ocaml-version >= "4.01.0" & ocaml-version < "4.06.0" ]
build:
[
  [ "ocaml" "pkg/git.ml" ]
  [ "ocaml" "pkg/build.ml" "native=%{ocaml-native}%"
                           "native-dynlink=%{ocaml-native-dynlink}%" ]
]
>>>>>>> 36f4a1d5
<|MERGE_RESOLUTION|>--- conflicted
+++ resolved
@@ -8,12 +8,11 @@
 tags: [ "matrix" "vector" "color" "data-structure" "graphics" "org:erratique"]
 license: "BSD-3-Clause"
 depends: [
-  "ocaml" {>= "4.01.0"}
+  "ocaml" {>= "4.01.0" & < "4.06.0"}
   "ocamlfind"
   "base-bigarray"
   "ocamlbuild" {build}
 ]
-<<<<<<< HEAD
 build: [
   ["ocaml" "pkg/git.ml"]
   [
@@ -36,13 +35,4 @@
 url {
   src: "http://erratique.ch/software/gg/releases/gg-0.9.1.tbz"
   checksum: "md5=07911ce33ee68f871a08f98d1712df94"
-}
-=======
-available: [ ocaml-version >= "4.01.0" & ocaml-version < "4.06.0" ]
-build:
-[
-  [ "ocaml" "pkg/git.ml" ]
-  [ "ocaml" "pkg/build.ml" "native=%{ocaml-native}%"
-                           "native-dynlink=%{ocaml-native-dynlink}%" ]
-]
->>>>>>> 36f4a1d5
+}