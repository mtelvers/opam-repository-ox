--- conflicted
+++ resolved
@@ -12,18 +12,14 @@
 	[make "PREFIX=%{prefix}%" "remove"]
 ]
 
-<<<<<<< HEAD
-depends: ["ocaml" "core" "ocamlfind" "pds" "process" "toml"]
-=======
 depends: [
-	"core" {< "v0.9"}
-	"ocamlfind"
-	"pds"
-	"process"
-	"toml"
+  "ocaml"
+  "core" {< "v0.9"}
+  "ocamlfind"
+  "pds"
+  "process"
+  "toml"
 ]
-
->>>>>>> 5e435b2d
 authors: [
 	"dklee@dklee.org"
 	"orbitz@gmail.com"
