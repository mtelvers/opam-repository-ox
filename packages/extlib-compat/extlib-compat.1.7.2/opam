--- conflicted
+++ resolved
@@ -30,12 +30,11 @@
 ]
 conflicts: ["extlib"]
 depends: [
-  "ocaml"
+  "ocaml" {< "4.07.0"}
   "ocamlfind" {build}
   "cppo" {build}
   "base-bytes" {build}
 ]
-<<<<<<< HEAD
 synopsis:
   "A complete yet small extension for OCaml standard library (full, compatibility)"
 description: """
@@ -49,7 +48,4 @@
   checksum: "md5=0f550dd06242828399a73387c49e0eed"
   mirrors:
     "https://github.com/ygrek/ocaml-extlib/releases/download/1.7.2/extlib-1.7.2.tar.gz"
-}
-=======
-available: [ ocaml-version < "4.07.0" ]
->>>>>>> f23f016a
+}