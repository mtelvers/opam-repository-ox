opam-version: "1"
maintainer: "anil@recoil.org"
tags: ["org:mirage"]
build: make
remove: [["ocamlfind" "remove" "orm"]]
depends: [
  "ocamlfind"
  "sqlite3"
  "dyntype" {>= "0.8.4"}
<<<<<<< HEAD
  "num"
=======
  "type_conv" {<="108.00.02"}
>>>>>>> 6ea7d24b
]
install: [make "install"]
available: [ocaml-version <= "4.01.0"]<|MERGE_RESOLUTION|>--- conflicted
+++ resolved
@@ -7,11 +7,8 @@
   "ocamlfind"
   "sqlite3"
   "dyntype" {>= "0.8.4"}
-<<<<<<< HEAD
   "num"
-=======
   "type_conv" {<="108.00.02"}
->>>>>>> 6ea7d24b
 ]
 install: [make "install"]
 available: [ocaml-version <= "4.01.0"]