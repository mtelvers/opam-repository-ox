--- conflicted
+++ resolved
@@ -10,7 +10,7 @@
   ["jbuilder" "runtest" "-p" name "-j" jobs] {with-test}
 ]
 depends: [
-  "ocaml" {>= "4.04.0"}
+  "ocaml" {>= "4.04.0" & < "4.07.0"}
   "jbuilder" {build}
   "xml-light" {build}
   "amqp-client" {= "2.0.2"}
@@ -18,13 +18,8 @@
   "lwt" {>= "2.4.6"}
   "lwt_log"
 ]
-<<<<<<< HEAD
 synopsis: "Amqp client library, async version"
 url {
   src: "https://github.com/andersfugmann/amqp-client/archive/2.0.2.tar.gz"
   checksum: "md5=7bb3b85522b1bcfd3cef1303b7089f77"
-}
-=======
-
-available: [ ocaml-version >= "4.04.0" & ocaml-version < "4.07.0" ]
->>>>>>> 6f1a3235
+}