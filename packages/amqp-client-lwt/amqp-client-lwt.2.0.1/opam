opam-version: "2.0"
maintainer: "Anders Fugmann <anders@fugmann.net>"
authors: [ "Anders Fugmann" ]
homepage: "https://github.com/andersfugmann/amqp-client"
bug-reports: "https://github.com/andersfugmann/amqp-client/issues"
dev-repo: "git+https://github.com/andersfugmann/amqp-client.git"
license: "BSD3"
build: [
  ["jbuilder" "build" "-p" name "-j" jobs]
  ["jbuilder" "runtest" "-p" name "-j" jobs] {with-test}
]
depends: [
  "ocaml" {>= "4.03.0"}
  "jbuilder" {build}
  "xml-light" {build}
  "amqp-client" {= "2.0.1"}
  "ocplib-endian" {>= "0.6"}
  "lwt" {>= "2.4.6"}
  "lwt_log"
]
<<<<<<< HEAD
synopsis: "Amqp client library, async version"
url {
  src: "https://github.com/andersfugmann/amqp-client/archive/2.0.1.tar.gz"
  checksum: "md5=90a0582ea49b338ec1f62208e60a64d8"
}
=======

available: [ ocaml-version >= "4.03.0" & ocaml-version < "4.07.0" ]
>>>>>>> 6f1a3235
<|MERGE_RESOLUTION|>--- conflicted
+++ resolved
@@ -10,7 +10,7 @@
   ["jbuilder" "runtest" "-p" name "-j" jobs] {with-test}
 ]
 depends: [
-  "ocaml" {>= "4.03.0"}
+  "ocaml" {>= "4.03.0" & < "4.07.0"}
   "jbuilder" {build}
   "xml-light" {build}
   "amqp-client" {= "2.0.1"}
@@ -18,13 +18,8 @@
   "lwt" {>= "2.4.6"}
   "lwt_log"
 ]
-<<<<<<< HEAD
 synopsis: "Amqp client library, async version"
 url {
   src: "https://github.com/andersfugmann/amqp-client/archive/2.0.1.tar.gz"
   checksum: "md5=90a0582ea49b338ec1f62208e60a64d8"
-}
-=======
-
-available: [ ocaml-version >= "4.03.0" & ocaml-version < "4.07.0" ]
->>>>>>> 6f1a3235
+}