--- conflicted
+++ resolved
@@ -16,11 +16,7 @@
   "ocaml" {>= "4.02.0"}
   "ocamlfind" {build}
   "ocamlbuild" {build}
-<<<<<<< HEAD
-  "lwt" {>= "2.5.1"}
-=======
-  "lwt" { >= "2.5.1" & < "4.0.0" }
->>>>>>> 19232de3
+  "lwt" {>= "2.5.1" & < "4.0.0"}
 ]
 available: os = "linux"
 depexts: [
