opam-version: "2.0"
maintainer: "https://github.com/ocaml/opam-repository/issues"
homepage: "http://cristal.inria.fr/~fpottier/bigbro/html/doc.html"
license: "public domain"
build: make
depends: ["ocaml" "ocamlfind" "pcre" "camlp5"]
patches: ["opam.patch"]
install: [make "install" "PREFIX=%{prefix}%" "MANDIR=%{man}%/man1"]
<<<<<<< HEAD
synopsis: "Management tool for hypertext (HTML) documents"
description: """
Big Brother is a management tool for hypertext (HTML) documents. If
you maintain a Web site, or simply a set of bookmarks, it will verify
that the links they contain are valid. Written in OCAML"""
extra-files: [
  ["opam.patch" "md5=1c774c13ebb9b10615f5a23dc04a36a0"]
  ["bigbro.install" "md5=49a3f2c27af313f11f11fb429763dbc6"]
]
url {
  src: "http://cristal.inria.fr/~fpottier/bigbro/bigbro-2.0.4-rev3.tar.gz"
  checksum: "md5=f4f87b505041fe8a79c8c614fa171022"
}
=======
available: [ocaml-version < "4.06.0"]
>>>>>>> abac0a66
<|MERGE_RESOLUTION|>--- conflicted
+++ resolved
@@ -3,10 +3,14 @@
 homepage: "http://cristal.inria.fr/~fpottier/bigbro/html/doc.html"
 license: "public domain"
 build: make
-depends: ["ocaml" "ocamlfind" "pcre" "camlp5"]
+depends: [
+  "ocaml" {< "4.06.0"}
+  "ocamlfind"
+  "pcre"
+  "camlp5"
+]
 patches: ["opam.patch"]
 install: [make "install" "PREFIX=%{prefix}%" "MANDIR=%{man}%/man1"]
-<<<<<<< HEAD
 synopsis: "Management tool for hypertext (HTML) documents"
 description: """
 Big Brother is a management tool for hypertext (HTML) documents. If
@@ -19,7 +23,4 @@
 url {
   src: "http://cristal.inria.fr/~fpottier/bigbro/bigbro-2.0.4-rev3.tar.gz"
   checksum: "md5=f4f87b505041fe8a79c8c614fa171022"
-}
-=======
-available: [ocaml-version < "4.06.0"]
->>>>>>> abac0a66
+}