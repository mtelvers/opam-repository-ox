opam-version: "2.0"
authors:      "Dave Scott <dave@recoil.org>"
maintainer:   "dave@recoil.org"
homepage:     "https://github.com/mirage/mirage-block-unix"
dev-repo: "git+https://github.com/mirage/mirage-block-unix.git"
bug-reports:  "https://github.com/mirage/mirage-block-unix/issues"

build: [
  ["ocaml" "setup.ml" "-configure" "--disable-tests"]
  ["ocaml" "setup.ml" "-build"]
<<<<<<< HEAD
  ["ocaml" "setup.ml" "-configure" "--enable-tests"] {with-test}
  ["ocaml" "setup.ml" "-build"] {with-test}
  ["ocaml" "setup.ml" "-test"] {with-test}
=======
>>>>>>> b9e49fa7
]
install: ["ocaml" "setup.ml" "-install"]
remove:  ["ocamlfind" "remove" "mirage-block-unix"]
depends: [
  "ocaml" {>= "4.02.3"}
  "ocamlfind" {build}
  "ocamlbuild" {build}
  "cstruct" {>= "1.3.0"}
  "ppx_cstruct" {build}
  "lwt" {>= "2.6.0" & < "4.0.0"}
  "mirage-block-lwt" {>= "1.0.0"}
  "rresult"
  "result"
  "io-page" {>= "1.0.0"}
  "io-page-unix"
  "uri"
  "logs"
  "rresult"
  "ounit" {with-test}
  "cstruct-lwt"
]
<<<<<<< HEAD
depexts: ["linux-headers"] {os-distribution = "alpine"}
tags: "org:mirage"
synopsis: "MirageOS disk block driver for Unix"
flags: light-uninstall
url {
  src: "https://github.com/mirage/mirage-block-unix/archive/v2.7.0.tar.gz"
  checksum: "md5=dce84f715c3c100d49f8765997d204fa"
}
=======
available: [ ocaml-version >= "4.02.3" & ocaml-version < "4.06.0" ]
depexts: [
 [["alpine"] ["linux-headers"]]
]
tags: "org:mirage"
>>>>>>> b9e49fa7
<|MERGE_RESOLUTION|>--- conflicted
+++ resolved
@@ -8,17 +8,11 @@
 build: [
   ["ocaml" "setup.ml" "-configure" "--disable-tests"]
   ["ocaml" "setup.ml" "-build"]
-<<<<<<< HEAD
-  ["ocaml" "setup.ml" "-configure" "--enable-tests"] {with-test}
-  ["ocaml" "setup.ml" "-build"] {with-test}
-  ["ocaml" "setup.ml" "-test"] {with-test}
-=======
->>>>>>> b9e49fa7
 ]
 install: ["ocaml" "setup.ml" "-install"]
 remove:  ["ocamlfind" "remove" "mirage-block-unix"]
 depends: [
-  "ocaml" {>= "4.02.3"}
+  "ocaml" {>= "4.02.3" & < "4.06.0"}
   "ocamlfind" {build}
   "ocamlbuild" {build}
   "cstruct" {>= "1.3.0"}
@@ -35,7 +29,6 @@
   "ounit" {with-test}
   "cstruct-lwt"
 ]
-<<<<<<< HEAD
 depexts: ["linux-headers"] {os-distribution = "alpine"}
 tags: "org:mirage"
 synopsis: "MirageOS disk block driver for Unix"
@@ -43,11 +36,4 @@
 url {
   src: "https://github.com/mirage/mirage-block-unix/archive/v2.7.0.tar.gz"
   checksum: "md5=dce84f715c3c100d49f8765997d204fa"
-}
-=======
-available: [ ocaml-version >= "4.02.3" & ocaml-version < "4.06.0" ]
-depexts: [
- [["alpine"] ["linux-headers"]]
-]
-tags: "org:mirage"
->>>>>>> b9e49fa7
+}