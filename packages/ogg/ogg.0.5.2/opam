opam-version: "2.0"
maintainer: "Romain Beauxis <toots@rastageeks.org>"
authors: "The Savonet Team <savonet-users@lists.sourceforge.net>"
homepage: "https://github.com/savonet/ocaml-ogg"
build: [
  ["./configure" "--prefix" prefix]
  [make]
]
install: [
  [make "install"]
]
remove: ["ocamlfind" "remove" "ogg"]
depends: [
  "ocaml" {>= "4.02"}
  "ocamlfind"
]
depexts: [
<<<<<<< HEAD
  ["libogg-dev"] {os-distribution = "alpine"}
  ["libogg"] {os-distribution = "archlinux"}
  ["libogg-dev"] {os-distribution = "debian"}
  ["libogg-dev"] {os-distribution = "ubuntu"}
  ["libogg-devel"] {os-distribution = "centos"}
  ["libogg-devel"] {os-distribution = "fedora"}
  ["libogg-devel"] {os-distribution = "opensuse"}
  ["libogg"] {os-distribution = "nixos"}
  ["libogg"] {os = "macos" & os-distribution = "homebrew"}
=======
  [["alpine"] ["libogg-dev"]]
  [["archlinux"] ["libogg"]]
  [["debian"] ["pkg-config" "libogg-dev"]]
  [["ubuntu"] ["pkg-config" "libogg-dev"]]
  [["centos"] ["libogg-devel"]]
  [["fedora"] ["libogg-devel"]]
  [["opensuse"] ["libogg-devel"]]
  [["nixpkgs"] ["libogg"]]
  [["osx" "homebrew"] ["libogg"]]
>>>>>>> 211ce5da
]
bug-reports: "https://github.com/savonet/ocaml-ogg/issues"
dev-repo: "git+https://github.com/savonet/ocaml-ogg.git"
synopsis: "Interface for Ogg Bitstream Library, otherwise known as libogg"
flags: light-uninstall
url {
  src:
    "https://github.com/savonet/ocaml-ogg/releases/download/0.5.2/ocaml-ogg-0.5.2.tar.gz"
  checksum: "md5=2f678dccf861a72213fc1a33904d88ee"
}<|MERGE_RESOLUTION|>--- conflicted
+++ resolved
@@ -15,27 +15,15 @@
   "ocamlfind"
 ]
 depexts: [
-<<<<<<< HEAD
   ["libogg-dev"] {os-distribution = "alpine"}
   ["libogg"] {os-distribution = "archlinux"}
-  ["libogg-dev"] {os-distribution = "debian"}
-  ["libogg-dev"] {os-distribution = "ubuntu"}
+  ["pkg-config" "libogg-dev"] {os-distribution = "debian"}
+  ["pkg-config" "libogg-dev"] {os-distribution = "ubuntu"}
   ["libogg-devel"] {os-distribution = "centos"}
   ["libogg-devel"] {os-distribution = "fedora"}
   ["libogg-devel"] {os-distribution = "opensuse"}
   ["libogg"] {os-distribution = "nixos"}
   ["libogg"] {os = "macos" & os-distribution = "homebrew"}
-=======
-  [["alpine"] ["libogg-dev"]]
-  [["archlinux"] ["libogg"]]
-  [["debian"] ["pkg-config" "libogg-dev"]]
-  [["ubuntu"] ["pkg-config" "libogg-dev"]]
-  [["centos"] ["libogg-devel"]]
-  [["fedora"] ["libogg-devel"]]
-  [["opensuse"] ["libogg-devel"]]
-  [["nixpkgs"] ["libogg"]]
-  [["osx" "homebrew"] ["libogg"]]
->>>>>>> 211ce5da
 ]
 bug-reports: "https://github.com/savonet/ocaml-ogg/issues"
 dev-repo: "git+https://github.com/savonet/ocaml-ogg.git"
