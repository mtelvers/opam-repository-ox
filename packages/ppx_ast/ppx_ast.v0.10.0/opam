--- conflicted
+++ resolved
@@ -9,12 +9,11 @@
   ["jbuilder" "build" "-p" name "-j" jobs]
 ]
 depends: [
-  "ocaml" {>= "4.04.1" & < "4.06.1"}
+  "ocaml" {>= "4.04.1"}
   "ocaml-compiler-libs" {>= "v0.10" & < "v0.11"}
   "jbuilder" {build & >= "1.0+beta12"}
   "ocaml-migrate-parsetree" {>= "0.4"}
 ]
-<<<<<<< HEAD
 synopsis: "OCaml AST used by Jane Street ppx rewriters"
 description: """
 Ppx_ast selects a specific version of the OCaml Abstract Syntax Tree
@@ -28,7 +27,4 @@
   src:
     "https://ocaml.janestreet.com/ocaml-core/v0.10/files/ppx_ast-v0.10.0.tar.gz"
   checksum: "md5=8853cb32dd6c22365283156ed6f54622"
-}
-=======
-available: [ ocaml-version >= "4.04.1" ]
->>>>>>> d5aa7905
+}