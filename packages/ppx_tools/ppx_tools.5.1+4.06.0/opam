opam-version: "2.0"
maintainer: "alain.frisch@lexifi.com"
authors: [ "Alain Frisch <alain.frisch@lexifi.com>" ]
license: "MIT"
homepage: "https://github.com/ocaml-ppx/ppx_tools"
bug-reports: "https://github.com/ocaml-ppx/ppx_tools/issues"
dev-repo: "git://github.com/ocaml-ppx/ppx_tools.git"
tags: [ "syntax" ]
build: [[make "all"]]
install: [[make "install"]]
remove: [["ocamlfind" "remove" "ppx_tools"]]
depends: [
  "ocaml" {>= "4.06.0" & < "4.07"}
  "ocamlfind" {>= "1.5.0"}
]
<<<<<<< HEAD
synopsis: "Tools for authors of ppx rewriters and other syntactic tools"
flags: light-uninstall
url {
  src: "https://github.com/ocaml-ppx/ppx_tools/archive/5.1+4.06.0.tar.gz"
  checksum: "md5=6ba2e9690b1f579ba562b86022d1c308"
}
=======
available: [ ocaml-version >= "4.06.0" & ocaml-version < "4.08" ]
>>>>>>> 928c12cd
<|MERGE_RESOLUTION|>--- conflicted
+++ resolved
@@ -10,16 +10,12 @@
 install: [[make "install"]]
 remove: [["ocamlfind" "remove" "ppx_tools"]]
 depends: [
-  "ocaml" {>= "4.06.0" & < "4.07"}
+  "ocaml" {>= "4.06.0" & < "4.08"}
   "ocamlfind" {>= "1.5.0"}
 ]
-<<<<<<< HEAD
 synopsis: "Tools for authors of ppx rewriters and other syntactic tools"
 flags: light-uninstall
 url {
   src: "https://github.com/ocaml-ppx/ppx_tools/archive/5.1+4.06.0.tar.gz"
   checksum: "md5=6ba2e9690b1f579ba562b86022d1c308"
-}
-=======
-available: [ ocaml-version >= "4.06.0" & ocaml-version < "4.08" ]
->>>>>>> 928c12cd
+}