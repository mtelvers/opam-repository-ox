--- conflicted
+++ resolved
@@ -11,10 +11,9 @@
   ["jbuilder" "build" "-p" name "-j" jobs]
 ]
 depends: [
-  "ocaml" {>= "4.02.3"}
+  "ocaml" {>= "4.05.0"}
   "jbuilder" {build & >= "1.0+beta17"}
 ]
-<<<<<<< HEAD
 synopsis: "A Unicode library"
 description: """
 Camomile is a Unicode library for OCaml. Camomile provides Unicode character
@@ -25,7 +24,4 @@
   src:
     "https://github.com/yoriyuki/Camomile/releases/download/rel-1.0.0/camomile-rel-1.0.0.tbz"
   checksum: "md5=ade54c020169c5c7c5563751cd79f510"
-}
-=======
-available: [ocaml-version >= "4.05.0"]
->>>>>>> 2eb9c202
+}