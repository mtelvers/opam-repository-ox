--- conflicted
+++ resolved
@@ -11,11 +11,7 @@
   ["jbuilder" "build" "-p" name "-j" jobs]
 ]
 depends: [
-<<<<<<< HEAD
-  "ocaml" {>= "4.02.3"}
-=======
   "ocaml" {>= "4.05.0"}
->>>>>>> 13bdd8ae
   "jbuilder" {build & >= "1.0+beta17"}
 ]
 synopsis: "A Unicode library"
