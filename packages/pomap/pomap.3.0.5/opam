opam-version: "1.2"
maintainer: "markus.mottl@gmail.com"
authors: "Markus Mottl"
homepage: "http://mmottl.github.io/pomap/"
dev-repo: "git://github.com/mmottl/pomap"
build: [
  ["./configure" "--prefix" prefix]
  [make]
]
remove: [["ocamlfind" "remove" "pomap"]]
depends: [
  "ocamlfind"
  "ocamlbuild" {build}
]
<<<<<<< HEAD
available: [ ocaml-version <= "4.03.0" ]
install: [make "install"]
=======
install: [make "install"]
available: [ocaml-version < "4.04.0"]
>>>>>>> aa3cf979
<|MERGE_RESOLUTION|>--- conflicted
+++ resolved
@@ -12,10 +12,6 @@
   "ocamlfind"
   "ocamlbuild" {build}
 ]
-<<<<<<< HEAD
 available: [ ocaml-version <= "4.03.0" ]
 install: [make "install"]
-=======
-install: [make "install"]
-available: [ocaml-version < "4.04.0"]
->>>>>>> aa3cf979
+available: [ocaml-version < "4.04.0"]