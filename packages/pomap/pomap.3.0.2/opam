opam-version: "1.2"
maintainer: "markus.mottl@gmail.com"
authors: "Markus Mottl"
homepage: "http://mmottl.github.io/pomap/"
build: [
  ["./configure" "--prefix" prefix]
  [make]
]
remove: [["ocamlfind" "remove" "pomap"]]
depends: [
  "ocamlfind"
  "ocamlbuild" {build}
]
dev-repo: "git://github.com/mmottl/pomap"
<<<<<<< HEAD
available: [ ocaml-version <= "4.03.0" ]
install: [make "install"]
=======
install: [make "install"]
available: ocaml-version < "4.02.0"
>>>>>>> aa3cf979
<|MERGE_RESOLUTION|>--- conflicted
+++ resolved
@@ -12,10 +12,6 @@
   "ocamlbuild" {build}
 ]
 dev-repo: "git://github.com/mmottl/pomap"
-<<<<<<< HEAD
 available: [ ocaml-version <= "4.03.0" ]
 install: [make "install"]
-=======
-install: [make "install"]
-available: ocaml-version < "4.02.0"
->>>>>>> aa3cf979
+available: ocaml-version < "4.02.0"