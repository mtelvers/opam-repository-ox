--- conflicted
+++ resolved
@@ -19,17 +19,13 @@
   "ocamlformat_support" {= "0.2"}
   "stdio"
 ]
-<<<<<<< HEAD
+conflicts: [
+  "dune"
+]
 synopsis: "Auto-formatter for OCaml code"
 description:
   "OCamlFormat is a tool to automatically format OCaml code in a uniform style."
 url {
   src: "https://github.com/ocaml-ppx/ocamlformat/archive/0.3.tar.gz"
   checksum: "md5=9e6f34a8680b2fc978fb09c222050efb"
-}
-=======
-conflicts: [
-  "dune"
-]
-available: [ ocaml-version >= "4.04.1" ]
->>>>>>> 79d0bbd0
+}