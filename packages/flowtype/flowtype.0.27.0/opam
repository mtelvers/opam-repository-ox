--- conflicted
+++ resolved
@@ -19,13 +19,7 @@
   "base-bytes"
   "ocamlbuild" {build}
 ]
-<<<<<<< HEAD
-=======
-available: [ocaml-version >= "4.01.0" & ocaml-version < "4.04.0" & os != "linux" ]
-# os restriction is only for this version due to an infinite loop in CI builds
-# that was fixed in later versions. It seems to work fine on OSX, just not Linux.
-
->>>>>>> 1536fba2
+available: os != "linux"
 build: [ [ make ] ]
 depexts: [
   ["libelf-dev"] {os-distribution = "debian"}
