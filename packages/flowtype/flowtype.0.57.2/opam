--- conflicted
+++ resolved
@@ -16,11 +16,7 @@
 dev-repo: "git+https://github.com/facebook/flow.git"
 build: ["env" "FLOW_RELEASE=1" make]
 depends: [
-<<<<<<< HEAD
-  "ocaml" {>= "4.03.0"}
-=======
   "ocaml" {>= "4.03.0" & < "4.06.0"}
->>>>>>> ea1fc41b
   "base-unix"
   "base-bytes"
   "ocamlbuild" {build}
