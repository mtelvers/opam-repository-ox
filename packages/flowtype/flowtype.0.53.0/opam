--- conflicted
+++ resolved
@@ -16,7 +16,7 @@
 dev-repo: "git+https://github.com/facebook/flow.git"
 build: ["env" "FLOW_RELEASE=1" make]
 depends: [
-  "ocaml" {>= "4.03.0"}
+  "ocaml" {>= "4.03.0" & < "4.06.0"}
   "base-unix"
   "base-bytes"
   "ocamlbuild" {build}
@@ -26,7 +26,6 @@
 description: """
 To find out more about Flow, check out <https://flow.org>.
 
-<<<<<<< HEAD
 Flow adds static typing to JavaScript to improve developer productivity and
 code quality. In particular, static typing offers benefits like early error
 checking, which helps you avoid certain kinds of runtime failures, and code
@@ -41,8 +40,5 @@
 extra-files: ["flowtype.install" "md5=745d1bfd1d3d3a239fde7b53666f71c7"]
 url {
   src: "https://github.com/facebook/flow/archive/v0.53.0.tar.gz"
-  checksum: "md5=03b9f7ddfbf358e7755bbd3646165bda"
-}
-=======
-available: [ocaml-version >= "4.03.0" & ocaml-version < "4.06.0"]
->>>>>>> 6d7f8bef
+  checksum: "md5=415540241ed1efe2dabc5dff448452d6"
+}