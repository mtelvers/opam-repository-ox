--- conflicted
+++ resolved
@@ -16,11 +16,7 @@
 dev-repo: "git+https://github.com/facebook/flow.git"
 build: ["env" "FLOW_RELEASE=1" make]
 depends: [
-<<<<<<< HEAD
-  "ocaml" {>= "4.03.0"}
-=======
   "ocaml" {>= "4.03.0" & < "4.06.0"}
->>>>>>> ea1fc41b
   "base-unix"
   "base-bytes"
   "ocamlbuild" {build}
@@ -44,9 +40,5 @@
 extra-files: ["flowtype.install" "md5=745d1bfd1d3d3a239fde7b53666f71c7"]
 url {
   src: "https://github.com/facebook/flow/archive/v0.53.0.tar.gz"
-<<<<<<< HEAD
-  checksum: "md5=03b9f7ddfbf358e7755bbd3646165bda"
-=======
   checksum: "md5=415540241ed1efe2dabc5dff448452d6"
->>>>>>> ea1fc41b
 }