opam-version: "2.0"
maintainer: "gabe@fb.com"
authors: [
  "Avik Chaudhuri"
  "Basil Hosmer"
  "Gabe Levi"
  "Jeff Morrison"
  "Marshall Roch"
  "Sam Goldman"
  "James Kyle"
]
homepage: "https://github.com/facebook/flow/tree/master/src/parser"
bug-reports: "https://github.com/facebook/flow/issues"
license: "BSD3"

build: [ "sh" "-c" "cd src/parser && make ocamlfind-install" ]

remove: ["ocamlfind" "remove" "flow_parser"]
depends: [
  "ocaml" {>= "4.01.0"}
  "ocamlfind" {build}
  "ocamlbuild" {build}
]
<<<<<<< HEAD
dev-repo: "git+https://github.com/facebook/flow.git"
synopsis:
  "The Flow parser is a JavaScript parser written in OCaml. It produces an AST"
description: """
that conforms to SpiderMonkey's Parser API and that mostly matches what esprima
produces. The Flow Parser can be compiled to native code or can be compiled to
JavaScript using js_of_ocaml.

To find out more about Flow, check out <http://flowtype.org>."""
flags: light-uninstall
url {
  src: "https://github.com/facebook/flow/archive/v0.40.0.tar.gz"
  checksum: "md5=661a4345d3111978276576908050f638"
}
=======
available: [ocaml-version >= "4.01.0" & ocaml-version < "4.06.0"]
dev-repo: "https://github.com/facebook/flow.git"
>>>>>>> abac0a66
<|MERGE_RESOLUTION|>--- conflicted
+++ resolved
@@ -17,11 +17,10 @@
 
 remove: ["ocamlfind" "remove" "flow_parser"]
 depends: [
-  "ocaml" {>= "4.01.0"}
+  "ocaml" {>= "4.01.0" & < "4.06.0"}
   "ocamlfind" {build}
   "ocamlbuild" {build}
 ]
-<<<<<<< HEAD
 dev-repo: "git+https://github.com/facebook/flow.git"
 synopsis:
   "The Flow parser is a JavaScript parser written in OCaml. It produces an AST"
@@ -35,8 +34,4 @@
 url {
   src: "https://github.com/facebook/flow/archive/v0.40.0.tar.gz"
   checksum: "md5=661a4345d3111978276576908050f638"
-}
-=======
-available: [ocaml-version >= "4.01.0" & ocaml-version < "4.06.0"]
-dev-repo: "https://github.com/facebook/flow.git"
->>>>>>> abac0a66
+}