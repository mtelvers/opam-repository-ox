--- conflicted
+++ resolved
@@ -17,12 +17,11 @@
 
 remove: ["ocamlfind" "remove" "flow_parser"]
 depends: [
-  "ocaml" {>= "4.03.0"}
+  "ocaml" {>= "4.03.0" & < "4.06.0"}
   "ocamlfind" {build}
   "ocamlbuild" {build}
   "sedlex"
 ]
-<<<<<<< HEAD
 dev-repo: "git+https://github.com/facebook/flow.git"
 synopsis:
   "The Flow parser is a JavaScript parser written in OCaml. It produces an AST"
@@ -36,8 +35,4 @@
 url {
   src: "https://github.com/facebook/flow/archive/v0.44.0.tar.gz"
   checksum: "md5=b2b5a5e032a44f255bb313993c2f6602"
-}
-=======
-available: [ocaml-version >= "4.03.0" & ocaml-version < "4.06.0"]
-dev-repo: "https://github.com/facebook/flow.git"
->>>>>>> 6d7f8bef
+}