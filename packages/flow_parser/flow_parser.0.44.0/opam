--- conflicted
+++ resolved
@@ -17,11 +17,7 @@
 
 remove: ["ocamlfind" "remove" "flow_parser"]
 depends: [
-<<<<<<< HEAD
-  "ocaml" {>= "4.03.0"}
-=======
   "ocaml" {>= "4.03.0" & < "4.06.0"}
->>>>>>> ea1fc41b
   "ocamlfind" {build}
   "ocamlbuild" {build}
   "sedlex"
