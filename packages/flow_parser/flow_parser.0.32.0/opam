opam-version: "2.0"
name: "flow_parser"
version: "0.32.0"
maintainer: "gabe@fb.com"
authors: [
  "Avik Chaudhuri"
  "Basil Hosmer"
  "Gabe Levi"
  "Jeff Morrison"
  "Marshall Roch"
  "Sam Goldman"
]
homepage: "https://github.com/facebook/flow/tree/master/src/parser"
bug-reports: "https://github.com/facebook/flow/issues"
license: "BSD3"

# This is pretty hacky, but v0.32.0 has already been release. We'll
# add a real META file and a Makefile rule for v0.33.0
build: [
  ["sh" "-c" "cd src/parser && ocamlbuild parser_flow.cma parser_flow.cmxa"]
  ["sh" "-c" "echo 'name=\"parser_flow\"' > src/parser/META"]
  ["sh" "-c" "echo 'version=\"0.32.0\"' >> src/parser/META"]
  ["sh" "-c" "echo 'description=\"flow parser ocamlfind package\"' >> src/parser/META"]
  ["sh" "-c" "echo 'archive(byte)=\"parser_flow.cma\"' >> src/parser/META"]
  ["sh" "-c" "echo 'archive(native)=\"parser_flow.cmxa\"' >> src/parser/META"]
]

install: [
  ["sh" "-c" "cd src/parser/ && ocamlfind install flow_parser META _build/parser_flow.a _build/parser_flow.cma _build/parser_flow.cmxa _build/*.cmi"]
]
remove: ["ocamlfind" "remove" "flow_parser"]
depends: [
  "ocaml" {>= "4.01.0"}
  "ocamlfind" {build}
  "ocamlbuild" {build}
]
<<<<<<< HEAD
dev-repo: "git+https://github.com/facebook/flow.git"
synopsis:
  "The Flow parser is a JavaScript parser written in OCaml. It produces an AST"
description: """
that conforms to SpiderMonkey's Parser API and that mostly matches what esprima
produces. The Flow Parser can be compiled to native code or can be compiled to
JavaScript using js_of_ocaml.

To find out more about Flow, check out <http://flowtype.org>."""
flags: light-uninstall
url {
  src: "https://github.com/facebook/flow/archive/v0.32.0.tar.gz"
  checksum: "md5=c26a1bf00f9e8b71c614db8bb9860be5"
}
=======
available: [ocaml-version >= "4.01.0" & ocaml-version < "4.06.0"]
dev-repo: "https://github.com/facebook/flow.git"
>>>>>>> abac0a66
<|MERGE_RESOLUTION|>--- conflicted
+++ resolved
@@ -30,11 +30,10 @@
 ]
 remove: ["ocamlfind" "remove" "flow_parser"]
 depends: [
-  "ocaml" {>= "4.01.0"}
+  "ocaml" {>= "4.01.0" & < "4.06.0"}
   "ocamlfind" {build}
   "ocamlbuild" {build}
 ]
-<<<<<<< HEAD
 dev-repo: "git+https://github.com/facebook/flow.git"
 synopsis:
   "The Flow parser is a JavaScript parser written in OCaml. It produces an AST"
@@ -48,8 +47,4 @@
 url {
   src: "https://github.com/facebook/flow/archive/v0.32.0.tar.gz"
   checksum: "md5=c26a1bf00f9e8b71c614db8bb9860be5"
-}
-=======
-available: [ocaml-version >= "4.01.0" & ocaml-version < "4.06.0"]
-dev-repo: "https://github.com/facebook/flow.git"
->>>>>>> abac0a66
+}