--- conflicted
+++ resolved
@@ -13,11 +13,10 @@
 install: [make "install"]
 remove: ["ocamlfind" "remove" "gen"]
 depends: [
-  "ocaml"
+  "ocaml" {< "4.06.0"}
   "ocamlfind" {build}
   "ocamlbuild" {build}
 ]
-<<<<<<< HEAD
 synopsis: "Simple and efficient iterators (modules Gen and GenLabels)."
 description: """
 Now provides additional modules GenClone and GenMList for lower-level control
@@ -26,7 +25,4 @@
 url {
   src: "https://github.com/c-cube/gen/archive/0.4.0.1.tar.gz"
   checksum: "md5=186933675bced2dbe3b2ea57a3eeb1d5"
-}
-=======
-available: [ocaml-version < "4.06.0"]
->>>>>>> abac0a66
+}