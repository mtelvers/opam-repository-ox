opam-version: "2.0"
maintainer: "simon.cruanes@inria.fr"
build: [
  ["./configure" "--disable-docs"]
  [make "all"]
]
remove: [
    ["ocamlfind" "remove" "gen"]
]
depends: [
  "ocaml"
  "ocamlfind"
  "ocamlbuild" {build}
]
tags: [ "gen" "iterator" "iter" "fold" ]
homepage: "https://github.com/c-cube/gen/"
doc: "http://cedeela.fr/~simon/software/gen/"
dev-repo: "git://github.com/c-cube/gen"
install: [make "install"]
<<<<<<< HEAD
synopsis: "Simple and efficient iterators"
flags: light-uninstall
url {
  src: "https://github.com/c-cube/gen/archive/0.2.tar.gz"
  checksum: "md5=71df6f679f051a59e1c7d3fe71ed427d"
}
=======
available: [ocaml-version < "4.06.0"]
>>>>>>> abac0a66
<|MERGE_RESOLUTION|>--- conflicted
+++ resolved
@@ -8,7 +8,7 @@
     ["ocamlfind" "remove" "gen"]
 ]
 depends: [
-  "ocaml"
+  "ocaml" {< "4.06.0"}
   "ocamlfind"
   "ocamlbuild" {build}
 ]
@@ -17,13 +17,9 @@
 doc: "http://cedeela.fr/~simon/software/gen/"
 dev-repo: "git://github.com/c-cube/gen"
 install: [make "install"]
-<<<<<<< HEAD
 synopsis: "Simple and efficient iterators"
 flags: light-uninstall
 url {
   src: "https://github.com/c-cube/gen/archive/0.2.tar.gz"
   checksum: "md5=71df6f679f051a59e1c7d3fe71ed427d"
-}
-=======
-available: [ocaml-version < "4.06.0"]
->>>>>>> abac0a66
+}