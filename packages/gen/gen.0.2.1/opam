--- conflicted
+++ resolved
@@ -8,7 +8,7 @@
     ["ocamlfind" "remove" "gen"]
 ]
 depends: [
-  "ocaml"
+  "ocaml" {< "4.06.0"}
   "ocamlfind"
   "ocamlbuild" {build}
 ]
@@ -17,13 +17,9 @@
 doc: "http://cedeela.fr/~simon/software/gen/"
 dev-repo: "git://github.com/c-cube/gen"
 install: [make "install"]
-<<<<<<< HEAD
 synopsis: "Simple and efficient iterators"
 flags: light-uninstall
 url {
   src: "https://github.com/c-cube/gen/archive/0.2.1.tar.gz"
   checksum: "md5=7c8a7dcb9fc96892201cf225f4be73eb"
-}
-=======
-available: [ocaml-version < "4.06.0"]
->>>>>>> abac0a66
+}