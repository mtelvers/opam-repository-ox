opam-version: "2.0"
maintainer:   "thomas@gazagnaire.org"
authors:      ["Thomas Leonard" "Magnus Skjegstad"
               "David Scott" "Thomas Gazagnaire"]
license:      "Apache"
homepage:     "https://github.com/moby/datakit"
bug-reports:  "https://github.com/moby/datakit/issues"
dev-repo: "git+https://github.com/moby/datakit.git"
doc:          "https://docker.github.io/datakit/"

build: [
  ["jbuilder" "build" "-p" name "-j" jobs]
  ["jbuilder" "runtest" "tests/datakit"] {with-test}
  ["jbuilder" "runtest" "tests/datakit-9p"] {with-test}
]
depends: [
  "ocaml" {>= "4.02.0"}
  "jbuilder" {build & >= "1.0+beta10" & < "1.0+beta18"}
  "cmdliner"
  "rresult"
  "astring"
  "fmt"
  "asetmap"
  "git" {>= "1.11.0" & < "1.12.0"}
  "uri"
<<<<<<< HEAD
  "irmin" {>= "1.2.0"}
  "irmin-mem" {>= "1.2.0"}
  "irmin-git" {>= "1.2.0"}
  "cstruct" {>= "2.2"}
=======
  "irmin"       {>= "1.2.0" & < "1.4.0"}
  "irmin-mem"   {>= "1.2.0"}
  "irmin-git"   {>= "1.2.0"}
  "cstruct"     {>= "2.2"}
>>>>>>> a6b4af5c
  "result"
  "lwt" {>= "3.0.0"}
  "conduit-lwt-unix" {>= "1.0.0"}
  "mirage-flow"
  "named-pipe" {>= "0.4.0"}
  "hvsock" {>= "0.8.1"}
  "logs" {>= "0.5.0"}
  "win-eventlog"
  "asl" {>= "0.10"}
  "mtime" {>= "1.0.0"}
  "irmin-watcher" {>= "0.2.0"}
  "prometheus-app"
  "protocol-9p-unix" {>= "0.11.0"}
  "datakit-server-9p" {>= "0.12.0"}
  "datakit-client-9p" {with-test & >= "0.12.0"}
  "alcotest" {with-test & >= "0.8.0"}
]
synopsis: "Orchestrate applications using a Git-like dataflow"
description: """
*DataKit* is a tool to orchestrate applications using a Git-like dataflow. It
revisits the UNIX pipeline concept, with a modern twist: streams of
tree-structured data instead of raw text. DataKit allows you to define
complex build pipelines over version-controlled data.

DataKit is currently used as the coordination
layer for [HyperKit](http://github.com/docker/hyperkit), the
hypervisor component of
[Docker for Mac and Windows](https://blog.docker.com/2016/03/docker-for-mac-windows-beta/), and
for the [DataKitCI][] continuous integration system."""
url {
  src:
    "https://github.com/moby/datakit/releases/download/0.12.0/datakit-0.12.0.tbz"
  checksum: "md5=3ac6e63eda6034507537c6439f0f8963"
}<|MERGE_RESOLUTION|>--- conflicted
+++ resolved
@@ -23,17 +23,10 @@
   "asetmap"
   "git" {>= "1.11.0" & < "1.12.0"}
   "uri"
-<<<<<<< HEAD
-  "irmin" {>= "1.2.0"}
+  "irmin" {>= "1.2.0" & < "1.4.0"}
   "irmin-mem" {>= "1.2.0"}
   "irmin-git" {>= "1.2.0"}
   "cstruct" {>= "2.2"}
-=======
-  "irmin"       {>= "1.2.0" & < "1.4.0"}
-  "irmin-mem"   {>= "1.2.0"}
-  "irmin-git"   {>= "1.2.0"}
-  "cstruct"     {>= "2.2"}
->>>>>>> a6b4af5c
   "result"
   "lwt" {>= "3.0.0"}
   "conduit-lwt-unix" {>= "1.0.0"}
