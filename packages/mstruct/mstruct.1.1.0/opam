--- conflicted
+++ resolved
@@ -21,13 +21,9 @@
   "ocamlfind" {build}
 ]
 install: ["ocaml" "setup.ml" "-install"]
-<<<<<<< HEAD
 synopsis: "Mstruct is a thin mutable layer on top of cstruct"
 flags: light-uninstall
 url {
   src: "https://github.com/mirage/ocaml-mstruct/archive/1.1.0.tar.gz"
   checksum: "md5=5d4783ed0ea44cd9111760331ab83325"
-}
-=======
-available: [ocaml-version < "4.06.0"]
->>>>>>> 6a2e6b54
+}