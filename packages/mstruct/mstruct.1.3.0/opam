--- conflicted
+++ resolved
@@ -21,13 +21,9 @@
   "ocamlfind" {build}
 ]
 install: ["ocaml" "setup.ml" "-install"]
-<<<<<<< HEAD
 synopsis: "Mstruct is a thin mutable layer on top of cstruct"
 flags: light-uninstall
 url {
   src: "https://github.com/mirage/ocaml-mstruct/archive/1.3.0.tar.gz"
   checksum: "md5=9c702236b26f5a92d2070f4d37986622"
-}
-=======
-available: [ocaml-version < "4.06.0"]
->>>>>>> 6a2e6b54
+}