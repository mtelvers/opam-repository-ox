opam-version: "2.0"
maintainer: "dave.scott@eu.citrix.com"
tags: [
  "org:mirage"
  "org:xapi-project"
]
build: make
remove: [[make "uninstall" "BINDIR=%{bin}%"]]
depends: [
  "ocaml"
  "ocamlfind"
<<<<<<< HEAD
  "lwt" {>= "2.4.3"}
  "cstruct" {>= "0.7.1" & < "2.0.0"}
=======
  "lwt" {>= "2.4.3" & < "2.4.7"}
  "cstruct" {>= "0.7.1" & <"2.0.0"}
>>>>>>> 19232de3
  "ounit"
  "ocamlbuild" {build}
]
dev-repo: "git://github.com/djs55/ocaml-vhd"
available: os = "linux"
install: [make "install" "BINDIR=%{bin}%"]
synopsis: "A pure OCaml library for reading and writing .vhd format data"
url {
  src: "https://github.com/djs55/ocaml-vhd/archive/0.0.2.tar.gz"
  checksum: "md5=2cfcea772777e990a3a607050ade21a8"
}<|MERGE_RESOLUTION|>--- conflicted
+++ resolved
@@ -9,13 +9,8 @@
 depends: [
   "ocaml"
   "ocamlfind"
-<<<<<<< HEAD
-  "lwt" {>= "2.4.3"}
+  "lwt" {>= "2.4.3" & < "2.4.7"}
   "cstruct" {>= "0.7.1" & < "2.0.0"}
-=======
-  "lwt" {>= "2.4.3" & < "2.4.7"}
-  "cstruct" {>= "0.7.1" & <"2.0.0"}
->>>>>>> 19232de3
   "ounit"
   "ocamlbuild" {build}
 ]
