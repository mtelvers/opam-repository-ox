opam-version: "1.2"
maintainer: "pad@fb.com"
authors: [ "Yoann Padioleau <pad@fb.com>" ]
homepage: "https://github.com/facebook/pfff/wiki/Main"
patches: [
  "lang_js-analyze-module_js.ml-Fix-invalid-documentati.patch"
  "lang_js-analyze-utils_js.mli.patch"
]
build: [
  ["./configure" "--novisual" "--nocmt" "--nobytecode"]
  [make "depend"]
  [make]
  [make "opt"]
]
install: [
  [make "install-findlib"]
]
remove: [
  ["./configure" "--novisual" "--nocmt" "--nobytecode"]
  [make "uninstall-findlib"]
]
<<<<<<< HEAD
depends: ["ocamlfind" "camlp4" "num"]
available: [ ocaml-version >= "4.01.0" ]
=======
depends: ["ocamlfind" "camlp4"]
available: [ ocaml-version >= "4.01.0" & ocaml-version < "4.03.0"]
>>>>>>> 6ea7d24b
bug-reports: "https://github.com/facebook/pfff/issues"
dev-repo: "https://github.com/facebook/pfff.git"<|MERGE_RESOLUTION|>--- conflicted
+++ resolved
@@ -19,12 +19,7 @@
   ["./configure" "--novisual" "--nocmt" "--nobytecode"]
   [make "uninstall-findlib"]
 ]
-<<<<<<< HEAD
 depends: ["ocamlfind" "camlp4" "num"]
-available: [ ocaml-version >= "4.01.0" ]
-=======
-depends: ["ocamlfind" "camlp4"]
 available: [ ocaml-version >= "4.01.0" & ocaml-version < "4.03.0"]
->>>>>>> 6ea7d24b
 bug-reports: "https://github.com/facebook/pfff/issues"
 dev-repo: "https://github.com/facebook/pfff.git"