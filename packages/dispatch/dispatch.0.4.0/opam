opam-version: "2.0"
maintainer: "Spiros Eliopoulos <spiros@inhabitedtype.com>"
authors: [ "Spiros Eliopoulos <spiros@inhabitedtype.com>" ]
license: "BSD-3-clause"
homepage: "https://github.com/inhabitedtype/ocaml-dispatch"
dev-repo: "git+https://github.com/inhabitedtype/ocaml-dispatch.git"
bug-reports: "https://github.com/inhabitedtype/ocaml-dispatch/issues"
build: [
<<<<<<< HEAD
  ["jbuilder" "subst"] {pinned}
  ["jbuilder" "build" "-p" name "-j" jobs]
  ["jbuilder" "runtest" "-p" name "-j" jobs] {with-test}
=======
  [ "jbuilder" "subst" "-p" name ] {pinned}
  [ "jbuilder" "build" "-p" name "-j" jobs ]
>>>>>>> 7de74b7d
]
depends: [
  "ocaml"
  "ounit" {with-test & >= "1.0.2"}
  "jbuilder" {build & >= "1.0+beta10"}
  "result"
]
synopsis: "Path-based dispatching for client- and server-side applications."
description: """
Dispatch provides a basic mechanism for dispatching a request to a
handler based on hierarchical path names conventionally found in URIs.
It can be used both for dispatching requests in a server, as well as
handing changes to hierarchical fragments in a client-side
application."""
url {
  src: "https://github.com/inhabitedtype/ocaml-dispatch/archive/0.4.0.tar.gz"
  checksum: "md5=b41da081833337c86c4eda7a2e0b8d26"
}<|MERGE_RESOLUTION|>--- conflicted
+++ resolved
@@ -6,14 +6,9 @@
 dev-repo: "git+https://github.com/inhabitedtype/ocaml-dispatch.git"
 bug-reports: "https://github.com/inhabitedtype/ocaml-dispatch/issues"
 build: [
-<<<<<<< HEAD
-  ["jbuilder" "subst"] {pinned}
+  ["jbuilder" "subst" "-p" name] {pinned}
   ["jbuilder" "build" "-p" name "-j" jobs]
   ["jbuilder" "runtest" "-p" name "-j" jobs] {with-test}
-=======
-  [ "jbuilder" "subst" "-p" name ] {pinned}
-  [ "jbuilder" "build" "-p" name "-j" jobs ]
->>>>>>> 7de74b7d
 ]
 depends: [
   "ocaml"
