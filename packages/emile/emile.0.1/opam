--- conflicted
+++ resolved
@@ -13,16 +13,10 @@
   ["jbuilder" "runtest" "-p" name "-j" jobs] {with-test}
 ]
 depends: [
-<<<<<<< HEAD
   "ocaml" {>= "4.03.0"}
   "jbuilder" {build & >= "1.0+beta9"}
-  "angstrom" {> "0.6.0"}
+  "angstrom" {> "0.6.0" & < "0.9.0"}
   "ipaddr" {>= "2.7.0"}
-=======
-  "jbuilder" {build & >="1.0+beta9"}
-  "angstrom" {> "0.6.0" & < "0.9.0"}
-  "ipaddr"   {>= "2.7.0"}
->>>>>>> d71b3719
   "uutf"
   "fmt"
   "alcotest" {with-test}
