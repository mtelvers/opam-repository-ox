opam-version: "2.0"
maintainer:   "Dave Scott <dave@recoil.org>"
authors:      [ "Anil Madhavapeddy" "Dave Scott" "Richard Mortier" ]
license:      "ISC"
homepage:     "https://github.com/mirage/ocaml-pcap"
dev-repo: "git+https://github.com/mirage/ocaml-pcap.git"
bug-reports:  "https://github.com/mirage/ocaml-pcap/issues"
doc:          "https://mirage.github.io/ocaml-pcap/"
tags:         [ "org:mirage" "org:xapi-project" ]

build: [
  ["jbuilder" "subst" "-p" name] {pinned}
  ["jbuilder" "build" "-p" name "-j" jobs]
  ["jbuilder" "subst" "-p" name] {with-test & pinned}
  ["jbuilder" "runtest" "-p" name "-j" jobs] {with-test}
]
depends: [
<<<<<<< HEAD
  "ocaml"
  "jbuilder" {build & >= "1.0+beta10"}
  "ppx_tools" {build}
  "cstruct" {>= "1.9.0"}
  "ppx_cstruct"
  "ounit" {with-test}
]
synopsis: "Decode and encode PCAP (packet capture) files"
description: """
pcap-format provides an interface to encode and decode pcap files, dealing with
both endianess, including endianess detection."""
url {
  src: "https://github.com/mirage/ocaml-pcap/archive/0.5.1.tar.gz"
  checksum: "md5=a7add065902759bc70eeecc8553f839d"
}
=======
  "jbuilder"   {build & >="1.0+beta10"}
  "ppx_tools"  {build}
  "cstruct"    {>= "1.9.0"}
  "ppx_cstruct" {> "0"}
  "ounit"      {test}
]
>>>>>>> c5519864
<|MERGE_RESOLUTION|>--- conflicted
+++ resolved
@@ -15,12 +15,11 @@
   ["jbuilder" "runtest" "-p" name "-j" jobs] {with-test}
 ]
 depends: [
-<<<<<<< HEAD
   "ocaml"
   "jbuilder" {build & >= "1.0+beta10"}
   "ppx_tools" {build}
   "cstruct" {>= "1.9.0"}
-  "ppx_cstruct"
+  "ppx_cstruct" {> "0"}
   "ounit" {with-test}
 ]
 synopsis: "Decode and encode PCAP (packet capture) files"
@@ -30,12 +29,4 @@
 url {
   src: "https://github.com/mirage/ocaml-pcap/archive/0.5.1.tar.gz"
   checksum: "md5=a7add065902759bc70eeecc8553f839d"
-}
-=======
-  "jbuilder"   {build & >="1.0+beta10"}
-  "ppx_tools"  {build}
-  "cstruct"    {>= "1.9.0"}
-  "ppx_cstruct" {> "0"}
-  "ounit"      {test}
-]
->>>>>>> c5519864
+}