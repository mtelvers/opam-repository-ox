--- conflicted
+++ resolved
@@ -16,19 +16,15 @@
   "@install"
 ]
 depends: [
-  "ocaml" {>= "4.03.0"}
+  "ocaml" {>= "4.03.0" & < "4.06.0"}
   "camlzip"
   "ocamlfind" {build}
   "jbuilder" {build}
 ]
-<<<<<<< HEAD
 synopsis: "Numpy npy file format reading/writing."
 description:
   "Provide simple read/write function using the numpy npy/npz file formats. These can be used to save a bigarray to disk and then load it from python using numpy."
 url {
   src: "https://github.com/LaurentMazare/npy-ocaml/archive/0.0.6.tar.gz"
   checksum: "md5=1176541495878867a78a7e5efc3ac9bc"
-}
-=======
-available: [ocaml-version >= "4.03.0" & ocaml-version < "4.06.0"]
->>>>>>> abac0a66
+}