--- conflicted
+++ resolved
@@ -8,18 +8,14 @@
 
 
 depends: [
-  "ocaml" {>= "4.03.0"}
+  "ocaml" {>= "4.03.0" & < "4.06.0"}
   "ocamlfind" {build}
   "ocamlbuild" {build}
 ]
-<<<<<<< HEAD
 synopsis: "Numpy npy file format reading/writing."
 description:
   "Provide simple read/write function using the numpy npy file format. These can be used to save a bigarray to disk and then load it from python using numpy."
 url {
   src: "https://github.com/LaurentMazare/npy-ocaml/archive/0.0.4.tar.gz"
   checksum: "md5=e6c8da8473610cccb4c2d3e48e1a1957"
-}
-=======
-available: [ocaml-version >= "4.03.0" & ocaml-version < "4.06.0"]
->>>>>>> abac0a66
+}