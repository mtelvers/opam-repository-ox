opam-version: "2.0"
maintainer: "Laurent Mazare <lmazare@gmail.com>"
authors: "Laurent Mazare"
homepage: "https://github.com/LaurentMazare/npy-ocaml"
bug-reports: "https://github.com/LaurentMazare/npy-ocaml/issues"
dev-repo: "git+https://github.com/LaurentMazare/npy-ocaml.git"
build: [make "npy.lib"]


depends: [
  "ocaml" {>= "4.03.0"}
  "camlzip"
  "ocamlfind" {build}
  "ocamlbuild" {build}
]
<<<<<<< HEAD
synopsis: "Numpy npy file format reading/writing."
description:
  "Provide simple read/write function using the numpy npy file format. These can be used to save a bigarray to disk and then load it from python using numpy."
url {
  src: "https://github.com/LaurentMazare/npy-ocaml/archive/0.0.5.tar.gz"
  checksum: "md5=3764488cc7ba863e3b4cce86001b22e0"
}
=======
available: [ocaml-version >= "4.03.0" & ocaml-version < "4.06.0"]
>>>>>>> abac0a66
<|MERGE_RESOLUTION|>--- conflicted
+++ resolved
@@ -8,19 +8,15 @@
 
 
 depends: [
-  "ocaml" {>= "4.03.0"}
+  "ocaml" {>= "4.03.0" & < "4.06.0"}
   "camlzip"
   "ocamlfind" {build}
   "ocamlbuild" {build}
 ]
-<<<<<<< HEAD
 synopsis: "Numpy npy file format reading/writing."
 description:
   "Provide simple read/write function using the numpy npy file format. These can be used to save a bigarray to disk and then load it from python using numpy."
 url {
   src: "https://github.com/LaurentMazare/npy-ocaml/archive/0.0.5.tar.gz"
   checksum: "md5=3764488cc7ba863e3b4cce86001b22e0"
-}
-=======
-available: [ocaml-version >= "4.03.0" & ocaml-version < "4.06.0"]
->>>>>>> abac0a66
+}