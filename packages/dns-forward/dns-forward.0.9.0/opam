opam-version: "2.0"
maintainer:   "dave@recoil.org"
authors:      ["David Scott"]
license:      "ISC"
homepage:     "https://github.com/mirage/ocaml-dns-forward"
bug-reports:  "https://github.com/mirage/ocaml-dns-forward/issues"
dev-repo: "git+https://github.com/mirage/ocaml-dns-forward.git"
doc:          "https://mirage.github.io/ocaml-dns-forward/"

build: [
  ["jbuilder" "subst"] {pinned}
  ["jbuilder" "build" "-p" name "-j" jobs]
  ["jbuilder" "runtest" "-p" name] {with-test}
]
depends: [
<<<<<<< HEAD
  "ocaml" {>= "4.03.0"}
  "jbuilder" {build & >= "1.0+beta10"}
  "ppx_sexp_conv" {build}
  "cstruct" {>= "3.0.0"}
  "logs" {>= "0.5.0"}
  "lwt" {>= "2.7.0"}
=======
  "jbuilder"        {build & >= "1.0+beta10"}
  "ppx_sexp_conv"
  "cstruct"         {>= "3.0.0"}
  "logs"            {>= "0.5.0"}
  "lwt"             {>= "2.7.0"}
>>>>>>> 78016568
  "mirage-flow-lwt" {>= "1.2.0"}
  "mirage-clock-lwt"
  "mirage-channel-lwt"
  "mirage-time-lwt"
  "duration"
  "dns"
  "rresult"
  "astring"
  "fmt"
  "result"
  "mtime"
  "sexplib"
  "ipaddr"
]
synopsis: "Library and tools for creating forwarding DNS servers"
description: """
Features:

- UDP and TCP DNS forwarding
- support for sending queries to specific servers based on domain
- dynamic configuration updates
- extra records (e.g. from /etc/hosts)"""
url {
  src:
    "https://github.com/mirage/ocaml-dns-forward/releases/download/v0.9.0/dns-forward-0.9.0.tbz"
  checksum: "md5=851d7b0ad1658586ff6554117dedf845"
}<|MERGE_RESOLUTION|>--- conflicted
+++ resolved
@@ -13,20 +13,12 @@
   ["jbuilder" "runtest" "-p" name] {with-test}
 ]
 depends: [
-<<<<<<< HEAD
   "ocaml" {>= "4.03.0"}
   "jbuilder" {build & >= "1.0+beta10"}
-  "ppx_sexp_conv" {build}
+  "ppx_sexp_conv"
   "cstruct" {>= "3.0.0"}
   "logs" {>= "0.5.0"}
   "lwt" {>= "2.7.0"}
-=======
-  "jbuilder"        {build & >= "1.0+beta10"}
-  "ppx_sexp_conv"
-  "cstruct"         {>= "3.0.0"}
-  "logs"            {>= "0.5.0"}
-  "lwt"             {>= "2.7.0"}
->>>>>>> 78016568
   "mirage-flow-lwt" {>= "1.2.0"}
   "mirage-clock-lwt"
   "mirage-channel-lwt"
