opam-version: "2.0"
maintainer: "Christophe.Troestler@umons.ac.be"
authors: [ "Christophe Troestler <Christophe.Troestler@umons.ac.be>" ]
license: "LGPL-3.0 with OCaml linking exception"
homepage: "http://forge.ocamlcore.org/projects/odepack/"
dev-repo: "https://github.com/Chris00/ocaml-odepack.git"
bug-reports: "https://github.com/Chris00/ocaml-odepack/issues"
build: [
  ["ocaml" "setup.ml" "-configure" "--prefix" prefix]
  ["ocaml" "setup.ml" "-build"]
  ["ocaml" "setup.ml" "-doc"] {with-doc}
]
remove: [
  ["ocamlfind" "remove" "odepack"]
]
depends: [
  "ocaml" {>= "3.12.1"}
  "base-bigarray"
  "ocamlfind"
  "ocamlbuild" {build}
]
depexts: [
  ["gfortran"] {os-distribution = "debian"}
  ["gfortran"] {os-distribution = "ubuntu"}
  ["lang/f77"] {os = "freebsd"}
  ["lang/f77"] {os = "openbsd"}
]
<<<<<<< HEAD
install: ["ocaml" "setup.ml" "-install"]
synopsis: "Binding to ODEPACK."
description: """
This is a collection of solvers for the initial value problem for
ordinary differential equation systems."""
flags: light-uninstall
url {
  src:
    "https://forge.ocamlcore.org/frs/download.php/1402/odepack-0.6.6.tar.gz"
  checksum: "md5=02522ea07d02bc094d856fc2abd9d26e"
}
=======
available: [ ocaml-version >= "3.12.1" & ocaml-version < "4.05" ]
install: ["ocaml" "setup.ml" "-install"]
>>>>>>> 7fd7466d
<|MERGE_RESOLUTION|>--- conflicted
+++ resolved
@@ -3,7 +3,7 @@
 authors: [ "Christophe Troestler <Christophe.Troestler@umons.ac.be>" ]
 license: "LGPL-3.0 with OCaml linking exception"
 homepage: "http://forge.ocamlcore.org/projects/odepack/"
-dev-repo: "https://github.com/Chris00/ocaml-odepack.git"
+dev-repo: "git+https://github.com/Chris00/ocaml-odepack.git"
 bug-reports: "https://github.com/Chris00/ocaml-odepack/issues"
 build: [
   ["ocaml" "setup.ml" "-configure" "--prefix" prefix]
@@ -14,7 +14,7 @@
   ["ocamlfind" "remove" "odepack"]
 ]
 depends: [
-  "ocaml" {>= "3.12.1"}
+  "ocaml" {>= "3.12.1" & < "4.05"}
   "base-bigarray"
   "ocamlfind"
   "ocamlbuild" {build}
@@ -25,7 +25,6 @@
   ["lang/f77"] {os = "freebsd"}
   ["lang/f77"] {os = "openbsd"}
 ]
-<<<<<<< HEAD
 install: ["ocaml" "setup.ml" "-install"]
 synopsis: "Binding to ODEPACK."
 description: """
@@ -36,8 +35,4 @@
   src:
     "https://forge.ocamlcore.org/frs/download.php/1402/odepack-0.6.6.tar.gz"
   checksum: "md5=02522ea07d02bc094d856fc2abd9d26e"
-}
-=======
-available: [ ocaml-version >= "3.12.1" & ocaml-version < "4.05" ]
-install: ["ocaml" "setup.ml" "-install"]
->>>>>>> 7fd7466d
+}