opam-version: "2.0"
maintainer: "dave.scott@eu.citrix.com"
tags: [
  "org:mirage"
  "org:xapi-project"
]
build: [make "all"]
remove: [["ocamlfind" "remove" "xenstore_transport"]]
depends: [
  "ocaml"
  "camlp4" {build}
  "lwt" {< "4.0.0"}
  "xenstore" {> "1.2.1"}
  "ocamlfind" {build}
  "ocamlbuild" {build}
]
dev-repo: "git://github.com/djs55/ocaml-xenstore-clients"
install: [make "install"]
<<<<<<< HEAD
synopsis:
  "Low-level libraries for connecting to a xenstore service on a xen host."
description: """
These libraries contain the IO functions for communicating with a
xenstore service on a xen host. One subpackage deals with regular Unix
threads and another deals with Lwt co-operative threads."""
flags: light-uninstall
url {
  src: "https://github.com/djs55/ocaml-xenstore-clients/archive/0.9.2.tar.gz"
  checksum: "md5=401991182bf481f63c0b9157b3eb68ef"
}
=======
available: [ocaml-version < "4.06.0"]
>>>>>>> abac0a66
<|MERGE_RESOLUTION|>--- conflicted
+++ resolved
@@ -7,7 +7,7 @@
 build: [make "all"]
 remove: [["ocamlfind" "remove" "xenstore_transport"]]
 depends: [
-  "ocaml"
+  "ocaml" {< "4.06.0"}
   "camlp4" {build}
   "lwt" {< "4.0.0"}
   "xenstore" {> "1.2.1"}
@@ -16,7 +16,6 @@
 ]
 dev-repo: "git://github.com/djs55/ocaml-xenstore-clients"
 install: [make "install"]
-<<<<<<< HEAD
 synopsis:
   "Low-level libraries for connecting to a xenstore service on a xen host."
 description: """
@@ -27,7 +26,4 @@
 url {
   src: "https://github.com/djs55/ocaml-xenstore-clients/archive/0.9.2.tar.gz"
   checksum: "md5=401991182bf481f63c0b9157b3eb68ef"
-}
-=======
-available: [ocaml-version < "4.06.0"]
->>>>>>> abac0a66
+}