--- conflicted
+++ resolved
@@ -33,7 +33,7 @@
   ["ocamlfind" "remove" "lbfgs"]
 ]
 depends: [
-  "ocaml"
+  "ocaml" {< "4.06.0"}
   "base-bigarray"
   "base-bytes"
   "camlp4" {build}
@@ -44,7 +44,6 @@
   "lacaml"
 ]
 depexts: [
-<<<<<<< HEAD
   ["gfortran"] {os-distribution = "debian"}
   ["gfortran"] {os-distribution = "ubuntu"}
   ["mingw64-x86_64-gcc-fortran"] {os = "cygwin"}
@@ -60,12 +59,4 @@
   src:
     "https://github.com/Chris00/L-BFGS-ocaml/releases/download/0.8.7/lbfgs-0.8.7.tar.gz"
   checksum: "md5=177ae85c0703e6a122d235259dcf04dd"
-}
-=======
-  [["debian"] ["gfortran"]]
-  [["ubuntu"] ["gfortran"]]
-  [["cygwin"] ["mingw64-x86_64-gcc-fortran"]]
-  [["osx" "homebrew"] ["gcc"]]
-]
-available: [ocaml-version < "4.06.0"]
->>>>>>> 2ebb18fe
+}