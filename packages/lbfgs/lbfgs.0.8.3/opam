opam-version: "2.0"
maintainer: "Christophe.Troestler@umons.ac.be"
authors: ["Christophe Troestler <Christophe.Troestler@umons.ac.be>"]
homepage: "https://forge.ocamlcore.org/projects/lbfgs/"
dev-repo: "git+https://github.com/Chris00/L-BFGS-ocaml.git"
bug-reports: "https://github.com/Chris00/L-BFGS-ocaml/issues"
license: "LGPL-3.0 with OCaml linking exception"
build: [
  ["oasis" "setup"]
  ["ocaml" "setup.ml" "-configure" "--prefix" prefix]
  ["ocaml" "setup.ml" "-build"]
  ["ocaml" "setup.ml" "-doc"] {with-doc}
]
remove: [["ocamlfind" "remove" "lbfgs"]]
depends: [
  "ocaml"
  "camlp4" {build}
  "ocamlfind"
  "oasis" {= "0.4.6"}
  "ocamlbuild" {build}
]
depopts: ["lacaml"]
patches: [
  "setup.patch"
  "string.patch"
]
depexts: [
  ["gfortran"] {os-distribution = "debian"}
  ["gfortran"] {os-distribution = "ubuntu"}
  ["mingw64-x86_64-gcc-fortran"] {os = "cygwin"}
  ["gcc"] {os = "macos" & os-distribution = "homebrew"}
]
install: ["ocaml" "setup.ml" "-install"]
<<<<<<< HEAD
synopsis:
  "Minimization of multidimensional functions on bounded or unbounded domains."
description: """
This is a binding to L-BFGS-B, a library for Large-scale
Bound-constrained Optimization."""
flags: light-uninstall
extra-files: [
  ["string.patch" "md5=ec0c3a0a771567101a53f0d96ff2986d"]
  ["setup.patch" "md5=65f2130d19ef96e4e9dbf93be19f75cd"]
]
url {
  src: "https://forge.ocamlcore.org/frs/download.php/778/lbfgs-0.8.3.tar.gz"
  checksum: "md5=98d2210538709389d55a9974e89f3b52"
}
=======
available: [ocaml-version < "4.06.0"]
>>>>>>> 2ebb18fe
<|MERGE_RESOLUTION|>--- conflicted
+++ resolved
@@ -13,7 +13,7 @@
 ]
 remove: [["ocamlfind" "remove" "lbfgs"]]
 depends: [
-  "ocaml"
+  "ocaml" {< "4.06.0"}
   "camlp4" {build}
   "ocamlfind"
   "oasis" {= "0.4.6"}
@@ -31,7 +31,6 @@
   ["gcc"] {os = "macos" & os-distribution = "homebrew"}
 ]
 install: ["ocaml" "setup.ml" "-install"]
-<<<<<<< HEAD
 synopsis:
   "Minimization of multidimensional functions on bounded or unbounded domains."
 description: """
@@ -45,7 +44,4 @@
 url {
   src: "https://forge.ocamlcore.org/frs/download.php/778/lbfgs-0.8.3.tar.gz"
   checksum: "md5=98d2210538709389d55a9974e89f3b52"
-}
-=======
-available: [ocaml-version < "4.06.0"]
->>>>>>> 2ebb18fe
+}