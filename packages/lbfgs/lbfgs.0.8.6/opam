opam-version: "2.0"
name: "lbfgs"
version: "0.8.6"
maintainer: "Christophe.Troestler@umons.ac.be"
authors: [ "Christophe Troestler <Christophe.Troestler@umons.ac.be>" ]
license: "LGPL-3.0 with OCaml linking exception"
homepage: "https://forge.ocamlcore.org/projects/lbfgs/"
dev-repo: "git+http://forge.ocamlcore.org/anonscm/git/lbfgs/lbfgs.git"
bug-reports: "https://github.com/Chris00/L-BFGS-ocaml/issues"
build: [
  ["ocaml" "setup.ml" "-configure" "--prefix" prefix]
  ["ocaml" "setup.ml" "-build"]
  ["ocaml" "setup.ml" "-doc"] {with-doc}
]
remove: [
  ["ocamlfind" "remove" "lbfgs"]
]
depends: [
  "ocaml"
  "base-bigarray"
  "base-bytes"
  "camlp4" {build}
  "ocamlfind" {>= "1.5"}
  "ocamlbuild" {build}
]
depopts: [
  "lacaml"
]
depexts: [
  ["gfortran"] {os-distribution = "debian"}
  ["gfortran"] {os-distribution = "ubuntu"}
  ["mingw64-x86_64-gcc-fortran"] {os = "cygwin"}
  ["gcc"] {os = "macos" & os-distribution = "homebrew"}
]
install: ["ocaml" "setup.ml" "-install"]
<<<<<<< HEAD
synopsis:
  "Minimization of multidimensional functions on bounded or unbounded domains."
description: """
This is a binding to L-BFGS-B, a library for Large-scale
Bound-constrained Optimization."""
flags: light-uninstall
url {
  src: "http://forge.ocamlcore.org/frs/download.php/1492/lbfgs-0.8.6.tar.gz"
  checksum: "md5=a5d23adc3e454679f25c5c7e0501b182"
}
=======
available: [ocaml-version < "4.06.0"]
>>>>>>> 2ebb18fe
<|MERGE_RESOLUTION|>--- conflicted
+++ resolved
@@ -16,7 +16,7 @@
   ["ocamlfind" "remove" "lbfgs"]
 ]
 depends: [
-  "ocaml"
+  "ocaml" {< "4.06.0"}
   "base-bigarray"
   "base-bytes"
   "camlp4" {build}
@@ -33,7 +33,6 @@
   ["gcc"] {os = "macos" & os-distribution = "homebrew"}
 ]
 install: ["ocaml" "setup.ml" "-install"]
-<<<<<<< HEAD
 synopsis:
   "Minimization of multidimensional functions on bounded or unbounded domains."
 description: """
@@ -43,7 +42,4 @@
 url {
   src: "http://forge.ocamlcore.org/frs/download.php/1492/lbfgs-0.8.6.tar.gz"
   checksum: "md5=a5d23adc3e454679f25c5c7e0501b182"
-}
-=======
-available: [ocaml-version < "4.06.0"]
->>>>>>> 2ebb18fe
+}