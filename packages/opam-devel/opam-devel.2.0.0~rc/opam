opam-version: "2.0"
maintainer: "opam-devel@lists.ocaml.org"
authors: [
  "Thomas Gazagnaire <thomas@gazagnaire.org>"
  "Anil Madhavapeddy   <anil@recoil.org>"
  "Fabrice Le Fessant  <Fabrice.Le_fessant@inria.fr>"
  "Frederic Tuong      <tuong@users.gforge.inria.fr>"
  "Louis Gesbert <louis.gesbert@ocamlpro.com>"
  "Guillem Rieu        <guillem.rieu@ocamlpro.com>"
  "Vincent Bernardoff  <vb@luminar.eu.org>"
  "Roberto Di Cosmo    <roberto@dicosmo.org>"
]
homepage: "https://opam.ocaml.org"
bug-reports: "https://github.com/ocaml/opam/issues"
dev-repo: "git+https://github.com/ocaml/opam.git"
build: [
  ["./configure" "--disable-checks" "--prefix" prefix]
  [make "%{name}%.install"]
  [make "tests"] {with-test}
]
depends: [
  "ocaml" {>= "4.02.3"}
  "opam-client" {= "2.0.0~rc"}
  "cmdliner" {>= "0.9.8"}
  "jbuilder" {build & >= "1.0+beta12"}
]
<<<<<<< HEAD
=======
available: [ocaml-version >= "4.02.3"]
conflicts: [
  "dune"
]
>>>>>>> 15623364
post-messages: [
  "
The development version of opam has been successfuly compiled into %{lib}%/%{name}%. You should not run it from there, please install the binaries to your PATH, e.g. with
    sudo cp %{lib}%/%{name}%/* /usr/local/bin

If you just want to give it a try without altering your current installation, you could use instead:
    alias opam2=\"OPAMROOT=~/.opam2 %{lib}%/%{name}%/opam\"
  "
    {success}
]
synopsis: "opam 2.0.0 development version"
description: """
This package compiles (bootstraps) the development version of opam 2.0.0. For
consistency and safety of the installation, the binaries are not installed into
the PATH, but into lib/opam-devel, from where the user can manually install them
system-wide."""
url {
  src: "https://github.com/ocaml/opam/archive/2.0.0-rc.tar.gz"
  checksum: "md5=ae216e3ea0a9388cc9f711a2a9925557"
}<|MERGE_RESOLUTION|>--- conflicted
+++ resolved
@@ -24,13 +24,9 @@
   "cmdliner" {>= "0.9.8"}
   "jbuilder" {build & >= "1.0+beta12"}
 ]
-<<<<<<< HEAD
-=======
-available: [ocaml-version >= "4.02.3"]
 conflicts: [
   "dune"
 ]
->>>>>>> 15623364
 post-messages: [
   "
 The development version of opam has been successfuly compiled into %{lib}%/%{name}%. You should not run it from there, please install the binaries to your PATH, e.g. with
