opam-version: "2.0"
maintainer:   ["anil@recoil.org" "thomas@gazagnaire.org"]
authors:      ["Thomas Gazagnaire" "Anil Madhavapeddy" "Gabriel Radanne"
               "Mindy Preston" "Thomas Leonard" "Nicolas Ojeda Bar"
               "Dave Scott" "David Kaloper" "Hannes Mehnert" "Richard Mortier"]
homepage:     "https://github.com/mirage/mirage"
bug-reports:  "https://github.com/mirage/mirage/issues/"
dev-repo: "git+https://github.com/mirage/mirage.git"
tags:         ["org:mirage" "org:xapi-project"]
doc:          "https://mirage.github.io/mirage/"

build: [
  ["jbuilder" "subst" "-p" name]{pinned}
  ["jbuilder" "build" "-p" name "-j" jobs]
]

depends: [
  "ocaml" {>= "4.04.2"}
  "jbuilder" {build & >= "1.0+beta10"}
  "ipaddr" {>= "2.6.0"}
  "functoria" {>= "2.2.0"}
  "bos"
  "astring"
  "logs"
  "mirage-runtime" {>= "3.0.0"}
]
conflicts: [
  "nocrypto" {< "0.4.0"}
  "cstruct"  {< "1.0.1"}
  "io-page"  {< "1.4.0"}
  "crunch"   {< "1.2.2"}
  "jbuilder" {= "1.0+beta18"}
]
<<<<<<< HEAD
synopsis: "The MirageOS library operating system"
description: """
MirageOS is a library operating system that constructs unikernels for
secure, high-performance network applications across a variety of
cloud computing and mobile platforms. Code can be developed on a
normal OS such as Linux or MacOS X, and then compiled into a
fully-standalone, specialised unikernel that runs under the Xen
hypervisor.

Since Xen powers most public cloud computing infrastructure such as
Amazon EC2 or Rackspace, this lets your servers run more cheaply,
securely and with finer control than with a full software stack."""
url {
  src:
    "https://github.com/mirage/mirage/releases/download/3.1.0/mirage-3.1.0.tbz"
  checksum: "md5=324d5ef38808dca22ff1c03459c14f53"
}
=======
available: [ocaml-version >= "4.04.2" & ocaml-version < "4.07.0"]
>>>>>>> be376af6
<|MERGE_RESOLUTION|>--- conflicted
+++ resolved
@@ -15,7 +15,7 @@
 ]
 
 depends: [
-  "ocaml" {>= "4.04.2"}
+  "ocaml" {>= "4.04.2" & < "4.07.0"}
   "jbuilder" {build & >= "1.0+beta10"}
   "ipaddr" {>= "2.6.0"}
   "functoria" {>= "2.2.0"}
@@ -31,7 +31,6 @@
   "crunch"   {< "1.2.2"}
   "jbuilder" {= "1.0+beta18"}
 ]
-<<<<<<< HEAD
 synopsis: "The MirageOS library operating system"
 description: """
 MirageOS is a library operating system that constructs unikernels for
@@ -48,7 +47,4 @@
   src:
     "https://github.com/mirage/mirage/releases/download/3.1.0/mirage-3.1.0.tbz"
   checksum: "md5=324d5ef38808dca22ff1c03459c14f53"
-}
-=======
-available: [ocaml-version >= "4.04.2" & ocaml-version < "4.07.0"]
->>>>>>> be376af6
+}