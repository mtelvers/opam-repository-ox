opam-version: "2.0"
maintainer:   ["anil@recoil.org" "thomas@gazagnaire.org"]
authors:      ["Thomas Gazagnaire" "Anil Madhavapeddy" "Gabriel Radanne"
               "Mindy Preston" "Thomas Leonard" "Nicolas Ojeda Bar"
               "Dave Scott" "David Kaloper" "Hannes Mehnert" "Richard Mortier"]
homepage:     "https://mirage.io/"
bug-reports:  "https://github.com/mirage/mirage/issues/"
dev-repo: "git+https://github.com/mirage/mirage.git"
tags:         ["org:mirage" "org:xapi-project"]
doc:          "https://mirage.github.io/mirage/"

build: ["ocaml" "pkg/pkg.ml" "build" "--pkg-name" name "--pinned" "%{pinned}%"]

depends: [
  "ocaml" {>= "4.02.3"}
  "ocamlbuild"
  "ocamlfind"
  "topkg" {build & >= "0.8.0"}
  "ipaddr" {>= "2.6.0"}
  "functoria" {>= "2.0.0" & < "2.2.0"}
  "bos"
  "astring"
  "logs"
  "mirage-runtime" {>= "3.0.0"}
]
conflicts: [
  "nocrypto" {< "0.4.0"}
  "cstruct"  {< "1.0.1"}
  "io-page"  {< "1.4.0"}
  "crunch"   {< "1.2.2"}
]
<<<<<<< HEAD
synopsis: "The MirageOS library operating system"
description: """
MirageOS is a library operating system that constructs unikernels for
secure, high-performance network applications across a variety of
cloud computing and mobile platforms. Code can be developed on a
normal OS such as Linux or MacOS X, and then compiled into a
fully-standalone, specialised unikernel that runs under the Xen
hypervisor.

Since Xen powers most public cloud computing infrastructure such as
Amazon EC2 or Rackspace, this lets your servers run more cheaply,
securely and with finer control than with a full software stack."""
url {
  src:
    "https://github.com/mirage/mirage/releases/download/v3.0.1/mirage-3.0.1.tbz"
  checksum: "md5=6ada309aecfc3bf1479476ba520edac3"
}
=======
available: [ocaml-version >= "4.02.3" & ocaml-version < "4.07.0"]
>>>>>>> be376af6
<|MERGE_RESOLUTION|>--- conflicted
+++ resolved
@@ -12,7 +12,7 @@
 build: ["ocaml" "pkg/pkg.ml" "build" "--pkg-name" name "--pinned" "%{pinned}%"]
 
 depends: [
-  "ocaml" {>= "4.02.3"}
+  "ocaml" {>= "4.02.3" & < "4.07.0"}
   "ocamlbuild"
   "ocamlfind"
   "topkg" {build & >= "0.8.0"}
@@ -29,7 +29,6 @@
   "io-page"  {< "1.4.0"}
   "crunch"   {< "1.2.2"}
 ]
-<<<<<<< HEAD
 synopsis: "The MirageOS library operating system"
 description: """
 MirageOS is a library operating system that constructs unikernels for
@@ -46,7 +45,4 @@
   src:
     "https://github.com/mirage/mirage/releases/download/v3.0.1/mirage-3.0.1.tbz"
   checksum: "md5=6ada309aecfc3bf1479476ba520edac3"
-}
-=======
-available: [ocaml-version >= "4.02.3" & ocaml-version < "4.07.0"]
->>>>>>> be376af6
+}