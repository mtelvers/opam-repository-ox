opam-version: "2.0"
maintainer: ["anil@recoil.org" "thomas@gazagnaire.org"]
authors: [
  "Anil Madhavapeddy" "Thomas Gazagnaire" "Dave Scott" "Richard Mortier"
]
homepage: "https://mirage.io"
bug-reports: "https://github.com/mirage/mirage/issues/"
tags: ["org:mirage" "org:xapi-project"]
dev-repo: "git+https://github.com/mirage/mirage.git"
build: [
  ["ocaml" "setup.ml" "-configure" "--prefix" prefix "--bindir" bin]
  [make]
]
install: [make "install"]
remove: [
  ["rm" "-f" "%{bin}%/mirage"]
  ["ocamlfind" "remove" "mirage"]
]
depends: [
  "ocaml" {>= "4.02.3"}
  "mirage-types-lwt" {< "3.0.0"}
  "mirage-types" {>= "2.8.0" & < "3.0.0"}
  "ipaddr" {>= "2.6.0"}
  "functoria" {>= "1.1.0" & < "2.0.0"}
  "astring"
  "logs"
]
conflicts: [
  "nocrypto" {< "0.4.0"}
  "cstruct" {< "1.0.1"}
  "io-page" {< "1.4.0"}
  "crunch" {< "1.2.2"}
]
<<<<<<< HEAD
synopsis: "The MirageOS library operating system"
description: """
MirageOS is a library operating system that constructs unikernels for
secure, high-performance network applications across a variety of
cloud computing and mobile platforms. Code can be developed on a
normal OS such as Linux or MacOS X, and then compiled into a
fully-standalone, specialised unikernel that runs under the Xen
hypervisor.

Since Xen powers most public cloud computing infrastructure such as
Amazon EC2 or Rackspace, this lets your servers run more cheaply,
securely and with finer control than with a full software stack."""
flags: light-uninstall
url {
  src: "https://github.com/mirage/mirage/archive/v2.9.1.tar.gz"
  checksum: "md5=80381a9fa7ff30af04f75335c3f19cad"
}
=======
available: [ocaml-version >= "4.02.3" & ocaml-version < "4.07.0"]
>>>>>>> be376af6
<|MERGE_RESOLUTION|>--- conflicted
+++ resolved
@@ -17,7 +17,7 @@
   ["ocamlfind" "remove" "mirage"]
 ]
 depends: [
-  "ocaml" {>= "4.02.3"}
+  "ocaml" {>= "4.02.3" & < "4.07.0"}
   "mirage-types-lwt" {< "3.0.0"}
   "mirage-types" {>= "2.8.0" & < "3.0.0"}
   "ipaddr" {>= "2.6.0"}
@@ -31,7 +31,6 @@
   "io-page" {< "1.4.0"}
   "crunch" {< "1.2.2"}
 ]
-<<<<<<< HEAD
 synopsis: "The MirageOS library operating system"
 description: """
 MirageOS is a library operating system that constructs unikernels for
@@ -48,7 +47,4 @@
 url {
   src: "https://github.com/mirage/mirage/archive/v2.9.1.tar.gz"
   checksum: "md5=80381a9fa7ff30af04f75335c3f19cad"
-}
-=======
-available: [ocaml-version >= "4.02.3" & ocaml-version < "4.07.0"]
->>>>>>> be376af6
+}