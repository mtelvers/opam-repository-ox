--- conflicted
+++ resolved
@@ -18,7 +18,7 @@
   ["ocamlfind" "remove" "mirage"]
 ]
 depends: [
-  "ocaml" {>= "4.01.0"}
+  "ocaml" {>= "4.01.0" & < "4.07.0"}
   "ipaddr" {>= "2.6.0"}
   "functoria" {= "1.0.0"}
 ]
@@ -28,7 +28,6 @@
   "io-page" {< "1.4.0"}
   "crunch" {< "1.2.2"}
 ]
-<<<<<<< HEAD
 synopsis: "The MirageOS library operating system"
 description: """
 MirageOS is a library operating system that constructs unikernels for
@@ -45,7 +44,4 @@
 url {
   src: "https://github.com/mirage/mirage/archive/v2.7.0.tar.gz"
   checksum: "md5=f1547f5de31192dd51bb1fde82006a41"
-}
-=======
-available: [ocaml-version >= "4.01.0" & ocaml-version < "4.07.0"]
->>>>>>> be376af6
+}