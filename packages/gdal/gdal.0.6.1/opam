opam-version: "2.0"
maintainer: "hez@0ok.org"
authors: [ "Hezekiah M. Carty <hez@0ok.org>" ]
license: "MIT"
homepage: "https://github.com/hcarty/ocaml-gdal"
build: [
  ["ocaml" "setup.ml" "-configure" "--prefix" prefix]
  ["ocaml" "setup.ml" "-build"]
]
remove: [
  ["ocamlfind" "remove" "gdal"]
  ["ocamlfind" "remove" "ogr"]
]
depends: [
  "ocaml" {>= "4.01.0"}
  "ctypes"
  "ctypes-foreign"
  "ocamlfind"
  "ocamlbuild" {build}
]
depexts: [
  ["libgdal-dev"] {os-distribution = "debian"}
  ["libgdal-dev"] {os-distribution = "ubuntu"}
]
dev-repo: "git://github.com/hcarty/ocaml-gdal"
<<<<<<< HEAD
install: ["ocaml" "setup.ml" "-install"]
synopsis: "Bindings to the GDAL and OGR libraries"
flags: light-uninstall
url {
  src: "https://github.com/hcarty/ocaml-gdal/archive/v0.6.1.tar.gz"
  checksum: "md5=37a28725b45b20aef7bb4f4b381dabd1"
}
=======
available: [ocaml-version >= "4.01.0" & ocaml-version < "4.06.0"]
install: ["ocaml" "setup.ml" "-install"]
>>>>>>> abac0a66
<|MERGE_RESOLUTION|>--- conflicted
+++ resolved
@@ -12,7 +12,7 @@
   ["ocamlfind" "remove" "ogr"]
 ]
 depends: [
-  "ocaml" {>= "4.01.0"}
+  "ocaml" {>= "4.01.0" & < "4.06.0"}
   "ctypes"
   "ctypes-foreign"
   "ocamlfind"
@@ -23,15 +23,10 @@
   ["libgdal-dev"] {os-distribution = "ubuntu"}
 ]
 dev-repo: "git://github.com/hcarty/ocaml-gdal"
-<<<<<<< HEAD
 install: ["ocaml" "setup.ml" "-install"]
 synopsis: "Bindings to the GDAL and OGR libraries"
 flags: light-uninstall
 url {
   src: "https://github.com/hcarty/ocaml-gdal/archive/v0.6.1.tar.gz"
   checksum: "md5=37a28725b45b20aef7bb4f4b381dabd1"
-}
-=======
-available: [ocaml-version >= "4.01.0" & ocaml-version < "4.06.0"]
-install: ["ocaml" "setup.ml" "-install"]
->>>>>>> abac0a66
+}