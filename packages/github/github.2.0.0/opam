opam-version: "2.0"
maintainer: "sheets@alum.mit.edu"
authors: [
  "Anil Madhavapeddy"
  "David Sheets"
  "Andy Ray"
  "Jeff Hammerbacher"
  "Thomas Gazagnaire"
  "Rudi Grinberg"
  "Qi Li"
  "Jeremy Yallop"
  "Dave Tucker"
]
homepage: "https://github.com/mirage/ocaml-github"
bug-reports: "https://github.com/mirage/ocaml-github/issues"
tags: ["org:mirage" "org:xapi-project" "git"]
dev-repo: "git+https://github.com/mirage/ocaml-github.git"
build: [
  [
    "ocaml"
    "setup.ml"
    "-configure"
    "--%{base-unix:enable}%-unix"
    "--%{js_of_ocaml:enable}%-js"
    "--prefix"
    prefix
  ]
  ["ocaml" "setup.ml" "-build"]
]
install: ["ocaml" "setup.ml" "-install"]
remove: ["ocamlfind" "remove" "github"]
depends: [
<<<<<<< HEAD
  "ocaml" {>= "4.02.3"}
=======
  "ocaml" {>= "4.02.3" & < "4.06"}
>>>>>>> ee7da6bb
  "ocamlfind" {build}
  "ocamlbuild" {build}
  "tls"
  "uri" {>= "1.9.0"}
  "cohttp" {>= "0.17.0" & < "0.99"}
  "lwt" {>= "2.4.4"}
  "atdgen" {>= "1.10.0"}
  "yojson" {>= "1.2.0"}
  "stringext"
  "lambda-term"
  "cmdliner" {>= "0.9.8"}
  "base-unix"
]
depopts: "js_of_ocaml"
conflicts: [
  "js_of_ocaml" {< "2.4.0"}
  "js_of_ocaml" {>= "3.0"}
]
synopsis: "GitHub APIv3 client bindings"
description: """
This library provides access to many of the most used GitHub API
endpoints while making authorization, two-factor authentication, rate
limit monitoring, event delivery, and polling easy to use."""
flags: light-uninstall
url {
  src: "https://github.com/mirage/ocaml-github/archive/v2.0.0.tar.gz"
  checksum: "md5=e0bd3235ffe6bf23a60db581104f6132"
}<|MERGE_RESOLUTION|>--- conflicted
+++ resolved
@@ -30,11 +30,7 @@
 install: ["ocaml" "setup.ml" "-install"]
 remove: ["ocamlfind" "remove" "github"]
 depends: [
-<<<<<<< HEAD
-  "ocaml" {>= "4.02.3"}
-=======
   "ocaml" {>= "4.02.3" & < "4.06"}
->>>>>>> ee7da6bb
   "ocamlfind" {build}
   "ocamlbuild" {build}
   "tls"
