--- conflicted
+++ resolved
@@ -18,7 +18,11 @@
   [make "install"]
 ]
 remove: ["ocamlfind" "remove" "flac"]
-depends: ["ocaml" "ocamlfind" "ogg"]
+depends: [
+  "ocaml" {< "4.06.0"}
+  "ocamlfind"
+  "ogg"
+]
 depexts: [
   ["flac-devel"] {os-distribution = "centos"}
   ["flac-devel"] {os-distribution = "fedora"}
@@ -28,7 +32,6 @@
   ["flac"] {os = "macos" & os-distribution = "homebrew"}
 ]
 bug-reports: "https://github.com/savonet/ocaml-flac/issues"
-<<<<<<< HEAD
 dev-repo: "git+https://github.com/savonet/ocaml-flac.git"
 synopsis:
   "Interface for the Free Lossless Audio Codec otherwise known as FLAC"
@@ -37,8 +40,4 @@
   src:
     "https://github.com/savonet/ocaml-flac/releases/download/0.1.2/ocaml-flac-0.1.2.tar.gz"
   checksum: "md5=00944c4f2f2016770fa6e8f948561669"
-}
-=======
-dev-repo: "https://github.com/savonet/ocaml-flac.git"
-available: [ocaml-version < "4.06.0"]
->>>>>>> abac0a66
+}