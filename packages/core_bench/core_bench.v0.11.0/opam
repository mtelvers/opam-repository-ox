--- conflicted
+++ resolved
@@ -17,12 +17,7 @@
   "textutils" {>= "v0.11" & < "v0.12"}
   "jbuilder" {build & >= "1.0+beta18.1"}
   "ocaml-migrate-parsetree" {>= "1.0"}
-<<<<<<< HEAD
-  "ppxlib" {>= "0.1.0"}
   "re" {>= "1.5.0"}
-=======
-  "re"                      {>= "1.5.0"}
->>>>>>> 7c067c75
 ]
 synopsis: "Benchmarking library"
 url {
