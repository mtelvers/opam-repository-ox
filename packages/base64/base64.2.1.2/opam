--- conflicted
+++ resolved
@@ -16,11 +16,7 @@
   "topkg" {build}
   "bos" {with-test}
   "rresult" {with-test}
-<<<<<<< HEAD
-  "alcotest" {with-test}
-=======
   "alcotest" {with-test & >= "0.4.0"}
->>>>>>> ee7da6bb
 ]
 build: [
   ["ocaml" "pkg/pkg.ml" "build" "--pinned" "%{pinned}%" "--tests" "false"]
