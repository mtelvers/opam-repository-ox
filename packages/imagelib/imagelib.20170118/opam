opam-version: "2.0"
maintainer: "Rodolphe Lepigre <rodolphe.lepigre@univ-smb.fr>"
authors: "Rodolphe Lepigre <rodolphe.lepigre@univ-smb.fr>"
homepage: "http://lepigre.fr"
bug-reports: "Rodolphe Lepigre <rodolphe.lepigre@univ-smb.fr>"
license: "LGPL-3.0"
dev-repo: "git://github.com:rlepigre/ocaml-imagelib.git"
build: [make]
install: [make "install"]
remove: [make "uninstall"]
depends: [
<<<<<<< HEAD
  "ocaml" {>= "3.12.1"}
=======
  "ocaml" {>= "3.12.1" & < "4.06.0"}
>>>>>>> 35a32882
  "ocamlfind" {build}
  "ocamlbuild" {build}
  "camlzip"
]
post-messages: [
  "imagelib requires convert (imagemagick) to handle format other than png and ppm."
]
synopsis: "The imagelib library implements image formats such as PNG or PPM"
description: """
The imagelib library implements image formats such as PNG or PPM  in
OCaml, relying on only one external dependency: camlzip. However, we
plan to reimplement zlib in OCaml at some point.

Supported image formats:
 - PNG (full implementation of RCF 2083),
 - PPM, PGM, PBM, ... (fully supported),
 - JPG (only image size natively, conversion to PNG otherwise),
 - GIF (only image size natively, conversion to PNG otherwise),
 - XCF (only image size natively, conversion to PNG otherwise),
 - Other formats rely on convert (imagemagick).

As imagelib only requires camlzip, it is suitable for compilation to
javascript using js_of_ocaml (only for operations not requireing the
convert binary)."""
url {
  src:
    "https://github.com/rlepigre/ocaml-imagelib/archive/ocaml-imagelib_20170118.tar.gz"
  checksum: "md5=2eb3cd27e0425b6eda5d9655233a0029"
}<|MERGE_RESOLUTION|>--- conflicted
+++ resolved
@@ -9,11 +9,7 @@
 install: [make "install"]
 remove: [make "uninstall"]
 depends: [
-<<<<<<< HEAD
-  "ocaml" {>= "3.12.1"}
-=======
   "ocaml" {>= "3.12.1" & < "4.06.0"}
->>>>>>> 35a32882
   "ocamlfind" {build}
   "ocamlbuild" {build}
   "camlzip"
