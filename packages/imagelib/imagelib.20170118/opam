<<<<<<< HEAD
opam-version: "2.0"
=======
opam-version: "1.2"
available: [ ocaml-version >= "3.12.1" & ocaml-version < "4.06.0" ]
>>>>>>> e0f98a33
maintainer: "Rodolphe Lepigre <rodolphe.lepigre@univ-smb.fr>"
authors: "Rodolphe Lepigre <rodolphe.lepigre@univ-smb.fr>"
homepage: "http://lepigre.fr"
bug-reports: "Rodolphe Lepigre <rodolphe.lepigre@univ-smb.fr>"
license: "LGPL-3.0"
dev-repo: "git://github.com:rlepigre/ocaml-imagelib.git"
build: [make]
install: [make "install"]
remove: [make "uninstall"]
depends: [
  "ocaml" {>= "3.12.1"}
  "ocamlfind" {build}
  "ocamlbuild" {build}
  "camlzip"
]
post-messages: [
  "imagelib requires convert (imagemagick) to handle format other than png and ppm."
]
synopsis: "The imagelib library implements image formats such as PNG or PPM"
description: """
The imagelib library implements image formats such as PNG or PPM  in
OCaml, relying on only one external dependency: camlzip. However, we
plan to reimplement zlib in OCaml at some point.

Supported image formats:
 - PNG (full implementation of RCF 2083),
 - PPM, PGM, PBM, ... (fully supported),
 - JPG (only image size natively, conversion to PNG otherwise),
 - GIF (only image size natively, conversion to PNG otherwise),
 - XCF (only image size natively, conversion to PNG otherwise),
 - Other formats rely on convert (imagemagick).

As imagelib only requires camlzip, it is suitable for compilation to
javascript using js_of_ocaml (only for operations not requireing the
convert binary)."""
url {
  src:
    "https://github.com/rlepigre/ocaml-imagelib/archive/ocaml-imagelib_20170118.tar.gz"
  checksum: "md5=2eb3cd27e0425b6eda5d9655233a0029"
}<|MERGE_RESOLUTION|>--- conflicted
+++ resolved
@@ -1,9 +1,4 @@
-<<<<<<< HEAD
 opam-version: "2.0"
-=======
-opam-version: "1.2"
-available: [ ocaml-version >= "3.12.1" & ocaml-version < "4.06.0" ]
->>>>>>> e0f98a33
 maintainer: "Rodolphe Lepigre <rodolphe.lepigre@univ-smb.fr>"
 authors: "Rodolphe Lepigre <rodolphe.lepigre@univ-smb.fr>"
 homepage: "http://lepigre.fr"
@@ -14,7 +9,7 @@
 install: [make "install"]
 remove: [make "uninstall"]
 depends: [
-  "ocaml" {>= "3.12.1"}
+  "ocaml" {>= "3.12.1" & < "4.06.0"}
   "ocamlfind" {build}
   "ocamlbuild" {build}
   "camlzip"
