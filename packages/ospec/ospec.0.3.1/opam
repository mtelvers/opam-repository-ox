--- conflicted
+++ resolved
@@ -6,13 +6,12 @@
 ]
 remove: [["ocamlfind" "remove" "ospec"]]
 depends: [
-  "ocaml"
+  "ocaml" {< "4.06.0"}
   "ocamlfind"
   "camlp4"
   "ocamlbuild" {build}
 ]
 install: ["ocaml" "setup.ml" "-install"]
-<<<<<<< HEAD
 synopsis: "Behavior-Driven Development tool for OCaml, inspired by RSpec"
 description: """
 OSpec is a Behavior-Driven Development tool for OCaml, inspired by
@@ -23,7 +22,4 @@
 url {
   src: "https://forge.ocamlcore.org/frs/download.php/1211/ospec-0.3.1.tar.gz"
   checksum: "md5=b60505aa89c177e9b2ff3dd019f408ef"
-}
-=======
-available: [ocaml-version < "4.06.0"]
->>>>>>> 9bf179bc
+}