opam-version: "2.0"
maintainer:   "Thomas Leonard <thomas.leonard@docker.com>"
authors:      "Thomas Leonard <thomas.leonard@docker.com>"
license:      "Apache"
homepage:     "https://github.com/mirage/capnp-rpc"
bug-reports:  "https://github.com/mirage/capnp-rpc/issues"
dev-repo: "git+https://github.com/mirage/capnp-rpc.git"
build: [
  ["jbuilder" "build" "-p" name "-j" jobs]
  ["jbuilder" "runtest" "-p" name] {with-test}
]
depends: [
<<<<<<< HEAD
  "ocaml" {>= "4.03.0"}
  "capnp" {>= "3.0.0"}
  "capnp-rpc" {>= "0.2" & < "0.3"}
=======
  "conf-capnproto" {build}
  "capnp" { >= "3.0.0" }
  "capnp-rpc" { >= "0.2" & < "0.3"}
>>>>>>> 7b879c94
  "lwt"
  "astring"
  "fmt"
  "logs"
  "asetmap"
  "mirage-flow-lwt"
  "tls" {>= "0.8.0" & < "0.9.0"}
  "mirage-kv-lwt"
  "mirage-clock"
  "base64"
  "uri" {>= "1.6.0"}
  "jbuilder" {build & >= "1.0+beta10"}
  "alcotest" {with-test}
]
synopsis:
  "Cap'n Proto is a capability-based RPC system with bindings for many languages."
description: """
This package provides a version of the Cap'n Proto RPC system using the Cap'n
Proto serialisation format and Lwt for concurrency."""
url {
  src: "https://github.com/mirage/capnp-rpc/archive/v0.2.tar.gz"
  checksum: "md5=80aa897e6e057017852ad3af00b93d51"
}<|MERGE_RESOLUTION|>--- conflicted
+++ resolved
@@ -10,15 +10,10 @@
   ["jbuilder" "runtest" "-p" name] {with-test}
 ]
 depends: [
-<<<<<<< HEAD
   "ocaml" {>= "4.03.0"}
+  "conf-capnproto" {build}
   "capnp" {>= "3.0.0"}
   "capnp-rpc" {>= "0.2" & < "0.3"}
-=======
-  "conf-capnproto" {build}
-  "capnp" { >= "3.0.0" }
-  "capnp-rpc" { >= "0.2" & < "0.3"}
->>>>>>> 7b879c94
   "lwt"
   "astring"
   "fmt"
