opam-version: "2.0"
maintainer: "https://github.com/ocaml/opam-repository/issues"
build: [
  [make "all"]
  [make "opt"]
]
patches: ["opam.patch"]
depends: [
  "ocaml"
  "ocamlfind"
  "ocamlbuild" {build}
]
install: [make "install" "PREFIX=%{prefix}%"]
<<<<<<< HEAD
synopsis: "SAT-Solver able to deal with formulae patterns"
extra-files: [
  ["regstab.install" "md5=a94167ace5e5f46cb74b0cf1e2b222a9"]
  ["opam.patch" "md5=ff7b7944f2a17c2aa5a5601759df3592"]
]
url {
  src: "http://forge.ocamlcore.org/frs/download.php/859/regstab-2.0.0.tar.gz"
  checksum: "md5=bacea0b985f75328453a2b2da40afa07"
}
=======
available: [ocaml-version < "4.06.0"]
>>>>>>> abac0a66
<|MERGE_RESOLUTION|>--- conflicted
+++ resolved
@@ -6,12 +6,11 @@
 ]
 patches: ["opam.patch"]
 depends: [
-  "ocaml"
+  "ocaml" {< "4.06.0"}
   "ocamlfind"
   "ocamlbuild" {build}
 ]
 install: [make "install" "PREFIX=%{prefix}%"]
-<<<<<<< HEAD
 synopsis: "SAT-Solver able to deal with formulae patterns"
 extra-files: [
   ["regstab.install" "md5=a94167ace5e5f46cb74b0cf1e2b222a9"]
@@ -20,7 +19,4 @@
 url {
   src: "http://forge.ocamlcore.org/frs/download.php/859/regstab-2.0.0.tar.gz"
   checksum: "md5=bacea0b985f75328453a2b2da40afa07"
-}
-=======
-available: [ocaml-version < "4.06.0"]
->>>>>>> abac0a66
+}