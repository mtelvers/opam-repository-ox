--- conflicted
+++ resolved
@@ -16,16 +16,11 @@
   "ocaml"
   "jbuilder" {build & >= "1.0+beta9"}
   "session-postgresql"
-<<<<<<< HEAD
-  "lwt"
+  "lwt" {< "4.0.0"}
 ]
 synopsis:
   "A session manager for your everyday needs - Postgresql-specific support for lwt"
 url {
   src: "https://github.com/inhabitedtype/ocaml-session/archive/0.4.0.tar.gz"
   checksum: "md5=a770a08805dd71276b14f5dcb2ac1dd6"
-}
-=======
-  "lwt" {< "4.0.0"}
-]
->>>>>>> 19232de3
+}