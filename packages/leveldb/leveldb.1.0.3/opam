--- conflicted
+++ resolved
@@ -4,8 +4,8 @@
 homepage: "https://github.com/mfp/ocaml-leveldb"
 bug-reports: "https://github.com/mfp/ocaml-leveldb/issues"
 license: "LGPL+static"
-<<<<<<< HEAD
-doc: ["https://github.com/mfp/ocaml-leveldb/blob/master/README.md"]
+doc: "https://github.com/mfp/ocaml-leveldb/blob/master/README.md"
+dev-repo: "git://github.com/mfp/ocaml-leveldb"
 build: [
   ["omake" "-j9"]
   ["omake" "test"] {with-test & "%{ounit:installed}"}
@@ -13,31 +13,18 @@
 remove: [
   ["ocamlfind" "remove" "leveldb"]
 ]
-depends: ["ocaml" "ocamlfind" "omake" "conf-leveldb" "ounit"]
-depexts: [
-  ["libsnappy-dev"] {os-distribution = "debian"}
-  ["libsnappy-dev"] {os-distribution = "ubuntu"}
-=======
-doc: "https://github.com/mfp/ocaml-leveldb/blob/master/README.md"
-dev-repo: "git://github.com/mfp/ocaml-leveldb"
-build: ["omake" "-j9"]
-build-test: [["omake" "test"] {"%{ounit:installed}"}]
-remove: [
-  ["ocamlfind" "remove" "leveldb"]
-]
 depends: [
+  "ocaml" {< "4.02"}
   "ocamlfind"
   "omake"
   "conf-snappy"
   "conf-leveldb"
   "ounit"
->>>>>>> 97dfd368
 ]
 patches: [ "fix_snappy_link_issue.patch"
            "warn_error.patch" ]
 dev-repo: "git://github.com/mfp/ocaml-leveldb"
 install: ["omake" "install" "prefix=%{prefix}%"]
-<<<<<<< HEAD
 synopsis: "OCaml bindings for Google's LevelDB library."
 description: """
 These bindings expose nearly the full LevelDB C++ API, including:
@@ -60,7 +47,4 @@
   src:
     "https://github.com/mfp/ocaml-leveldb/archive/ocaml-leveldb-1.0.3.tar.gz"
   checksum: "md5=68ce7bda83d28cd14bf817355e9781af"
-}
-=======
-available: [ ocaml-version < "4.02" ]
->>>>>>> 97dfd368
+}