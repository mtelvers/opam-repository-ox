--- conflicted
+++ resolved
@@ -4,8 +4,8 @@
 homepage: "https://github.com/mfp/ocaml-leveldb"
 bug-reports: "https://github.com/mfp/ocaml-leveldb/issues"
 license: "LGPL+static"
-<<<<<<< HEAD
-doc: ["https://github.com/mfp/ocaml-leveldb/blob/master/README.md"]
+doc: "https://github.com/mfp/ocaml-leveldb/blob/master/README.md"
+dev-repo: "git://github.com/mfp/ocaml-leveldb"
 build: [
   ["omake" "-j9"]
   ["omake" "test"] {with-test & "%{ounit:installed}"}
@@ -13,14 +13,10 @@
 remove: [
   ["ocamlfind" "remove" "leveldb"]
 ]
-depends: ["ocaml" "ocamlfind" "omake" "conf-leveldb" "ounit"]
-depexts: [
-  ["libsnappy-dev"] {os-distribution = "debian"}
-  ["libsnappy-dev"] {os-distribution = "ubuntu"}
-]
+depends: ["ocaml" "ocamlfind" "omake" "conf-leveldb" "conf-snappy" "ounit"]
 patches: [ "link_against_extra_libs.patch" ]
-dev-repo: "git://github.com/mfp/ocaml-leveldb"
 install: ["omake" "install" "prefix=%{prefix}%"]
+available: [ false ]
 synopsis: "OCaml bindings for Google's LevelDB library."
 description: """
 These bindings expose nearly the full LevelDB C++ API, including:
@@ -42,23 +38,4 @@
   src:
     "https://github.com/mfp/ocaml-leveldb/archive/ocaml-leveldb-1.0.2.tar.gz"
   checksum: "md5=3aa286567a0ef693de47bf0769a8a3d3"
-}
-=======
-doc: "https://github.com/mfp/ocaml-leveldb/blob/master/README.md"
-dev-repo: "git://github.com/mfp/ocaml-leveldb"
-build: ["omake" "-j9"]
-build-test: [["omake" "test"] {"%{ounit:installed}"}]
-remove: [
-  ["ocamlfind" "remove" "leveldb"]
-]
-depends: [
-  "ocamlfind"
-  "omake"
-  "conf-leveldb"
-  "conf-snappy"
-  "ounit"
-]
-patches: [ "link_against_extra_libs.patch" ]
-install: ["omake" "install" "prefix=%{prefix}%"]
-available: [ false ]
->>>>>>> 97dfd368
+}