opam-version: "2.0"
name: "owebl"
version: "0.1"
maintainer: "Phil Eaton <me@eatonphil.com>"
homepage: "http://meetowebl.com"
bug-reports: "https://github.com/eatonphil/owebl/issues"
license: "BSD"
dev-repo: "git+https://github.com/eatonphil/owebl.git"
build: [
    [make]
]
install: [make "install"]
remove: ["ocamlfind" "remove" "owebl"]
<<<<<<< HEAD
depends: ["ocaml" "ocamlfind"]
synopsis:
  "A fast, light, and concurrent web framework inspired by Flask and Sinatra."
authors: "Phil Eaton <me@eatonphil.com>"
flags: light-uninstall
url {
  src: "https://github.com/eatonphil/owebl/archive/v0.1.tar.gz"
  checksum: "md5=9e7e686c0fab3ced7cac0e9b0689d5ee"
}
=======
depends: ["ocamlfind"]
available: [ocaml-version < "4.06.0"]
>>>>>>> abac0a66
<|MERGE_RESOLUTION|>--- conflicted
+++ resolved
@@ -11,8 +11,10 @@
 ]
 install: [make "install"]
 remove: ["ocamlfind" "remove" "owebl"]
-<<<<<<< HEAD
-depends: ["ocaml" "ocamlfind"]
+depends: [
+  "ocaml" {< "4.06.0"}
+  "ocamlfind"
+]
 synopsis:
   "A fast, light, and concurrent web framework inspired by Flask and Sinatra."
 authors: "Phil Eaton <me@eatonphil.com>"
@@ -20,8 +22,4 @@
 url {
   src: "https://github.com/eatonphil/owebl/archive/v0.1.tar.gz"
   checksum: "md5=9e7e686c0fab3ced7cac0e9b0689d5ee"
-}
-=======
-depends: ["ocamlfind"]
-available: [ocaml-version < "4.06.0"]
->>>>>>> abac0a66
+}