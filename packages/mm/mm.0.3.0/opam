opam-version: "2.0"
maintainer: "Romain Beauxis <toots@rastageeks.org>"
authors: "The Savonet Team <savonet-users@lists.sourceforge.net>"
homepage: "https://github.com/savonet/ocaml-mm"
build: [
  ["./configure" "--prefix" prefix]
  [make]
]
install: [
  [make "install"]
]
remove: ["ocamlfind" "remove" "mm"]
depends: ["ocaml" "ocamlfind"]
depopts: [
  "alsa"
  "ao"
  "pulseaudio"
  "gstreamer"
  "mad"
  "ogg"
  "ocamlsdl"
  "theora"
]
bug-reports: "https://github.com/savonet/ocaml-mm/issues"
<<<<<<< HEAD
dev-repo: "git+https://github.com/savonet/ocaml-mm.git"
synopsis:
  "The mm library contains high-level to create and manipulate multimedia streams (audio, video, MIDI)"
conflicts: [
  "ocaml-variants" {= "4.04.0+flambda"}
]
flags: light-uninstall
url {
  src:
    "https://github.com/savonet/ocaml-mm/releases/download/0.3.0/ocaml-mm-0.3.0.tar.gz"
  checksum: "md5=6f29ba0342179d1eeff5314915b9572b"
}
=======
dev-repo: "https://github.com/savonet/ocaml-mm.git"
available: [compiler != "4.04.0+flambda" & ocaml-version < "4.06.0"]
>>>>>>> abac0a66
<|MERGE_RESOLUTION|>--- conflicted
+++ resolved
@@ -10,7 +10,10 @@
   [make "install"]
 ]
 remove: ["ocamlfind" "remove" "mm"]
-depends: ["ocaml" "ocamlfind"]
+depends: [
+  "ocaml" {< "4.06.0"}
+  "ocamlfind"
+]
 depopts: [
   "alsa"
   "ao"
@@ -22,7 +25,6 @@
   "theora"
 ]
 bug-reports: "https://github.com/savonet/ocaml-mm/issues"
-<<<<<<< HEAD
 dev-repo: "git+https://github.com/savonet/ocaml-mm.git"
 synopsis:
   "The mm library contains high-level to create and manipulate multimedia streams (audio, video, MIDI)"
@@ -34,8 +36,4 @@
   src:
     "https://github.com/savonet/ocaml-mm/releases/download/0.3.0/ocaml-mm-0.3.0.tar.gz"
   checksum: "md5=6f29ba0342179d1eeff5314915b9572b"
-}
-=======
-dev-repo: "https://github.com/savonet/ocaml-mm.git"
-available: [compiler != "4.04.0+flambda" & ocaml-version < "4.06.0"]
->>>>>>> abac0a66
+}