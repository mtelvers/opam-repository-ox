--- conflicted
+++ resolved
@@ -34,17 +34,10 @@
   "logs" {>= "0.5.0"}
   "win-error"
   "io-page-unix" {>= "2.0.0"}
-<<<<<<< HEAD
-  "ppx_deriving" {build}
-  "ppx_sexp_conv" {build}
-  "ppx_tools" {build}
-  "alcotest" {with-test & >= "0.4.0"}
-=======
   "ppx_deriving"
   "ppx_sexp_conv"
   "ppx_tools"
-  "alcotest" {test & >= "0.4.0"}
->>>>>>> 78016568
+  "alcotest" {with-test & >= "0.4.0"}
 ]
 synopsis: "Unix clients and servers for the 9P protocol"
 url {
