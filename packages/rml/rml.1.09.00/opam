--- conflicted
+++ resolved
@@ -6,11 +6,6 @@
   [make]
 ]
 remove: [[make "uninstall"]]
-<<<<<<< HEAD
 depends: ["ocamlfind" "ocamlbuild" "num"]
 install: [make "install"]
-=======
-depends: ["ocamlfind" "ocamlbuild"]
-install: [make "install"]
-available: [ os != "linux" ]
->>>>>>> 6ea7d24b
+available: [ os != "linux" ]