opam-version: "2.0"
maintainer: "rudi.grinberg@gmail.com"
authors: [ "Rudi Grinberg" "Simon Cruanes" ]
license: "WTFPL"
build: [make "all"]
remove: [[make "uninstall"]]
depends: [
  "ocaml" {>= "4.00.1"}
  "ocamlfind"
  "ocamlbuild" {build}
]
dev-repo: "git://github.com/rgrinberg/bencode"
<<<<<<< HEAD
install: [make "install"]
synopsis: "Read/Write bencode (.torrent) files in OCaml"
url {
  src: "https://github.com/rgrinberg/bencode/archive/0.2.tar.gz"
  checksum: "md5=790a99820a6555f724d4e29b1f5ec558"
}
=======
available: [ocaml-version >= "4.00.1" & ocaml-version < "4.06.0"]
install: [make "install"]
>>>>>>> 436da095
<|MERGE_RESOLUTION|>--- conflicted
+++ resolved
@@ -5,19 +5,14 @@
 build: [make "all"]
 remove: [[make "uninstall"]]
 depends: [
-  "ocaml" {>= "4.00.1"}
+  "ocaml" {>= "4.00.1" & < "4.06.0"}
   "ocamlfind"
   "ocamlbuild" {build}
 ]
 dev-repo: "git://github.com/rgrinberg/bencode"
-<<<<<<< HEAD
 install: [make "install"]
 synopsis: "Read/Write bencode (.torrent) files in OCaml"
 url {
   src: "https://github.com/rgrinberg/bencode/archive/0.2.tar.gz"
   checksum: "md5=790a99820a6555f724d4e29b1f5ec558"
-}
-=======
-available: [ocaml-version >= "4.00.1" & ocaml-version < "4.06.0"]
-install: [make "install"]
->>>>>>> 436da095
+}