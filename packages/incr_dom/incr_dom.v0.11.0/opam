opam-version: "2.0"
maintainer: "opensource@janestreet.com"
authors: ["Jane Street Group, LLC <opensource@janestreet.com>"]
homepage: "https://github.com/janestreet/incr_dom"
bug-reports: "https://github.com/janestreet/incr_dom/issues"
dev-repo: "git+https://github.com/janestreet/incr_dom.git"
license: "Apache-2.0"
build: [
  ["jbuilder" "build" "-p" name "-j" jobs]
]
conflicts: [ "jbuilder" { = "1.0+beta19" } ]
depends: [
  "ocaml" {>= "4.04.1"}
  "async_js" {>= "v0.11" & < "v0.12"}
  "async_kernel" {>= "v0.11" & < "v0.12"}
  "core_kernel" {>= "v0.11" & < "v0.12"}
  "incr_map" {>= "v0.11" & < "v0.12"}
  "incr_select" {>= "v0.11" & < "v0.12"}
  "incremental_kernel" {>= "v0.11" & < "v0.12"}
  "ppx_jane" {>= "v0.11" & < "v0.12"}
  "virtual_dom" {>= "v0.11" & < "v0.12"}
  "jbuilder" {build & >= "1.0+beta18.1"}
  "js_of_ocaml" {>= "3.0"}
  "js_of_ocaml-ppx"
  "ocaml-migrate-parsetree" {>= "1.0"}
<<<<<<< HEAD
  "ppxlib" {>= "0.1.0"}
=======
>>>>>>> 7c067c75
]
synopsis: "A library for building dynamic webapps, using Js_of_ocaml."
description: """
The library is designed roughly on a model/view/controller model.
Your application is built out of:

- A functional model type that tracks the state of your application.

- An incremental /view/ function for computing an HTML-like
  representation of how your application should render on the browser.
  The is based on the [[https://github.com/Matt-Esch/virtual-dom][virtual-dom]] javascript library.

- An action type that is used to schedule events that update the
  model.

Combined with the ability to use Async, and in particular to send out
network requests using websockets, this should allow the easy
construction of rich web applications in a fairly comprehensible
style.

If you want a more concrete sense of how this works, look in the
examples directory."""
url {
  src:
    "https://ocaml.janestreet.com/ocaml-core/v0.11/files/incr_dom-v0.11.0.tar.gz"
  checksum: "md5=47ecf4cd854979e3ca9ae1c3351d17ce"
}<|MERGE_RESOLUTION|>--- conflicted
+++ resolved
@@ -23,10 +23,6 @@
   "js_of_ocaml" {>= "3.0"}
   "js_of_ocaml-ppx"
   "ocaml-migrate-parsetree" {>= "1.0"}
-<<<<<<< HEAD
-  "ppxlib" {>= "0.1.0"}
-=======
->>>>>>> 7c067c75
 ]
 synopsis: "A library for building dynamic webapps, using Js_of_ocaml."
 description: """
