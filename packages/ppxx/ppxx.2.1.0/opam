--- conflicted
+++ resolved
@@ -17,7 +17,7 @@
   [ "ocaml" "setup.ml" "-uninstall" ]
 ]
 depends: [
-  "ocaml" {>= "4.04.0"}
+  "ocaml" {>= "4.04.0" & < "4.07.0"}
   "ocamlfind" {build}
   "omake" {build}
   "ppx_tools_versioned" {>= "5.0"}
@@ -25,7 +25,6 @@
   "ocaml-migrate-parsetree"
   "ppx_tools_versioned"
 ]
-<<<<<<< HEAD
 synopsis: "Ppxx: a small extension library for writing PPX preprocessors"
 description: """
 # PPXX: a small extension library for PPX
@@ -34,9 +33,4 @@
 url {
   src: "https://bitbucket.org/camlspotter/ppxx/get/2.1.0.tar.gz"
   checksum: "md5=766940542728a3d38c3a58be73bdad54"
-}
-=======
-available: [
-  ocaml-version >= "4.04.0" & ocaml-version < "4.07.0"
-]
->>>>>>> bead5643
+}