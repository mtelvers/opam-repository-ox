opam-version: "2.0"
version: "2.3.0"
authors: "Jun Furuse"
maintainer: "jun.furuse@gmail.com"
homepage: "http://bitbucket.org/camlspotter/ppxx"
bug-reports: "https://bitbucket.org/camlspotter/ppxx/issues?status=new&status=open"
dev-repo: "hg://https://bitbucket.org/camlspotter/ppxx"
build: [
  [ "ocaml" "setup.ml" "-configure" "--prefix" prefix ]
  [ "ocaml" "setup.ml" "-build" ]
]
install: [
  [ "ocaml" "setup.ml" "-install" ]
]
remove: [
  [ "ocaml" "setup.ml" "-configure" "--prefix" prefix ]
  [ "ocaml" "setup.ml" "-uninstall" ]
]
depends: [
  "ocaml" {>= "4.04.0"}
  "ocamlfind" {build}
  "omake" {build}
  "ppx_tools_versioned" {>= "5.0"}
  "ocaml-compiler-libs"
  "ocaml-migrate-parsetree"
]
<<<<<<< HEAD
synopsis: "Ppxx: a small extension library for writing PPX preprocessors"
description: """
# PPXX: a small extension library for PPX

PPXX contains several utility functions to make PPX preprocessors easier."""
url {
  src: "https://bitbucket.org/camlspotter/ppxx/get/2.3.0.tar.gz"
  checksum: "md5=34ce9212ce93a1341675966065c84c15"
}
=======
available: [
  ocaml-version >= "4.04.0" & ocaml-version < "4.07.0"
]
>>>>>>> bead5643
<|MERGE_RESOLUTION|>--- conflicted
+++ resolved
@@ -17,14 +17,13 @@
   [ "ocaml" "setup.ml" "-uninstall" ]
 ]
 depends: [
-  "ocaml" {>= "4.04.0"}
+  "ocaml" {>= "4.04.0" & < "4.07.0"}
   "ocamlfind" {build}
   "omake" {build}
   "ppx_tools_versioned" {>= "5.0"}
   "ocaml-compiler-libs"
   "ocaml-migrate-parsetree"
 ]
-<<<<<<< HEAD
 synopsis: "Ppxx: a small extension library for writing PPX preprocessors"
 description: """
 # PPXX: a small extension library for PPX
@@ -33,9 +32,4 @@
 url {
   src: "https://bitbucket.org/camlspotter/ppxx/get/2.3.0.tar.gz"
   checksum: "md5=34ce9212ce93a1341675966065c84c15"
-}
-=======
-available: [
-  ocaml-version >= "4.04.0" & ocaml-version < "4.07.0"
-]
->>>>>>> bead5643
+}