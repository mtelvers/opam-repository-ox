--- conflicted
+++ resolved
@@ -21,11 +21,7 @@
   "rresult"
   "logs"
   "lru"
-<<<<<<< HEAD
-  "ppx_deriving" {build & >= "4.2"}
-=======
-  "ppx_deriving" { >= "4.2" }
->>>>>>> 78016568
+  "ppx_deriving" {>= "4.2"}
   "jbuilder" {build}
   "tcpip" {>= "3.0.0"}
   "alcotest" {with-test}
