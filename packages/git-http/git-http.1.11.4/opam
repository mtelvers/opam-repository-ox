--- conflicted
+++ resolved
@@ -11,13 +11,8 @@
 
 depends: [
   "ocaml" {>= "4.02.3"}
-<<<<<<< HEAD
-  "jbuilder" {build}
+  "jbuilder"
   "sexplib" {< "v0.13"}
-=======
-  "jbuilder"
-  "sexplib"
->>>>>>> be531661
   "git" {>= "1.11.0" & < "2.0.0"}
   "cohttp-lwt" {>= "1.0.0" & < "2.2.0"}
 ]
