--- conflicted
+++ resolved
@@ -3,7 +3,7 @@
 authors: [ "Christophe Troestler" ]
 license: "LGPL-2.1 with OCaml linking exception"
 homepage: "https://github.com/Chris00/mesh"
-dev-repo: "https://github.com/Chris00/mesh.git"
+dev-repo: "git+https://github.com/Chris00/mesh.git"
 bug-reports: "https://github.com/Chris00/mesh/issues"
 doc: "https://Chris00.github.io/mesh/doc"
 tags: [ "Mesh" "Triangulation" "PDE" ]
@@ -13,21 +13,17 @@
 ]
 remove: [["ocamlfind" "remove" "mesh"]]
 depends: [
-  "ocaml"
+  "ocaml" {< "4.05"}
   "ocamlfind"
   "lacaml"
   "ocamlbuild" {build}
   "camlp4"
 ]
 install: ["ocaml" "setup.ml" "-install"]
-<<<<<<< HEAD
 synopsis:
   "OCaml interface to various mesh generators, in particular triangle"
 flags: light-uninstall
 url {
   src: "http://forge.ocamlcore.org/frs/download.php/1115/mesh-0.7.4.tar.gz"
   checksum: "md5=6bf3328d554ccf7fc35bcba036194083"
-}
-=======
-available: [ ocaml-version < "4.05" ]
->>>>>>> 7fd7466d
+}