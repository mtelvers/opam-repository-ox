opam-version: "2.0"
maintainer: "Christophe.Troestler@umons.ac.be"
authors: [ "Christophe Troestler" ]
license: "LGPL-2.1 with OCaml linking exception"
homepage: "https://github.com/Chris00/mesh"
dev-repo: "https://github.com/Chris00/mesh.git"
bug-reports: "https://github.com/Chris00/mesh/issues"
doc: "https://Chris00.github.io/mesh/doc"
tags: [ "Mesh" "Triangulation" "PDE" ]
build: [
  ["ocaml" "setup.ml" "-configure" "--prefix" prefix]
  ["ocaml" "setup.ml" "-build"]
]
remove: [["ocamlfind" "remove" "mesh"]]
depends: [
  "ocaml"
  "ocamlfind"
  "ocamlbuild" {build}
  "camlp4"
]
install: ["ocaml" "setup.ml" "-install"]
<<<<<<< HEAD
synopsis:
  "OCaml interface to various mesh generators, in particular triangle"
flags: light-uninstall
url {
  src: "http://forge.ocamlcore.org/frs/download.php/1116/mesh-0.7.5.tar.gz"
  checksum: "md5=fe9756bd9c8966ccef43eef820cb2d43"
}
=======
available: [ ocaml-version < "4.06" ]
>>>>>>> 7fd7466d
<|MERGE_RESOLUTION|>--- conflicted
+++ resolved
@@ -3,7 +3,7 @@
 authors: [ "Christophe Troestler" ]
 license: "LGPL-2.1 with OCaml linking exception"
 homepage: "https://github.com/Chris00/mesh"
-dev-repo: "https://github.com/Chris00/mesh.git"
+dev-repo: "git+https://github.com/Chris00/mesh.git"
 bug-reports: "https://github.com/Chris00/mesh/issues"
 doc: "https://Chris00.github.io/mesh/doc"
 tags: [ "Mesh" "Triangulation" "PDE" ]
@@ -13,20 +13,16 @@
 ]
 remove: [["ocamlfind" "remove" "mesh"]]
 depends: [
-  "ocaml"
+  "ocaml" {< "4.06"}
   "ocamlfind"
   "ocamlbuild" {build}
   "camlp4"
 ]
 install: ["ocaml" "setup.ml" "-install"]
-<<<<<<< HEAD
 synopsis:
   "OCaml interface to various mesh generators, in particular triangle"
 flags: light-uninstall
 url {
   src: "http://forge.ocamlcore.org/frs/download.php/1116/mesh-0.7.5.tar.gz"
   checksum: "md5=fe9756bd9c8966ccef43eef820cb2d43"
-}
-=======
-available: [ ocaml-version < "4.06" ]
->>>>>>> 7fd7466d
+}