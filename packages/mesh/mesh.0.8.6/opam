opam-version: "2.0"
maintainer: "Christophe Troestler <Christophe.Troestler@umons.ac.be>"
authors: [ "Christophe Troestler" ]
license: "LGPL-2.0 with OCaml linking exception"
homepage: "https://github.com/Chris00/mesh"
dev-repo: "git+https://github.com/Chris00/mesh.git"
bug-reports: "https://github.com/Chris00/mesh/issues"
tags: [ "clib:triangle"  ]
build: [
  [
    "ocaml"
    "setup.ml"
    "-configure"
    "--prefix"
    prefix
    "--%{lacaml:enable}%-lacaml"
  ]
  ["ocaml" "setup.ml" "-build"]
  [
    "ocaml"
    "setup.ml"
    "-configure"
    "--enable-tests"
    "--%{lacaml:enable}%-lacaml"
  ] {with-test}
  ["ocaml" "setup.ml" "-build"] {with-test}
  ["ocaml" "setup.ml" "-test"] {with-test}
  ["ocaml" "setup.ml" "-doc"] {with-doc}
]
install: ["ocaml" "setup.ml" "-install"]
remove: [
  ["ocamlfind" "remove" "mesh"]
]
depends: [
  "ocaml"
  "base-bigarray"
  "ocamlfind" {build}
  "ocamlbuild" {build}
]
depopts: [
  "lacaml" {build}
]
<<<<<<< HEAD
synopsis: "Triangular mesh generation and manipulation."
description: """
This is an interface to various mesh generators, in particular
triangle. It also provides functions to optimize the numbering of mesh
points and to export meshes and piecewise linear functions defined on
them to TikZ, Scilab, Matlab, and Mathematica formats."""
flags: light-uninstall
url {
  src:
    "https://github.com/Chris00/mesh/releases/download/0.8.6/mesh-0.8.6.tar.gz"
  checksum: "md5=405e622e77f0403cffa6714f121f6a49"
}
=======
available: [ ocaml-version < "4.06" ]
>>>>>>> 7fd7466d
<|MERGE_RESOLUTION|>--- conflicted
+++ resolved
@@ -32,7 +32,7 @@
   ["ocamlfind" "remove" "mesh"]
 ]
 depends: [
-  "ocaml"
+  "ocaml" {< "4.06"}
   "base-bigarray"
   "ocamlfind" {build}
   "ocamlbuild" {build}
@@ -40,7 +40,6 @@
 depopts: [
   "lacaml" {build}
 ]
-<<<<<<< HEAD
 synopsis: "Triangular mesh generation and manipulation."
 description: """
 This is an interface to various mesh generators, in particular
@@ -52,7 +51,4 @@
   src:
     "https://github.com/Chris00/mesh/releases/download/0.8.6/mesh-0.8.6.tar.gz"
   checksum: "md5=405e622e77f0403cffa6714f121f6a49"
-}
-=======
-available: [ ocaml-version < "4.06" ]
->>>>>>> 7fd7466d
+}