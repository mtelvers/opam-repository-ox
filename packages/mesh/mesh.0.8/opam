--- conflicted
+++ resolved
@@ -3,7 +3,7 @@
 authors: [ "Christophe Troestler" ]
 license: "LGPL-2.0 with OCaml linking exception"
 homepage: "http://forge.ocamlcore.org/projects/mesh/"
-dev-repo: "https://github.com/Chris00/mesh.git"
+dev-repo: "git+https://github.com/Chris00/mesh.git"
 bug-reports: "https://github.com/Chris00/mesh/issues"
 tags: [ "clib:triangle"  ]
 build: [
@@ -22,7 +22,7 @@
   ["ocamlfind" "remove" "mesh"]
 ]
 depends: [
-  "ocaml"
+  "ocaml" {< "4.06"}
   "base-bigarray"
   "ocamlfind"
   "ocamlbuild" {build}
@@ -31,7 +31,6 @@
   "lacaml"
 ]
 install: ["ocaml" "setup.ml" "-install"]
-<<<<<<< HEAD
 synopsis: "Triangular mesh generation and manipulation."
 description: """
 This is an interface to various mesh generators, in particular
@@ -42,7 +41,4 @@
 url {
   src: "https://forge.ocamlcore.org/frs/download.php/1360/mesh-0.8.tar.gz"
   checksum: "md5=3c8a03793a5cc906bd2ae20ed091620d"
-}
-=======
-available: [ ocaml-version < "4.06" ]
->>>>>>> 7fd7466d
+}