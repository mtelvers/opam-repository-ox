--- conflicted
+++ resolved
@@ -5,20 +5,16 @@
   ["ocaml" "setup.ml" "-build"]
 ]
 depends: [
-  "ocaml"
+  "ocaml" {< "4.06.0"}
   "ocamlfind"
   "fileutils"
   "ocamlbuild" {build}
 ]
 install: ["ocaml" "setup.ml" "-install"]
-<<<<<<< HEAD
 synopsis: "Generate OCaml modules from source files"
 extra-files: ["ocamlmod.install" "md5=db6d5efdd322f1916ae243d65937d587"]
 url {
   src:
     "https://forge.ocamlcore.org/frs/download.php/1204/ocamlmod-0.0.4.tar.gz"
   checksum: "md5=6e1f70c8b70c534908054cd68852e8c8"
-}
-=======
-available: [ ocaml-version < "4.06.0" ]
->>>>>>> 8acdbc1a
+}