--- conflicted
+++ resolved
@@ -14,14 +14,9 @@
 ]
 
 depends: [
-<<<<<<< HEAD
   "ocaml" {>= "4.03.0"}
   "jbuilder" {build & >= "1.0+beta9"}
-  "mirage-stack" {>= "1.0.0"}
-=======
-  "jbuilder" {build & >="1.0+beta9"}
   "mirage-stack" {= "1.1.0"}
->>>>>>> e7c56f78
   "ipaddr"
   "lwt"
   "cstruct" {>= "2.4.0"}
