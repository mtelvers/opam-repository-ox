--- conflicted
+++ resolved
@@ -16,11 +16,7 @@
 depends: [
   "ocaml" {>= "4.03.0"}
   "jbuilder" {build & >= "1.0+beta9"}
-<<<<<<< HEAD
-  "mirage-stack" {>= "1.0.0"}
-=======
   "mirage-stack" {= "1.1.0"}
->>>>>>> ea1fc41b
   "ipaddr"
   "lwt"
   "cstruct" {>= "2.4.0"}
