--- conflicted
+++ resolved
@@ -1,7 +1,7 @@
 opam-version: "2.0"
 maintainer: "benjamin@ocamlpro.com"
 depends: [
-  "ocaml" {>= "4.01.0"}
+  "ocaml" {>= "4.01.0" & < "4.06.0"}
   "ocamlfind"
   "base-unix"
   "pprint"
@@ -15,10 +15,6 @@
   [make "BINDIR=%{bin}%" "LIBDIR=%{lib}%" "uninstall"]
   [make "DOCDIR=%{doc}%" "uninstall-doc"]
 ]
-<<<<<<< HEAD
-=======
-available: [ ocaml-version >= "4.01.0" & ocaml-version < "4.06.0" ]
->>>>>>> abac0a66
 patches: [
   "non-portable-sed-option.diff"
 ]
