--- conflicted
+++ resolved
@@ -21,12 +21,8 @@
   "cohttp"
   "cohttp-async"
   "core" {>= "v0.11.0" & < "v0.12.0"}
-<<<<<<< HEAD
-  "cstruct" {>= "1.0.1" & <"3.0.0"}
-=======
   "cstruct" {>= "1.0.1" & <"3.1.0"}
   "cstruct-async"
->>>>>>> c41bced3
   "ipaddr" {>= "2.5.0"}
   "menhir" {build & <= "20181026"}
   "mparser"
