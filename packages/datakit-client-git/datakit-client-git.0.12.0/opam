opam-version: "2.0"
maintainer:   "thomas@gazagnaire.org"
authors:      ["Thomas Leonard" "Magnus Skjegstad"
               "David Scott" "Thomas Gazagnaire"]
license:      "Apache"
homepage:     "https://github.com/moby/datakit"
bug-reports:  "https://github.com/moby/datakit/issues"
dev-repo: "git+https://github.com/moby/datakit.git"
doc:          "https://docker.github.io/datakit/"

build: [
  ["jbuilder" "build" "-p" name "-j" jobs]
  ["jbuilder" "runtest" "tests/datakit-git"] {with-test}
]
depends: [
  "ocaml"
  "jbuilder" {build & >= "1.0+beta10"}
  "datakit-client" {>= "0.12.0"}
  "irmin-git" {>= "1.2.0"}
  "irmin" {< "1.4.0"}
  "irmin-watcher"
<<<<<<< HEAD
  "git-unix"
  "alcotest" {with-test & >= "0.8.0"}
  "mirage-flow" {with-test & >= "1.2.0"}
  "irmin-mem" {with-test}
  "irmin-git" {with-test}
  "io-page-unix" {with-test}
]
synopsis: "Orchestrate applications using a Git-like dataflow"
description: """
*DataKit* is a tool to orchestrate applications using a Git-like dataflow. It
revisits the UNIX pipeline concept, with a modern twist: streams of
tree-structured data instead of raw text. DataKit allows you to define
complex build pipelines over version-controlled data.

DataKit is currently used as the coordination
layer for [HyperKit](http://github.com/docker/hyperkit), the
hypervisor component of
[Docker for Mac and Windows](https://blog.docker.com/2016/03/docker-for-mac-windows-beta/), and
for the [DataKitCI][] continuous integration system."""
url {
  src:
    "https://github.com/moby/datakit/releases/download/0.12.0/datakit-0.12.0.tbz"
  checksum: "md5=3ac6e63eda6034507537c6439f0f8963"
}
=======
  "git-unix" {< "2.0"}
  "alcotest"  {test & >= "0.8.0"}
  "mirage-flow" {test & >= "1.2.0"}
  "irmin-mem" {test}
  "irmin-git" {test}
  "io-page-unix" {test}
]
>>>>>>> fa0bb460
<|MERGE_RESOLUTION|>--- conflicted
+++ resolved
@@ -19,8 +19,7 @@
   "irmin-git" {>= "1.2.0"}
   "irmin" {< "1.4.0"}
   "irmin-watcher"
-<<<<<<< HEAD
-  "git-unix"
+  "git-unix" {< "2.0"}
   "alcotest" {with-test & >= "0.8.0"}
   "mirage-flow" {with-test & >= "1.2.0"}
   "irmin-mem" {with-test}
@@ -43,13 +42,4 @@
   src:
     "https://github.com/moby/datakit/releases/download/0.12.0/datakit-0.12.0.tbz"
   checksum: "md5=3ac6e63eda6034507537c6439f0f8963"
-}
-=======
-  "git-unix" {< "2.0"}
-  "alcotest"  {test & >= "0.8.0"}
-  "mirage-flow" {test & >= "1.2.0"}
-  "irmin-mem" {test}
-  "irmin-git" {test}
-  "io-page-unix" {test}
-]
->>>>>>> fa0bb460
+}