--- conflicted
+++ resolved
@@ -20,10 +20,11 @@
   "irmin" {< "1.4.0"}
   "irmin-watcher"
   "git-unix"
-<<<<<<< HEAD
-  "alcotest" {with-test}
+  "alcotest" {with-test & >= "0.8.0"}
+  "mirage-flow" {with-test & >= "1.2.0"}
   "irmin-mem" {with-test}
   "irmin-git" {with-test}
+  "io-page-unix" {with-test}
 ]
 synopsis: "Orchestrate applications using a Git-like dataflow"
 description: """
@@ -41,12 +42,4 @@
   src:
     "https://github.com/moby/datakit/releases/download/0.12.0/datakit-0.12.0.tbz"
   checksum: "md5=3ac6e63eda6034507537c6439f0f8963"
-}
-=======
-  "alcotest"  {test & >= "0.8.0"}
-  "mirage-flow" {test & >= "1.2.0"}
-  "irmin-mem" {test}
-  "irmin-git" {test}
-  "io-page-unix" {test}
-]
->>>>>>> 8814883c
+}