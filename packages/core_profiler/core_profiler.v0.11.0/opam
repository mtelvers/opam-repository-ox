--- conflicted
+++ resolved
@@ -18,10 +18,6 @@
   "textutils" {>= "v0.11" & < "v0.12"}
   "jbuilder" {build & >= "1.0+beta18.1"}
   "ocaml-migrate-parsetree" {>= "1.0"}
-<<<<<<< HEAD
-  "ppxlib" {>= "0.1.0"}
-=======
->>>>>>> 7c067c75
 ]
 synopsis: "Profiling library"
 description: """
