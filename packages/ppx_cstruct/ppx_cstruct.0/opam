opam-version: "2.0"
maintainer:   "anil@recoil.org"
authors:      ["Anil Madhavapeddy" "Richard Mortier" "Thomas Gazagnaire"
               "Pierre Chambart" "David Kaloper" "Jeremy Yallop" "David Scott"
               "Mindy Preston" ]
homepage:     "https://github.com/mirage/ocaml-cstruct"
license:      "ISC"
dev-repo: "git+https://github.com/mirage/ocaml-cstruct.git"
bug-reports:  "https://github.com/mirage/ocaml-cstruct/issues"
tags: [ "org:mirage" "org:ocamllabs" ]
depends: [
<<<<<<< HEAD
  "ocaml" {>= "4.02.3"}
  "cstruct" {< "3.0.0"}
  "ppx_deriving" {build & >= "4.0"}
  "ppx_tools" {build}
=======
  "cstruct" {<"3.0.0"}
  "ppx_deriving" { >="4.0"}
  "ppx_tools"
>>>>>>> 78016568
]
synopsis: "Access C-like structures directly from OCaml"
description: """
This is a dummy package to facilitate the migration to cstruct 3.0.0,
where several package were split out of the main Cstruct package."""<|MERGE_RESOLUTION|>--- conflicted
+++ resolved
@@ -9,16 +9,10 @@
 bug-reports:  "https://github.com/mirage/ocaml-cstruct/issues"
 tags: [ "org:mirage" "org:ocamllabs" ]
 depends: [
-<<<<<<< HEAD
   "ocaml" {>= "4.02.3"}
   "cstruct" {< "3.0.0"}
-  "ppx_deriving" {build & >= "4.0"}
-  "ppx_tools" {build}
-=======
-  "cstruct" {<"3.0.0"}
-  "ppx_deriving" { >="4.0"}
+  "ppx_deriving" {>= "4.0"}
   "ppx_tools"
->>>>>>> 78016568
 ]
 synopsis: "Access C-like structures directly from OCaml"
 description: """
