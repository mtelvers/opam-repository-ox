opam-version: "2.0"
maintainer:   "anil@recoil.org"
authors:      ["Anil Madhavapeddy" "Richard Mortier" "Thomas Gazagnaire"
               "Pierre Chambart" "David Kaloper" "Jeremy Yallop" "David Scott"
               "Mindy Preston" ]
homepage:     "https://github.com/mirage/ocaml-cstruct"
license:      "ISC"
dev-repo: "git+https://github.com/mirage/ocaml-cstruct.git"
bug-reports:  "https://github.com/mirage/ocaml-cstruct/issues"
tags: [ "org:mirage" "org:ocamllabs" ]
build: [
  ["jbuilder" "subst" "-p" name "--name" name] {pinned}
  ["jbuilder" "build" "-p" name "-j" jobs]
]
depends: [
  "ocaml" {>= "4.02.3"}
  "jbuilder" {build & >= "1.0+beta7"}
  "cstruct" {>= "3.0.1"}
  "ounit" {with-test}
  "ppx_tools_versioned" {>= "5.0.1"}
  "ocaml-migrate-parsetree"
<<<<<<< HEAD
  "ppx_deriving" {build & >= "4.0"}
=======
  "ppx_deriving" { >="4.0"}
>>>>>>> 78016568
]
synopsis: "Access C-like structures directly from OCaml"
description: """
Cstruct is a library and syntax extension to make it easier to access C-like
structures directly from OCaml.  It supports both reading and writing to these
structures, and they are accessed via the `Bigarray` module."""
url {
  src:
    "https://github.com/mirage/ocaml-cstruct/releases/download/v3.0.1/cstruct-3.0.1.tbz"
  checksum: "md5=63880f5d140451968815e656fdf03abb"
}<|MERGE_RESOLUTION|>--- conflicted
+++ resolved
@@ -19,11 +19,7 @@
   "ounit" {with-test}
   "ppx_tools_versioned" {>= "5.0.1"}
   "ocaml-migrate-parsetree"
-<<<<<<< HEAD
-  "ppx_deriving" {build & >= "4.0"}
-=======
-  "ppx_deriving" { >="4.0"}
->>>>>>> 78016568
+  "ppx_deriving" {>= "4.0"}
 ]
 synopsis: "Access C-like structures directly from OCaml"
 description: """
