--- conflicted
+++ resolved
@@ -14,18 +14,11 @@
   ["jbuilder" "runtest" "-p" name "-j" jobs] {with-test}
 ]
 depends: [
-<<<<<<< HEAD
   "ocaml" {>= "4.03.0"}
   "jbuilder" {build & >= "1.0+beta9"}
-  "cstruct"
+  "cstruct" {>= "3.1.1"}
   "ounit" {with-test}
   "ppx_tools_versioned" {>= "5.0.1"}
-=======
-  "jbuilder" {build & >="1.0+beta9"}
-  "cstruct" {>= "3.1.1"}
-  "ounit" {test}
-  "ppx_tools_versioned" {>="5.0.1"}
->>>>>>> 6ded1afd
   "ocaml-migrate-parsetree"
   "ppx_driver" {with-test & >= "v0.9.0"}
   "ppx_sexp_conv" {with-test}
