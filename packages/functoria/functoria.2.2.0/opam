--- conflicted
+++ resolved
@@ -29,11 +29,7 @@
   "logs"
   "bos"
   "fpath"
-<<<<<<< HEAD
-  "alcotest" {with-test & >= "2.0.0"}
-=======
-  "alcotest" {test}
->>>>>>> be359f96
+  "alcotest" {with-test}
 ]
 synopsis: "A DSL to organize functor applications"
 description: """
