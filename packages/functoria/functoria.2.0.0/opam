--- conflicted
+++ resolved
@@ -38,7 +38,7 @@
   ["ocaml" "pkg/pkg.ml" "test"] {with-test}
 ]
 depends: [
-  "ocaml" {>= "4.03"}
+  "ocaml" {>= "4.03" & < "4.07.0"}
   "ocamlfind" {build}
   "ocamlbuild" {build}
   "topkg" {build & >= "0.7.3"}
@@ -53,14 +53,10 @@
   "fpath"
   "ounit" {with-test & >= "2.0.0"}
 ]
-<<<<<<< HEAD
 synopsis:
   "A bundle of useful runtime functions for applications built with Functoria."
 url {
   src:
     "https://github.com/mirage/functoria/releases/download/2.0.0/functoria-2.0.0.tbz"
   checksum: "md5=ef94680270de7019b7f6970cc0720725"
-}
-=======
-available: [ocaml-version >= "4.03" & ocaml-version < "4.07.0"]
->>>>>>> be376af6
+}