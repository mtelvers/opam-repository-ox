opam-version: "2.0"
maintainer: "jonathan.ludlam@eu.citrix.com"
tags: [
  "org:mirage"
  "org:xapi-project"
]
build: make
remove: [[make "uninstall" "BINDIR=%{bin}%"]]
depends: [
  "ocaml"
  "ocamlfind"
  "ocamlbuild" {build}
]
depexts: [
  ["blktap-dev" "uuid-dev"] {os-distribution = "ubuntu"}
  ["blktap-dev" "uuid-dev"] {os-distribution = "debian"}
  ["blktap-devel" "libuuid-devel"] {os-distribution = "centos"}
]
dev-repo: "git://github.com/xen-org/libvhd"
install: [make "install" "BINDIR=%{bin}%"]
<<<<<<< HEAD
synopsis:
  "OCaml bindings for the C library 'libvhd' which allows the manipulation"
description:
  "(creation, modification, querying) of vhd-format disk image files."
url {
  src: "https://github.com/xen-org/libvhd/archive/libvhd-0.9.0.tar.gz"
  checksum: "md5=0c9f612aad20139a009ee11988d3a6cd"
}
=======
available: [ocaml-version < "4.06.0"]
>>>>>>> abac0a66
<|MERGE_RESOLUTION|>--- conflicted
+++ resolved
@@ -7,7 +7,7 @@
 build: make
 remove: [[make "uninstall" "BINDIR=%{bin}%"]]
 depends: [
-  "ocaml"
+  "ocaml" {< "4.06.0"}
   "ocamlfind"
   "ocamlbuild" {build}
 ]
@@ -18,7 +18,6 @@
 ]
 dev-repo: "git://github.com/xen-org/libvhd"
 install: [make "install" "BINDIR=%{bin}%"]
-<<<<<<< HEAD
 synopsis:
   "OCaml bindings for the C library 'libvhd' which allows the manipulation"
 description:
@@ -26,7 +25,4 @@
 url {
   src: "https://github.com/xen-org/libvhd/archive/libvhd-0.9.0.tar.gz"
   checksum: "md5=0c9f612aad20139a009ee11988d3a6cd"
-}
-=======
-available: [ocaml-version < "4.06.0"]
->>>>>>> abac0a66
+}