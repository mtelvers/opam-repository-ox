--- conflicted
+++ resolved
@@ -5,22 +5,13 @@
 homepage: "https://github.com/haesbaert/charrua-unix"
 bug-reports: "https://github.com/haesbaert/charrua-unix/issues"
 license: "ISC"
-<<<<<<< HEAD
 dev-repo: "git+https://github.com/haesbaert/charrua-unix.git"
-available: opam-version >= "1.2"
-=======
-dev-repo: "https://github.com/haesbaert/charrua-unix.git"
-available: [ocaml-version >= "4.03" & ocaml-version < "4.06.0"]
->>>>>>> 780023dd
 build: [
   [ "ocaml" "pkg/pkg.ml" "build" "--pinned" "%{pinned}%" ]
 ]
 
 depends: [
-<<<<<<< HEAD
-  "ocaml" {>= "4.03"}
-=======
->>>>>>> 780023dd
+  "ocaml" {>= "4.03" & < "4.06.0"}
   "ocamlfind" {build}
   "cstruct"
   "cstruct-unix"
