opam-version: "2.0"
name: "charrua-unix"
maintainer: "Christiano F. Haesbaert <haesbaert@haesbaert.org>"
authors: "Christiano F. Haesbaert <haesbaert@haesbaert.org>"
homepage: "https://github.com/haesbaert/charrua-unix"
bug-reports: "https://github.com/haesbaert/charrua-unix/issues"
license: "ISC"
<<<<<<< HEAD
dev-repo: "git+https://github.com/haesbaert/charrua-unix.git"
available: opam-version >= "1.2"
=======
dev-repo: "https://github.com/haesbaert/charrua-unix.git"
available: [ocaml-version >= "4.03" & ocaml-version < "4.06.0"]
>>>>>>> 780023dd
build: [
  ["jbuilder" "subst" "-n" name] {pinned}
  ["jbuilder" "build" "-p" name "-j" jobs]
]
depends: [
  "ocaml" {>= "4.03.0"}
  "jbuilder" {build & >= "1.0+beta9"}
  "lwt" {>= "3.0.0"}
  "charrua-core" {>= "0.9"}
  "cstruct-unix"
  "cmdliner"
  "rawlink"
  "tuntap" {>= "1.2.0"}
  "mtime" {>= "1.0.0"}
]
synopsis: "DHCP - a DHCP client, server and wire frame encoder and decoder"
description: """
[![docs](https://img.shields.io/badge/doc-online-blue.svg)](http://mirage.github.io/charrua-dhcp/api)
[![Build Status](https://travis-ci.org/mirage/charrua-core.svg)](https://travis-ci.org/mirage/charrua-dhcp)

[charrua](http://www.github.com/mirage/charrua-dhcp) is an
_ISC-licensed_ DHCP library implementation in OCaml.
It provides three packages:

- charrua-core: a library that handles wire traffic parsing and a server implementation
- charrua-client: a library for handling DHCP client state and messages
- charrua-client-lwt: a DHCP client library with timeouts and network read/write
- charrua-client-mirage: a MirageOS-compatible set of interfaces to charrua-client-lwt
- charrua-unix: a Unix DHCP server implementation

### Charrua-core

Charrua-core consists of two modules, a `Dhcp_wire` responsible for parsing and
constructing DHCP messages and a `Dhcp_server` module used for constructing DHCP
servers.

You can browse the API for [charrua-core](http://www.github.com/mirage/charrua-core) at
http://mirage.github.io/charrua-core/api

[mirage](https://github.com/mirage/mirage-skeleton/tree/master/applications/dhcp)
is a Mirage DHCP unikernel server based on charrua-core.

#### Features

* `Dhcp_server` supports a stripped down ISC dhcpd.conf, so you can probably just
  use your old `dhcpd.conf`, it also supports manual configuration building in
  OCaml.
* Logic/sequencing is agnostic of IO and platform, so it can run on Unix as a
  process, as a Mirage unikernel or anything else.
* `Dhcp_wire` provides marshalling and unmarshalling utilities for DHCP, it is the
  base for `Dhcp_server`.
* All DHCP options are supported at the time of this writing.
* Code is purely applicative.
* It's in OCaml, so it's pretty cool.

The name `charrua` is a reference to the, now extinct, semi-nomadic people of
southern South America.

### Charrua-client

charrua-client is a DHCP client powered by [charrua-core](https://github.com/haesbaert/charrua-core).

The base library exposes a simple state machine in `Dhcp_client`
for use in acquiring a DHCP lease.

`charrua-client-lwt` extends `charrua-client` with a functor `Dhcp_client_lwt`,
using the provided modules for timing and networking logic,
for convenient use by a program which might wish to implement a full client.

`charrua-client-mirage` exposes an additional `Dhcp_client_mirage` for direct use
with the [MirageOS library operating system](https://github.com/mirage/mirage).

### Charrua-unix Server

charrua-unix is an _ISC-licensed_ Unix DHCP daemon based on
[charrua-dhcp](http://www.github.com/mirage/charrua-dhcp).

#### Features

* Supports a stripped down ISC dhcpd.conf. A configuration sample can be found
[here](https://github.com/haesbaert/charrua-core/blob/master/sample/dhcpd.conf)
* Priviledge dropping, the daemon doesn't run as root.
* Almost purely-functional code.
* Support for multiple interfaces/subnets.

Try `charruad --help` for options.

This project became one of the [Mirage Pioneer](https://github.com/mirage/mirage-www/wiki/Pioneer-Projects)
projects."""
url {
  src:
    "https://github.com/mirage/charrua-core/releases/download/v0.9/charrua-core-0.9.tbz"
  checksum: "md5=015e5795d03f9a57deff04c424027efd"
}<|MERGE_RESOLUTION|>--- conflicted
+++ resolved
@@ -5,19 +5,13 @@
 homepage: "https://github.com/haesbaert/charrua-unix"
 bug-reports: "https://github.com/haesbaert/charrua-unix/issues"
 license: "ISC"
-<<<<<<< HEAD
 dev-repo: "git+https://github.com/haesbaert/charrua-unix.git"
-available: opam-version >= "1.2"
-=======
-dev-repo: "https://github.com/haesbaert/charrua-unix.git"
-available: [ocaml-version >= "4.03" & ocaml-version < "4.06.0"]
->>>>>>> 780023dd
 build: [
   ["jbuilder" "subst" "-n" name] {pinned}
   ["jbuilder" "build" "-p" name "-j" jobs]
 ]
 depends: [
-  "ocaml" {>= "4.03.0"}
+  "ocaml" {>= "4.03" & < "4.06.0"}
   "jbuilder" {build & >= "1.0+beta9"}
   "lwt" {>= "3.0.0"}
   "charrua-core" {>= "0.9"}
