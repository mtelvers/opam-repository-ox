--- conflicted
+++ resolved
@@ -22,7 +22,7 @@
   [make "uninstall" "DESTDIR=%{prefix}%" "OCAMLLIBDIR=lib"]
 ]
 depends: [
-  "ocaml"
+  "ocaml" {< "4.06.0"}
   "ocamlfind"
   "camlp4"
   "ocamlbuild" {build}
@@ -30,7 +30,6 @@
   "conf-aclocal"
 ]
 depexts: [
-<<<<<<< HEAD
   ["autoconf"] {os-distribution = "ubuntu"}
   ["autoconf"] {os-distribution = "debian"}
 ]
@@ -46,10 +45,4 @@
 url {
   src: "https://github.com/rdicosmo/parmap/tarball/1.0-rc2"
   checksum: "md5=1d68204d3bae2b8e6119528cf69552c4"
-}
-=======
-  [["ubuntu"] ["autoconf"]]
-  [["debian"] ["autoconf"]]
-]
-available: [ocaml-version < "4.06.0"]
->>>>>>> abac0a66
+}