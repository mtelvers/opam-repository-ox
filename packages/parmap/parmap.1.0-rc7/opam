--- conflicted
+++ resolved
@@ -22,13 +22,12 @@
   [make "uninstall" "DESTDIR=%{prefix}%" "OCAMLLIBDIR=lib"]
 ]
 depends: [
-  "ocaml"
+  "ocaml" {< "4.06.0"}
   "ocamlfind"
   "ocamlbuild" {build}
   "conf-autoconf"
   "conf-aclocal"
 ]
-<<<<<<< HEAD
 synopsis: "Minimalistic library allowing to exploit multicore architecture"
 description: """
 Parmap is a minimalistic library allowing to exploit multicore
@@ -41,7 +40,4 @@
 url {
   src: "https://github.com/rdicosmo/parmap/archive/1.0-rc7.tar.gz"
   checksum: "md5=f78aa871ac23d321d28905d83027db4c"
-}
-=======
-available: [ocaml-version < "4.06.0"]
->>>>>>> abac0a66
+}