--- conflicted
+++ resolved
@@ -26,15 +26,9 @@
   "uri" {>= "1.9.0"}
   "fieldslib"
   "sexplib"
-<<<<<<< HEAD
   "ppx_type_conv" {build & >= "v0.9.1"}
-  "ppx_fields_conv" {build & >= "v0.9.0"}
-  "ppx_sexp_conv" {build & >= "v0.9.0"}
-=======
-  "ppx_type_conv" {build & >="v0.9.1"}
-  "ppx_fields_conv" { >="v0.9.0"}
-  "ppx_sexp_conv" { >="v0.9.0"}
->>>>>>> 78016568
+  "ppx_fields_conv" {>= "v0.9.0"}
+  "ppx_sexp_conv" {>= "v0.9.0"}
   "stringext"
   "base64" {>= "2.0.0"}
   "fmt" {with-test}
