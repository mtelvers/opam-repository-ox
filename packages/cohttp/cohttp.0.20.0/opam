--- conflicted
+++ resolved
@@ -16,16 +16,10 @@
 dev-repo: "git+https://github.com/mirage/ocaml-cohttp.git"
 build: [
   [make "PREFIX=%{prefix}%"]
-<<<<<<< HEAD
-  ["ocaml" "setup.ml" "-configure" "--enable-tests"] {with-test}
-  ["ocaml" "setup.ml" "-build"] {with-test}
-  ["ocaml" "setup.ml" "-test"] {with-test}
-=======
   ["ocaml" "setup.ml" "-configure" "--enable-tests"]
     {with-test & ocaml:version < "4.06.0"}
   ["ocaml" "setup.ml" "-build"] {with-test & ocaml:version < "4.06.0"}
   ["ocaml" "setup.ml" "-test"] {with-test & ocaml:version < "4.06.0"}
->>>>>>> ee7da6bb
   ["ocaml" "setup.ml" "-doc"] {with-doc}
 ]
 install: [make "PREFIX=%{prefix}%" "install"]
