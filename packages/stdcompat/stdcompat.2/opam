--- conflicted
+++ resolved
@@ -11,17 +11,13 @@
 install: [make "install" "PREFIX=%{prefix}%"]
 remove: [make "uninstall" "PREFIX=%{prefix}%"]
 depends: [
-  "ocaml" {>= "3.12.1" & < "4.08.0"}
+  "ocaml" {>= "3.12.1" & < "4.07.0"}
   "ocamlfind" {build}
   "cppo" {build}
 ]
-<<<<<<< HEAD
 synopsis:
   "Compatibility module for OCaml standard library allowing programs to use some recent additions to the OCaml standard library while preserving the ability to be compiled on former versions of OCaml."
 url {
   src: "https://github.com/thierry-martinez/stdcompat/archive/2.tar.gz"
   checksum: "md5=f2a8749ee98e4d0c76a8697ff09c5ca2"
-}
-=======
-available: [ocaml-version >= "3.12.1" & ocaml-version < "4.07.0"]
->>>>>>> 3bc0fe9d
+}