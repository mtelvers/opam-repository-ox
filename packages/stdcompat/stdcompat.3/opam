--- conflicted
+++ resolved
@@ -15,14 +15,10 @@
   "ocamlfind" {build}
   "cppo" {build & >= "1.1.0"}
 ]
-<<<<<<< HEAD
+depopts : [ "result" "seq" ]
 synopsis:
   "Compatibility module for OCaml standard library allowing programs to use some recent additions to the OCaml standard library while preserving the ability to be compiled on former versions of OCaml."
 url {
   src: "https://github.com/thierry-martinez/stdcompat/archive/3.tar.gz"
   checksum: "md5=8ec220ef583b6899f50dc0b365f378c0"
-}
-=======
-depopts : [ "result" "seq" ]
-available: [ocaml-version >= "3.12.0" & ocaml-version < "4.08.0"]
->>>>>>> 882ddf61
+}