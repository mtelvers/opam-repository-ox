opam-version: "2.0"
maintainer: "m4b <m4b.github.io@gmail.com>"
authors: "m4b <m4b.github.io@gmail.com>"
homepage: "http://www.m4b.io"
bug-reports: "m4b.github.io@gmail.com"
license: "BSD"
dev-repo: "git://github.com/m4b/rdr"
build: [
  ["./configure" "--prefix=%{prefix}%"]
  [make]
]
install: [make "install"]
remove: [
  ["ocamlfind" "remove" "rdr"]
  ["rm" "-f" "%{bin}%/rdr"]
]
depends: [
  "ocaml" {>= "4.02"}
  "ocamlfind" {build}
  "ocamlbuild" {build}
]
<<<<<<< HEAD
synopsis:
  "Rdr is a cross-platform binary analysis and reverse engineering library,"
description: """
utilizing a unique symbol map for global analysis.

`rdr` is an OCaml tool/library for doing cross-platform analysis of binaries,
by printing headers, locating entry points, showing import and export
symbols, their binary offsets and size, etc.

It also features a symbol map which allows fast lookups for arbitrary
symbols, and their associated data, on your system
(the default search location are binaries in /usr/lib).

The latest release also makes `rdr` a package which you can link against
and use in your own projects.

See the README at http://github.com/m4b/rdr for more details.

Features:

* 64-bit Linux and Mach-o binary analysis
* Searchable symbol-map of all the symbols on your system, including binary
  offset, size, and exporting library
* Print imports and exports of binaries
* Make pretty graphs, at the binary or symbol map level
* Byte Coverage algorithm which marks byte sequences as understood (or not)
  and provides other meta-data"""
flags: light-uninstall
url {
  src: "http://github.com/m4b/rdr/archive/v2.0.1.tar.gz"
  checksum: "md5=5d963556379e7f6192513d76f9b32b44"
}
=======
available: [ocaml-version >= "4.02" & ocaml-version < "4.06.0"]
>>>>>>> abac0a66
<|MERGE_RESOLUTION|>--- conflicted
+++ resolved
@@ -15,11 +15,10 @@
   ["rm" "-f" "%{bin}%/rdr"]
 ]
 depends: [
-  "ocaml" {>= "4.02"}
+  "ocaml" {>= "4.02" & < "4.06.0"}
   "ocamlfind" {build}
   "ocamlbuild" {build}
 ]
-<<<<<<< HEAD
 synopsis:
   "Rdr is a cross-platform binary analysis and reverse engineering library,"
 description: """
@@ -51,7 +50,4 @@
 url {
   src: "http://github.com/m4b/rdr/archive/v2.0.1.tar.gz"
   checksum: "md5=5d963556379e7f6192513d76f9b32b44"
-}
-=======
-available: [ocaml-version >= "4.02" & ocaml-version < "4.06.0"]
->>>>>>> abac0a66
+}