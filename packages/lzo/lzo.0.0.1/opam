--- conflicted
+++ resolved
@@ -9,46 +9,31 @@
 build: [
   ["ocaml" "setup.ml" "-configure" "--prefix" prefix]
   ["ocaml" "setup.ml" "-build"]
+  ["ocaml" "setup.ml" "-test"] {with-test}
+  ["ocaml" "setup.ml" "-doc"] {with-doc}
 ]
 install: [
   ["ocaml" "setup.ml" "-install"]
 ]
-build-doc: [
-  ["ocaml" "setup.ml" "-doc"]
-]
-build-test: [
-  ["ocaml" "setup.ml" "-test"]
-]
 remove: [["ocamlfind" "remove" "lzo"]]
 depends: [
-<<<<<<< HEAD
-  "ocaml"
-  "ocamlfind"
-=======
+  "ocaml" {< "4.06.0"}
   "ocamlfind" {build}
->>>>>>> c26eda70
   "ocamlbuild" {build}
   "base-bytes"
 ]
 depexts: [
-<<<<<<< HEAD
   ["liblzo2-dev"] {os-distribution = "debian"}
   ["liblzo2-dev"] {os-distribution = "ubuntu"}
+  ["lzo"] {os-distribution = "homebrew"}
+  ["lzo-dev"] {os-distribution = "alpine"}
+  ["lzo-devel"] {os-distribution = "centos"}
 ]
-install: ["ocaml" "setup.ml" "-install"]
 synopsis: "Bindings to LZO - a portable lossless data compression library"
 flags: light-uninstall
 url {
-  src:
-    "https://forge.ocamlcore.org/frs/download.php/866/ocaml-lzo-0.0.1.tar.gz"
+  src: "http://ygrek.org.ua/p/release/ocaml-lzo/ocaml-lzo-0.0.1.tar.gz"
   checksum: "md5=bb7c1245749a502b6774e9ee88be95d4"
-}
-=======
-  [["debian"] ["liblzo2-dev"]]
-  [["ubuntu"] ["liblzo2-dev"]]
-  [["homebrew"] ["lzo"]]
-  [["alpine"] ["lzo-dev"]]
-  [["centos"] ["lzo-devel"]]
-]
-available: [ ocaml-version < "4.06.0" ]
->>>>>>> c26eda70
+  mirrors:
+    "https://github.com/ygrek/ocaml-lzo/releases/download/v0.0.1/ocaml-lzo-0.0.1.tar.gz"
+}