--- conflicted
+++ resolved
@@ -22,14 +22,13 @@
   ] {with-test}
 ]
 depends: [
-  "ocaml" {>= "4.02.0"}
+  "ocaml" {>= "4.02.0" & < "4.06.0"}
   "ocamlfind" {build}
   "menhir" {build}
   "topkg" {build}
   "ounit" {with-test}
   "cconv" {>= "0.4"}
 ]
-<<<<<<< HEAD
 synopsis: "Parsing OCaml library for EDN format"
 description:
   "This library implements [EDN][edn] parser and generator for OCaml."
@@ -37,7 +36,4 @@
   src:
     "https://github.com/prepor/ocaml-edn/releases/download/v0.1.5/edn-0.1.5.tbz"
   checksum: "md5=13de4b1232a5305c2684d63df8583c95"
-}
-=======
-available: [ocaml-version >= "4.02.0" & ocaml-version < "4.06.0"]
->>>>>>> abac0a66
+}