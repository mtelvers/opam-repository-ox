opam-version: "2.0"
maintainer: "markus.mottl@gmail.com"
authors: [ "Markus Mottl <markus.mottl@gmail.com>" ]
license: "LGPL-2.1+ with OCaml linking exception"
homepage: "http://mmottl.github.io/res"
bug-reports: "https://github.com/mmottl/res/issues"
dev-repo: "git+https://github.com/mmottl/res.git"
build: [
  ["ocaml" "setup.ml" "-configure" "--prefix" prefix]
  ["ocaml" "setup.ml" "-build"]
  ["ocaml" "setup.ml" "-doc"] {with-doc}
]
remove: [
  ["ocamlfind" "remove" "res"]
]
depends: [
  "ocaml" {>= "3.12"}
  "ocamlfind" {>= "1.5"}
  "ocamlbuild" {build}
]
<<<<<<< HEAD
install: ["ocaml" "setup.ml" "-install"]
synopsis: "RES - Library for resizable, contiguous datastructures."
description:
  "RES is a library containing resizable arrays, strings, and bitvectors."
flags: light-uninstall
url {
  src:
    "https://github.com/mmottl/res/releases/download/v4.0.6/res-4.0.6.tar.gz"
  checksum: "md5=9a4fc89fd1b908064f5f682849a81117"
}
=======
available: [ocaml-version >= "3.12" & ocaml-version < "4.06.0"]
install: ["ocaml" "setup.ml" "-install"]
>>>>>>> abac0a66
<|MERGE_RESOLUTION|>--- conflicted
+++ resolved
@@ -14,11 +14,10 @@
   ["ocamlfind" "remove" "res"]
 ]
 depends: [
-  "ocaml" {>= "3.12"}
+  "ocaml" {>= "3.12" & < "4.06.0"}
   "ocamlfind" {>= "1.5"}
   "ocamlbuild" {build}
 ]
-<<<<<<< HEAD
 install: ["ocaml" "setup.ml" "-install"]
 synopsis: "RES - Library for resizable, contiguous datastructures."
 description:
@@ -28,8 +27,4 @@
   src:
     "https://github.com/mmottl/res/releases/download/v4.0.6/res-4.0.6.tar.gz"
   checksum: "md5=9a4fc89fd1b908064f5f682849a81117"
-}
-=======
-available: [ocaml-version >= "3.12" & ocaml-version < "4.06.0"]
-install: ["ocaml" "setup.ml" "-install"]
->>>>>>> abac0a66
+}