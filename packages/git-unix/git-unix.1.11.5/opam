--- conflicted
+++ resolved
@@ -19,11 +19,7 @@
   "logs"
   "git-http" {>= "1.11.0"}
   "conduit-lwt-unix" {>= "1.0.0"}
-<<<<<<< HEAD
-  "cohttp-lwt-unix" {>= "0.99.0"}
-=======
-  "cohttp-lwt-unix"  {>= "1.0.0"}
->>>>>>> 81ac3a97
+  "cohttp-lwt-unix" {>= "1.0.0"}
   "nocrypto" {>= "0.2.0"}
   "mtime" {>= "1.0.0"}
   "base-unix"
