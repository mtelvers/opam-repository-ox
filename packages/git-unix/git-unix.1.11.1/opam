opam-version: "2.0"
maintainer:   "thomas@gazagnaire.org"
authors:      "Thomas Gazagnaire"
license:      "ISC"
homepage:     "https://github.com/mirage/ocaml-git"
bug-reports:  "https://github.com/mirage/ocaml-git/issues"
dev-repo: "git+https://github.com/mirage/ocaml-git.git"
doc:          "https://mirage.github.io/ocaml-git/"

build: [
  ["jbuilder" "subst" "-n" name] {pinned}
  ["jbuilder" "build" "-p" name "-j" jobs]
  ["jbuilder" "runtest" "test/git-unix"] {with-test}
]
<<<<<<< HEAD
=======

>>>>>>> 1b7e1ca9
depends: [
  "ocaml" {>= "4.02.3"}
  "jbuilder" {build}
  "cmdliner"
  "logs"
  "git-http" {>= "1.11.0"}
  "cohttp" {< "0.99.0"}
  "lwt"
  "conduit" {>= "0.8.4" & < "1.0.0"}
  "nocrypto" {>= "0.2.0"}
  "mtime" {>= "1.0.0"}
  "base-unix"
  "alcotest" {with-test}
  "io-page" {with-test & >= "1.6.1"}
]
synopsis: "Unix backend for the Git protocol(s)"
description: """
The library comes with a command-line tool called `ogit` which shares
a similar interface with `git`, but where all operations are mapped to
the API exposed `ocaml-git` (and hence using only OCaml code)."""
url {
  src:
    "https://github.com/mirage/ocaml-git/releases/download/1.11.1/git-1.11.1.tbz"
  checksum: "md5=438dcbefab624c8c6b772d1b175eb16a"
}<|MERGE_RESOLUTION|>--- conflicted
+++ resolved
@@ -10,12 +10,8 @@
 build: [
   ["jbuilder" "subst" "-n" name] {pinned}
   ["jbuilder" "build" "-p" name "-j" jobs]
-  ["jbuilder" "runtest" "test/git-unix"] {with-test}
 ]
-<<<<<<< HEAD
-=======
 
->>>>>>> 1b7e1ca9
 depends: [
   "ocaml" {>= "4.02.3"}
   "jbuilder" {build}
