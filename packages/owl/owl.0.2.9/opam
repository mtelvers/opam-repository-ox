--- conflicted
+++ resolved
@@ -20,12 +20,8 @@
   ["ocaml" "%{etc}%/owl/_oasis_remove_.ml" "%{etc}%/owl"]
 ]
 depends: [
-<<<<<<< HEAD
   "ocaml" {>= "4.04.0"}
-  "atdgen"
-=======
   "atdgen" {< "1.13.0"}
->>>>>>> c75d0e78
   "ctypes"
   "dolog" {>= "3.0"}
   "gsl" {>= "1.20.0"}
