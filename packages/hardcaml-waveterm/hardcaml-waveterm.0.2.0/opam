opam-version: "2.0"
maintainer: "andy.ray@ujamjar.com"
authors: "andy.ray@ujamjar.com"
homepage: "https://github.com/ujamjar/hardcaml-waveterm"
dev-repo: "git+https://github.com/ujamjar/hardcaml-waveterm.git"
bug-reports: "https://github.com/ujamjar/hardcaml-waveterm/issues"
build: [ ["ocaml" "pkg/pkg.ml" "build"] ]
depends: [
  "ocaml" {>= "4.01.0"}
  "ocamlfind" {build}
  "ocamlbuild" {build}
  "topkg" {build}
  "camlp4" {build}
  "hardcaml" {>= "1.2.0" & < "2.0.0"}
  "astring"
  "lambda-term"
  "lwt" {< "4.0.0"}
]
<<<<<<< HEAD
synopsis: "Terminal based digital waveform viewer"
url {
  src:
    "https://github.com/ujamjar/hardcaml-waveterm/archive/v0.2.0+compat.tar.gz"
  checksum: "md5=c613b9aa2ed3382835905d29d8f8e0a7"
}
=======
available: [ ocaml-version >= "4.01.0" & ocaml-version < "4.06.0" ]
>>>>>>> abac0a66
<|MERGE_RESOLUTION|>--- conflicted
+++ resolved
@@ -6,7 +6,7 @@
 bug-reports: "https://github.com/ujamjar/hardcaml-waveterm/issues"
 build: [ ["ocaml" "pkg/pkg.ml" "build"] ]
 depends: [
-  "ocaml" {>= "4.01.0"}
+  "ocaml" {>= "4.01.0" & < "4.06.0"}
   "ocamlfind" {build}
   "ocamlbuild" {build}
   "topkg" {build}
@@ -16,13 +16,9 @@
   "lambda-term"
   "lwt" {< "4.0.0"}
 ]
-<<<<<<< HEAD
 synopsis: "Terminal based digital waveform viewer"
 url {
   src:
     "https://github.com/ujamjar/hardcaml-waveterm/archive/v0.2.0+compat.tar.gz"
   checksum: "md5=c613b9aa2ed3382835905d29d8f8e0a7"
-}
-=======
-available: [ ocaml-version >= "4.01.0" & ocaml-version < "4.06.0" ]
->>>>>>> abac0a66
+}