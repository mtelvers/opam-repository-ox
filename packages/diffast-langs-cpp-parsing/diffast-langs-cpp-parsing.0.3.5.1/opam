--- conflicted
+++ resolved
@@ -15,12 +15,9 @@
 homepage: "https://github.com/codinuum/diffast"
 doc: "https://github.com/codinuum/diffast/README.md"
 bug-reports: "https://github.com/codinuum/diffast/issues"
-<<<<<<< HEAD
 x-maintenance-intent: ["(latest)"]
-=======
 available: arch != "x86_32" & arch != "arm32" & arch != "s390x"
 conflicts: [ "ocaml-option-fp" ]
->>>>>>> 0aa9afdb
 depends: [
   "dune" {>= "3.17"}
   "ocaml" {>= "4.14"}
