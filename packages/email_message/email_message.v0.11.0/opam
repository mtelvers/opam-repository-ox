--- conflicted
+++ resolved
@@ -22,10 +22,6 @@
   "jbuilder" {build & >= "1.0+beta18.1"}
   "magic-mime"
   "ocaml-migrate-parsetree" {>= "1.0"}
-<<<<<<< HEAD
-  "ppxlib" {>= "0.1.0"}
-=======
->>>>>>> 7c067c75
 ]
 synopsis: "E-mail message parser"
 url {
