opam-version: "2.0"
maintainer: "Alessandro Strada <alessandro.strada@gmail.com>"
authors: [ "Alessandro Strada" ]
license: "MIT"
homepage: "http://gapi-ocaml.forge.ocamlcore.org"
dev-repo: "git+https://github.com/astrada/gapi-ocaml.git"
bug-reports: "https://github.com/astrada/gapi-ocaml/issues"
build: [
  ["ocaml" "setup.ml" "-configure" "--prefix" prefix]
  ["ocaml" "setup.ml" "-build"]
  ["ocaml" "setup.ml" "-configure" "--enable-tests"] {with-test}
  ["ocaml" "setup.ml" "-build"] {with-test}
  ["ocaml" "setup.ml" "-test"] {with-test}
  ["ocaml" "setup.ml" "-doc"] {with-doc}
]
install: ["ocaml" "setup.ml" "-install"]
remove: [
  ["ocamlfind" "remove" "gapi-ocaml"]
]
depends: [
  "ocaml" {>= "3.12.0"}
  "cryptokit"
  ("extlib" | "extlib-compat")
  "ocamlfind" {build}
  "ocamlbuild" {build}
  "ocamlnet" {>= "3.5.1"}
  "ocurl"
  "xmlm"
  "yojson"
]
depopts: [
  "ounit" {build & with-test}
  "pa_monad_custom" {build}
]
<<<<<<< HEAD
synopsis: "A simple OCaml client for Google Services."
description: """
gapi-ocaml is a simple, unofficial, OCaml client for Google Services.
The library supports ClientLogin, OAuth 1.0a, and OAuth 2.0
authentication. Supported RESTful APIs: Calendar APIs v3, Google+ API
v1, Tasks API v1, APIs Discovery Service v1, URL Shortener API v1,
OAuth2 API v2, Custom Search API v1, Google Analytics API v3, Page
Speed Online API v1, Blogger API v2, Site Verification API v1, AdSense
Management API v1.4, BigQuery API v2, Drive API v2, Gmail API v1.
Google Data Protocol APIs (GData): Google Documents List API v3."""
flags: light-uninstall
url {
  src:
    "https://forge.ocamlcore.org/frs/download.php/1600/gapi-ocaml-0.2.9.tar.gz"
  checksum: "md5=18320f61dad3587e5c3ea8f25e202e50"
}
=======
available: [ ocaml-version >= "3.12.0" & ocaml-version < "4.06.0" ]
>>>>>>> 8fad68a6
<|MERGE_RESOLUTION|>--- conflicted
+++ resolved
@@ -18,9 +18,9 @@
   ["ocamlfind" "remove" "gapi-ocaml"]
 ]
 depends: [
-  "ocaml" {>= "3.12.0"}
+  "ocaml" {>= "3.12.0" & < "4.06.0"}
   "cryptokit"
-  ("extlib" | "extlib-compat")
+  "extlib" | "extlib-compat"
   "ocamlfind" {build}
   "ocamlbuild" {build}
   "ocamlnet" {>= "3.5.1"}
@@ -32,7 +32,6 @@
   "ounit" {build & with-test}
   "pa_monad_custom" {build}
 ]
-<<<<<<< HEAD
 synopsis: "A simple OCaml client for Google Services."
 description: """
 gapi-ocaml is a simple, unofficial, OCaml client for Google Services.
@@ -48,7 +47,4 @@
   src:
     "https://forge.ocamlcore.org/frs/download.php/1600/gapi-ocaml-0.2.9.tar.gz"
   checksum: "md5=18320f61dad3587e5c3ea8f25e202e50"
-}
-=======
-available: [ ocaml-version >= "3.12.0" & ocaml-version < "4.06.0" ]
->>>>>>> 8fad68a6
+}