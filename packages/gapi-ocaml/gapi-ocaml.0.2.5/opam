--- conflicted
+++ resolved
@@ -12,9 +12,9 @@
   ["ocamlfind" "remove" "gapi-ocaml"]
 ]
 depends: [
-  "ocaml" {>= "3.12.0"}
+  "ocaml" {>= "3.12.0" & < "4.06.0"}
   "cryptokit"
-  ("extlib" | "extlib-compat")
+  "extlib" | "extlib-compat"
   "ocamlfind" {build}
   "ocamlbuild" {build}
   "ocamlnet"
@@ -27,7 +27,6 @@
   "ounit"
   "pa_monad_custom"
 ]
-<<<<<<< HEAD
 install: ["ocaml" "setup.ml" "-install"]
 synopsis: "A simple OCaml client for Google Services."
 description: """
@@ -44,8 +43,4 @@
   src:
     "https://forge.ocamlcore.org/frs/download.php/1460/gapi-ocaml-0.2.5.tar.gz"
   checksum: "md5=656396569f5bb469f9ea8ebd09d49dbb"
-}
-=======
-available: ocaml-version >= "3.12.0" & ocaml-version < "4.06.0"
-install: ["ocaml" "setup.ml" "-install"]
->>>>>>> 8fad68a6
+}