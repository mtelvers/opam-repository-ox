--- conflicted
+++ resolved
@@ -18,9 +18,9 @@
   ["ocamlfind" "remove" "gapi-ocaml"]
 ]
 depends: [
-  "ocaml" {>= "4.01.0"}
+  "ocaml" {>= "4.01.0" & < "4.06.0"}
   "cryptokit"
-  ("extlib" | "extlib-compat")
+  "extlib" | "extlib-compat"
   "ocamlbuild" {build}
   "ocamlfind" {build}
   "ocamlnet" {>= "3.5.1"}
@@ -32,7 +32,6 @@
   "ounit" {build & with-test}
   "pa_monad_custom" {build}
 ]
-<<<<<<< HEAD
 synopsis: "A simple OCaml client for Google Services."
 description: """
 gapi-ocaml is a simple, unofficial, OCaml client for Google Services.
@@ -49,7 +48,4 @@
   src:
     "https://forge.ocamlcore.org/frs/download.php/1665/gapi-ocaml-0.3.1.tar.gz"
   checksum: "md5=9375d72d95238825ed66c1e2bfa6fefa"
-}
-=======
-available: [ ocaml-version >= "4.01.0" & ocaml-version < "4.06.0" ]
->>>>>>> 8fad68a6
+}