opam-version: "2.0"
maintainer: "alessandro.strada@gmail.com"
build: [
  ["ocaml" "setup.ml" "-configure" "--prefix" prefix]
  ["ocaml" "setup.ml" "-build"]
]
remove: [["ocamlfind" "remove" "gapi-ocaml"]]
depends: [
<<<<<<< HEAD
  "ocaml"
  "ocamlfind"
=======
  "ocamlfind" {build}
>>>>>>> 8fad68a6
  ("extlib" | "extlib-compat")
  "ocamlnet"
  "ocurl"
  "cryptokit"
  "yojson"
  "xmlm"
  "ocamlbuild" {build}
]
install: ["ocaml" "setup.ml" "-install"]
<<<<<<< HEAD
synopsis: "Google APIs Client library for OCaml"
description: """
gapi-ocaml is a simple, unofficial, OCaml client for Google Services. The
library supports ClientLogin, OAuth 1.0a, and OAuth 2.0 authentication.
Supported RESTful APIs: Calendar APIs v3, Google+ API v1, Tasks API v1, APIs
Discovery Service v1, URL Shortener API v1, OAuth2 API v2, Custom Search API
v1, Google Analytics API v3, Page Speed Online API v1, Blogger API v2, Site
Verification API v1, AdSense Management API v1.1, BigQuery API v2, Drive API
v2. Google Data Protocol APIs (GData): Google Documents List API v3."""
flags: light-uninstall
url {
  src:
    "https://forge.ocamlcore.org/frs/download.php/1067/gapi-ocaml-0.2.tar.gz"
  checksum: "md5=8636499bd962cfa9b87d743a7eec5230"
}
=======
available: [ocaml-version < "4.06.0"]
>>>>>>> 8fad68a6
<|MERGE_RESOLUTION|>--- conflicted
+++ resolved
@@ -6,13 +6,9 @@
 ]
 remove: [["ocamlfind" "remove" "gapi-ocaml"]]
 depends: [
-<<<<<<< HEAD
-  "ocaml"
-  "ocamlfind"
-=======
+  "ocaml" {< "4.06.0"}
   "ocamlfind" {build}
->>>>>>> 8fad68a6
-  ("extlib" | "extlib-compat")
+  "extlib" | "extlib-compat"
   "ocamlnet"
   "ocurl"
   "cryptokit"
@@ -21,7 +17,6 @@
   "ocamlbuild" {build}
 ]
 install: ["ocaml" "setup.ml" "-install"]
-<<<<<<< HEAD
 synopsis: "Google APIs Client library for OCaml"
 description: """
 gapi-ocaml is a simple, unofficial, OCaml client for Google Services. The
@@ -36,7 +31,4 @@
   src:
     "https://forge.ocamlcore.org/frs/download.php/1067/gapi-ocaml-0.2.tar.gz"
   checksum: "md5=8636499bd962cfa9b87d743a7eec5230"
-}
-=======
-available: [ocaml-version < "4.06.0"]
->>>>>>> 8fad68a6
+}