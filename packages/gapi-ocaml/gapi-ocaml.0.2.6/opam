opam-version: "2.0"
maintainer: "alessandro.strada@gmail.com"
authors: [ "Alessandro Strada" ]
license: "MIT"
homepage: "http://gapi-ocaml.forge.ocamlcore.org"
build: [
  ["ocaml" "setup.ml" "-configure" "--prefix" prefix]
  ["ocaml" "setup.ml" "-build"]
  ["ocaml" "setup.ml" "-doc"] {with-doc}
]
remove: [
  ["ocamlfind" "remove" "gapi-ocaml"]
]
depends: [
  "ocaml" {>= "3.12.0"}
  "cryptokit"
  ("extlib" | "extlib-compat")
  "ocamlfind" {build}
  "ocamlbuild" {build}
  "ocamlnet"
  "ocurl"
  "xmlm"
  "yojson"
  "ocamlbuild" {build}
]
depopts: [
  "ounit"
  "pa_monad_custom"
]
<<<<<<< HEAD
install: ["ocaml" "setup.ml" "-install"]
synopsis: "A simple OCaml client for Google Services."
description: """
gapi-ocaml is a simple, unofficial, OCaml client for Google Services.
The library supports ClientLogin, OAuth 1.0a, and OAuth 2.0
authentication. Supported RESTful APIs: Calendar APIs v3, Google+ API
v1, Tasks API v1, APIs Discovery Service v1, URL Shortener API v1,
OAuth2 API v2, Custom Search API v1, Google Analytics API v3, Page
Speed Online API v1, Blogger API v2, Site Verification API v1, AdSense
Management API v1.1, BigQuery API v2, Drive API v2, Gmail API v1.
Google Data Protocol APIs (GData): Google Documents List API v3."""
flags: light-uninstall
url {
  src:
    "https://forge.ocamlcore.org/frs/download.php/1468/gapi-ocaml-0.2.6.tar.gz"
  checksum: "md5=e158c98587681652decdff6302e423b7"
}
=======
available: ocaml-version >= "3.12.0" & ocaml-version < "4.06.0"
install: ["ocaml" "setup.ml" "-install"]
>>>>>>> 8fad68a6
<|MERGE_RESOLUTION|>--- conflicted
+++ resolved
@@ -12,9 +12,9 @@
   ["ocamlfind" "remove" "gapi-ocaml"]
 ]
 depends: [
-  "ocaml" {>= "3.12.0"}
+  "ocaml" {>= "3.12.0" & < "4.06.0"}
   "cryptokit"
-  ("extlib" | "extlib-compat")
+  "extlib" | "extlib-compat"
   "ocamlfind" {build}
   "ocamlbuild" {build}
   "ocamlnet"
@@ -27,7 +27,6 @@
   "ounit"
   "pa_monad_custom"
 ]
-<<<<<<< HEAD
 install: ["ocaml" "setup.ml" "-install"]
 synopsis: "A simple OCaml client for Google Services."
 description: """
@@ -44,8 +43,4 @@
   src:
     "https://forge.ocamlcore.org/frs/download.php/1468/gapi-ocaml-0.2.6.tar.gz"
   checksum: "md5=e158c98587681652decdff6302e423b7"
-}
-=======
-available: ocaml-version >= "3.12.0" & ocaml-version < "4.06.0"
-install: ["ocaml" "setup.ml" "-install"]
->>>>>>> 8fad68a6
+}