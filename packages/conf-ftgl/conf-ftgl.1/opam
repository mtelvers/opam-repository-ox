<<<<<<< HEAD
opam-version: "2.0"
=======
opam-version: "1.2"
>>>>>>> 29653cb0
maintainer: "blue-prawn"
authors: ["Henry Maddocks"]
bug-reports: "https://github.com/ocaml/opam-repository/issues"
dev-repo: "https://github.com/ocaml/opam-repository.git"
homepage: "http://sourceforge.net/apps/mediawiki/ftgl/"
license: "MIT"
build: [["pkg-config" "ftgl"]]
depends: [
  "conf-pkg-config" {build}
]
depexts: [
<<<<<<< HEAD
  ["libftgl-dev"] {os-distribution = "debian"}
  ["libftgl-devel"] {os-distribution = "mageia"}
  ["libftgl-dev"] {os-distribution = "ubuntu"}
]
synopsis: "Virtual package relying on an ftgl system installation."
description:
  "This package can only install if the ftgl lib is installed on the system."
depends: ["ocaml"]
=======
  [["debian"] ["libftgl-dev"]]
  [["mageia"] ["libftgl-devel"]]
  [["ubuntu"] ["libftgl-dev"]]
  [["fedora"] ["ftgl-devel"]]
]
>>>>>>> 29653cb0
<|MERGE_RESOLUTION|>--- conflicted
+++ resolved
@@ -1,32 +1,21 @@
-<<<<<<< HEAD
 opam-version: "2.0"
-=======
-opam-version: "1.2"
->>>>>>> 29653cb0
 maintainer: "blue-prawn"
 authors: ["Henry Maddocks"]
 bug-reports: "https://github.com/ocaml/opam-repository/issues"
-dev-repo: "https://github.com/ocaml/opam-repository.git"
+dev-repo: "git+https://github.com/ocaml/opam-repository.git"
 homepage: "http://sourceforge.net/apps/mediawiki/ftgl/"
 license: "MIT"
 build: [["pkg-config" "ftgl"]]
 depends: [
+  "ocaml"
   "conf-pkg-config" {build}
 ]
 depexts: [
-<<<<<<< HEAD
   ["libftgl-dev"] {os-distribution = "debian"}
   ["libftgl-devel"] {os-distribution = "mageia"}
   ["libftgl-dev"] {os-distribution = "ubuntu"}
+  ["ftgl-devel"] {os-distribution = "fedora"}
 ]
 synopsis: "Virtual package relying on an ftgl system installation."
 description:
-  "This package can only install if the ftgl lib is installed on the system."
-depends: ["ocaml"]
-=======
-  [["debian"] ["libftgl-dev"]]
-  [["mageia"] ["libftgl-devel"]]
-  [["ubuntu"] ["libftgl-dev"]]
-  [["fedora"] ["ftgl-devel"]]
-]
->>>>>>> 29653cb0
+  "This package can only install if the ftgl lib is installed on the system."