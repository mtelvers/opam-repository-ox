opam-version: "2.0"
maintainer: "dave@recoil.org"
authors: ["David Scott"]
license: "ISC"
homepage: "https://github.com/mirage/ocaml-qcow"
dev-repo: "git+https://github.com/mirage/ocaml-qcow.git"
bug-reports: "https://github.com/mirage/ocaml-qcow/issues"
tags: [
  "org:mirage"
]

depends: [
  "ocaml" {>= "4.03.0" & < "4.06.0"}
  "astring"
  "cmdliner"
  "cstruct"
  "result"
  "mirage-types-lwt" {>= "3.0.0"}
  "lwt"
  "mirage-block" {>= "0.2"}
  "mirage-block-lwt"
  "mirage-block-unix" {>= "2.3.0"}
  "mirage-time"
  "mirage-time-lwt"
  "cmdliner"
  "sha" {= "1.9"}
  "sexplib"
  "logs"
  "fmt" {>= "0.8.2"}
  "astring"
  "io-page"
  "ocamlfind" {build}
  "topkg" {build}
<<<<<<< HEAD
  "ppx_tools" {build}
  "ppx_deriving" {build}
  "ppx_sexp_conv" {build & < "v0.11.0"}
=======
  "ppx_tools"
  "ppx_deriving"
  "ppx_sexp_conv" {  < "v0.11.0"}
>>>>>>> 78016568
  "ppx_type_conv" {build}
  "ounit" {with-test}
  "mirage-block-ramdisk" {with-test}
  "ezjsonm" {with-test}
  "nbd" {with-test & >= "2.0.1"}
]
build: [
  [ "ocaml" "detect_word_size.ml" ]
  [ "ocaml" "pkg/pkg.ml" "build" "--pinned" "%{pinned}%" "--tests" "false" ]
]
synopsis: "Read and write images in Qcow2 format"
description: """
If you want to `create`, `read`, `write` or analyse qcow2-formatted
data in pure OCaml then this library is for you!"""
url {
  src:
    "https://github.com/mirage/ocaml-qcow/releases/download/0.9.0/qcow-0.9.0.tbz"
  checksum: "md5=31859149db6f51eb3ac955ea13e8eec0"
}<|MERGE_RESOLUTION|>--- conflicted
+++ resolved
@@ -31,15 +31,9 @@
   "io-page"
   "ocamlfind" {build}
   "topkg" {build}
-<<<<<<< HEAD
-  "ppx_tools" {build}
-  "ppx_deriving" {build}
-  "ppx_sexp_conv" {build & < "v0.11.0"}
-=======
   "ppx_tools"
   "ppx_deriving"
-  "ppx_sexp_conv" {  < "v0.11.0"}
->>>>>>> 78016568
+  "ppx_sexp_conv" {< "v0.11.0"}
   "ppx_type_conv" {build}
   "ounit" {with-test}
   "mirage-block-ramdisk" {with-test}
