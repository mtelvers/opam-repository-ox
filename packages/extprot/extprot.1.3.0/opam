opam-version: "2.0"
maintainer: "ygrek@autistici.org"
homepage: "https://github.com/mfp/extprot"
license: "MIT"
authors: ["Mauricio Fernandez <mfp@acm.org>"]
doc: ["https://github.com/mfp/extprot/blob/master/README.md"]
dev-repo: "git://github.com/mfp/extprot.git"
bug-reports: "https://github.com/mfp/extprot/issues"
build: [
  ["omake"]
  ["omake" "test"] {with-test}
]
install: [
  ["omake" "install" "prefix=%{prefix}%"]
]
remove: [
  ["ocamlfind" "remove" "extprot"]
  ["rm" "-f" "%{bin}%/extprotc" "%{bin}%/extprotc.exe"]
]
depends: [
  "ocaml"
  "omake" {build}
  "ocamlfind" {build}
  "ounit" {with-test}
  "camlp4" {build}
  ("extlib" | "extlib-compat")
  "base-bytes"
]
<<<<<<< HEAD
synopsis:
  "Extensible binary protocols for cross-language communication and long-term serialization"
description: """
extprot allows you to create compact, efficient, extensible, binary protocols that can
be used for cross-language communication and long-term data serialization.
extprot supports protocols with rich, composable types, whose definition can evolve
while keeping both forward and backward compatibility."""
flags: light-uninstall
url {
  src: "https://github.com/mfp/extprot/archive/1.3.0.tar.gz"
  checksum: "md5=ecae5982278abfc0c503f6f849278f81"
}
=======
available: [ocaml-version < "4.06.0"]
>>>>>>> abac0a66
<|MERGE_RESOLUTION|>--- conflicted
+++ resolved
@@ -18,15 +18,14 @@
   ["rm" "-f" "%{bin}%/extprotc" "%{bin}%/extprotc.exe"]
 ]
 depends: [
-  "ocaml"
+  "ocaml" {< "4.06.0"}
   "omake" {build}
   "ocamlfind" {build}
   "ounit" {with-test}
   "camlp4" {build}
-  ("extlib" | "extlib-compat")
+  "extlib" | "extlib-compat"
   "base-bytes"
 ]
-<<<<<<< HEAD
 synopsis:
   "Extensible binary protocols for cross-language communication and long-term serialization"
 description: """
@@ -38,7 +37,4 @@
 url {
   src: "https://github.com/mfp/extprot/archive/1.3.0.tar.gz"
   checksum: "md5=ecae5982278abfc0c503f6f849278f81"
-}
-=======
-available: [ocaml-version < "4.06.0"]
->>>>>>> abac0a66
+}