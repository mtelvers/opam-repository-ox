opam-version: "2.0"
maintainer: "ygrek@autistici.org"
homepage: "http://ocurl.forge.ocamlcore.org"
license: "MIT"
authors: [ "Lars Nilsson" "ygrek" ]
doc: ["http://ocurl.forge.ocamlcore.org/api/index.html"]
dev-repo: "git://github.com/ygrek/ocurl.git"
bug-reports: "https://github.com/ygrek/ocurl/issues"
build: [
  ["./configure"]
  [make]
  [make "test"] {with-test}
  [make "doc"] {with-doc}
]
install: [
  [make "install"]
]
remove: [["ocamlfind" "remove" "curl"]]
depends: [
  "ocaml" {< "4.06.0"}
  "ocamlfind" {build}
  "base-unix"
  "conf-libcurl"
]
depopts: ["lwt"]
<<<<<<< HEAD
depexts: ["libcurl-devel" "openssl-devel"] {os-distribution = "centos"}
synopsis: "Bindings to libcurl"
description: """
Client-side URL transfer library, supporting HTTP and a multitude of
other network protocols (FTP/SMTP/RTSP/etc)."""
flags: light-uninstall
url {
  src: "http://ygrek.org.ua/p/release/ocurl/ocurl-0.7.5.tar.gz"
  checksum: "md5=a42248f9320d6cf1d65e1e0620961391"
}
=======
conflicts: [
  "lwt" {>= "4.0.0"}
]
depexts: [
  [["centos"] ["libcurl-devel" "openssl-devel"]]
]
available: [ocaml-version < "4.06.0"]
>>>>>>> 012bab11
<|MERGE_RESOLUTION|>--- conflicted
+++ resolved
@@ -23,7 +23,9 @@
   "conf-libcurl"
 ]
 depopts: ["lwt"]
-<<<<<<< HEAD
+conflicts: [
+  "lwt" {>= "4.0.0"}
+]
 depexts: ["libcurl-devel" "openssl-devel"] {os-distribution = "centos"}
 synopsis: "Bindings to libcurl"
 description: """
@@ -33,13 +35,4 @@
 url {
   src: "http://ygrek.org.ua/p/release/ocurl/ocurl-0.7.5.tar.gz"
   checksum: "md5=a42248f9320d6cf1d65e1e0620961391"
-}
-=======
-conflicts: [
-  "lwt" {>= "4.0.0"}
-]
-depexts: [
-  [["centos"] ["libcurl-devel" "openssl-devel"]]
-]
-available: [ocaml-version < "4.06.0"]
->>>>>>> 012bab11
+}