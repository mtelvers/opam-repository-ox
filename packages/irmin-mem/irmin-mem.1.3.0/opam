opam-version: "2.0"
maintainer:   "thomas@gazagnaire.org"
authors:      ["Thomas Gazagnaire" "Thomas Leonard"]
license:      "ISC"
homepage:     "https://github.com/mirage/irmin"
bug-reports:  "https://github.com/mirage/irmin/issues"
dev-repo: "git+https://github.com/mirage/irmin.git"
doc:          "https://mirage.github.io/irmin/"

build: [
  ["jbuilder" "subst"] {pinned}
  ["jbuilder" "build" "-p" name "-j" jobs]
  ["jbuilder" "runtest" "-p" name] {with-test}
]
depends: [
  "ocaml" {>= "4.03.0"}
  "jbuilder" {build & >= "1.0+beta10"}
<<<<<<< HEAD
  "irmin" {>= "1.3.0"}
  "alcotest" {with-test}
  "mtime" {with-test & >= "1.0.0"}
=======
  "irmin"    {>= "1.3.0"}
  "alcotest" {test & >= "0.7.0"}
  "mtime"    {test & >= "1.0.0"}
>>>>>>> 8814883c
]
synopsis: "In-memory backend for Irmin"
url {
  src:
    "https://github.com/mirage/irmin/releases/download/1.3.0/irmin-1.3.0.tbz"
  checksum: "md5=52547b19962b54f1696537307696d0c4"
}<|MERGE_RESOLUTION|>--- conflicted
+++ resolved
@@ -15,15 +15,9 @@
 depends: [
   "ocaml" {>= "4.03.0"}
   "jbuilder" {build & >= "1.0+beta10"}
-<<<<<<< HEAD
   "irmin" {>= "1.3.0"}
-  "alcotest" {with-test}
+  "alcotest" {with-test & >= "0.7.0"}
   "mtime" {with-test & >= "1.0.0"}
-=======
-  "irmin"    {>= "1.3.0"}
-  "alcotest" {test & >= "0.7.0"}
-  "mtime"    {test & >= "1.0.0"}
->>>>>>> 8814883c
 ]
 synopsis: "In-memory backend for Irmin"
 url {
