opam-version: "2.0"
maintainer:   "thomas@gazagnaire.org"
authors:      ["Thomas Gazagnaire" "Thomas Leonard"]
license:      "ISC"
homepage:     "https://github.com/mirage/irmin"
bug-reports:  "https://github.com/mirage/irmin/issues"
dev-repo: "git+https://github.com/mirage/irmin.git"
doc:          "https://mirage.github.io/irmin/"

build: [
  ["jbuilder" "build" "-p" name "-j" jobs]
  ["jbuilder" "runtest" "test/irmin-mem"] {with-test}
]
depends: [
  "ocaml" {>= "4.03.0"}
  "jbuilder" {build}
<<<<<<< HEAD
  "irmin" {>= "1.2.0"}
  "alcotest" {with-test}
  "mtime" {with-test & >= "1.0.0"}
=======
  "irmin"    {>= "1.2.0" & < "1.3.0"}
  "alcotest" {test}
  "mtime"    {test & >= "1.0.0"}
>>>>>>> 81ac3a97
]
synopsis: "In-memory backend for Irmin"
url {
  src:
    "https://github.com/mirage/irmin/releases/download/1.2.0/irmin-1.2.0.tbz"
  checksum: "md5=0c75e0e73ea4ceda7e35e9379f21fe81"
}<|MERGE_RESOLUTION|>--- conflicted
+++ resolved
@@ -14,15 +14,9 @@
 depends: [
   "ocaml" {>= "4.03.0"}
   "jbuilder" {build}
-<<<<<<< HEAD
-  "irmin" {>= "1.2.0"}
+  "irmin" {>= "1.2.0" & < "1.3.0"}
   "alcotest" {with-test}
   "mtime" {with-test & >= "1.0.0"}
-=======
-  "irmin"    {>= "1.2.0" & < "1.3.0"}
-  "alcotest" {test}
-  "mtime"    {test & >= "1.0.0"}
->>>>>>> 81ac3a97
 ]
 synopsis: "In-memory backend for Irmin"
 url {
