--- conflicted
+++ resolved
@@ -8,12 +8,11 @@
 dev-repo: "git://github.com/let-def/ocaml-migrate-parsetree.git"
 build: ["jbuilder" "build" "-p" name "-j" jobs]
 depends: [
-  "ocaml" {>= "4.02.0"}
+  "ocaml" {>= "4.02.0" & < "4.07.0"}
   "jbuilder" {build & >= "1.0+beta7"}
   "ocaml-migrate-parsetree"
   "ocamlbuild"
 ]
-<<<<<<< HEAD
 synopsis: "ocamlbuild plugin for ocaml-migrate-parsetree"
 description:
   "Configure ocamlbuild for building ppx drivers using ocaml-migrate-parsetree."
@@ -21,7 +20,4 @@
   src:
     "https://github.com/let-def/ocaml-migrate-parsetree/archive/1.0.1.tar.gz"
   checksum: "md5=b2abce65e3e9057af3fe96fa8e9d088b"
-}
-=======
-available: [ocaml-version >= "4.02.0" & ocaml-version < "4.07.0"]
->>>>>>> 3bc0fe9d
+}