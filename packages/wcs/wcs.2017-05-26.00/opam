--- conflicted
+++ resolved
@@ -19,12 +19,8 @@
   ["jbuilder" "runtest"] {with-test}
 ]
 depends: [
-<<<<<<< HEAD
   "ocaml" {>= "4.03.0"}
-  "wcs-lib"
-=======
   "wcs-lib" {= "2017-05-26.00"}
->>>>>>> ba709671
 ]
 synopsis: "Command line interface for Watson Conversation Service"
 description: """
