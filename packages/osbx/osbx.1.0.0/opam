opam-version: "2.0"
maintainer: "Darren Ldl <dldldev@yahoo.com>"
authors: "Darren Ldl <dldldev@yahoo.com>"
homepage: "https://github.com/darrenldl/ocaml-SeqBox"
bug-reports: "https://github.com/darrenldl/ocaml-SeqBox/issues"
license: "BSD-3-Clause"
dev-repo: "git+https://github.com/darrenldl/ocaml-SeqBox.git"
build: ["jbuilder" "build" "@install"]
depends: [
  "ocaml" {>= "4.03.0"}
  "ocamlfind" {build}
  "jbuilder" {build}
  "stdint" {build}
  "nocrypto" {build}
  "angstrom" {build & >= "0.2.0" & < "0.7.0"}
  "core" {build & >= "v0.9.0"}
  "hex" {build}
  "ctypes" {build}
  "ctypes-foreign" {build}
  "cmdliner" {build}
]
<<<<<<< HEAD
available: os != "macos"
synopsis: "implementation of SeqBox in OCaml"
description:
  "A single file container/archive that can be reconstructed even after total loss of file system structures. (from official SeqBox)"
url {
  src: "https://github.com/darrenldl/ocaml-SeqBox/archive/v1.0.0.tar.gz"
  checksum: "md5=b69a2e7a83e9237f0ca124f2cf80cb50"
}
=======
available: [ ocaml-version >= "4.03.0" & os != "darwin" & ocaml-version < "4.06.0" ]
>>>>>>> ad2bafa0
<|MERGE_RESOLUTION|>--- conflicted
+++ resolved
@@ -7,7 +7,7 @@
 dev-repo: "git+https://github.com/darrenldl/ocaml-SeqBox.git"
 build: ["jbuilder" "build" "@install"]
 depends: [
-  "ocaml" {>= "4.03.0"}
+  "ocaml" {>= "4.03.0" & < "4.06.0"}
   "ocamlfind" {build}
   "jbuilder" {build}
   "stdint" {build}
@@ -19,7 +19,6 @@
   "ctypes-foreign" {build}
   "cmdliner" {build}
 ]
-<<<<<<< HEAD
 available: os != "macos"
 synopsis: "implementation of SeqBox in OCaml"
 description:
@@ -27,7 +26,4 @@
 url {
   src: "https://github.com/darrenldl/ocaml-SeqBox/archive/v1.0.0.tar.gz"
   checksum: "md5=b69a2e7a83e9237f0ca124f2cf80cb50"
-}
-=======
-available: [ ocaml-version >= "4.03.0" & os != "darwin" & ocaml-version < "4.06.0" ]
->>>>>>> ad2bafa0
+}