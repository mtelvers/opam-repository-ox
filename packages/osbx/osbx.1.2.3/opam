--- conflicted
+++ resolved
@@ -7,7 +7,7 @@
 dev-repo: "git+https://github.com/darrenldl/ocaml-SeqBox.git"
 build: ["jbuilder" "build" "@install"]
 depends: [
-  "ocaml"
+  "ocaml" {>= "4.03.0" & < "4.06.0"}
   "jbuilder" {build}
   "stdint"
   "nocrypto"
@@ -16,14 +16,10 @@
   "hex"
   "cmdliner"
 ]
-<<<<<<< HEAD
 synopsis: "Implementation of SeqBox in OCaml"
 description:
   "A single file container/archive that can be reconstructed even after total loss of file system structures (from official SeqBox)."
 url {
   src: "https://github.com/darrenldl/ocaml-SeqBox/archive/1.2.3.tar.gz"
   checksum: "md5=35ae95b32991cf078945eeb95d12155d"
-}
-=======
-available: [ ocaml-version >= "4.03.0" & ocaml-version < "4.06.0" ]
->>>>>>> ad2bafa0
+}