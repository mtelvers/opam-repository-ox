opam-version: "2.0"
maintainer: "Darren Ldl <darrenldldev@gmail.com>"
authors: "Darren Ldl <darrenldldev@gmail.com>"
homepage: "https://github.com/darrenldl/ocaml-SeqBox"
bug-reports: "https://github.com/darrenldl/ocaml-SeqBox/issues"
license: "BSD-3-Clause"
dev-repo: "git+https://github.com/darrenldl/ocaml-SeqBox.git"
build: ["jbuilder" "build" "@install"]
depends: [
  "ocaml"
  "jbuilder" {build}
  "stdint" {build}
  "nocrypto" {build}
  "digestif" {build}
  "angstrom" {build & >= "0.2.0" & < "0.7.0"}
  "hex" {build}
  "cmdliner" {build}
]
<<<<<<< HEAD
synopsis: "Implementation of SeqBox in OCaml"
description:
  "A single file container/archive that can be reconstructed even after total loss of file system structures (from official SeqBox)."
url {
  src: "https://github.com/darrenldl/ocaml-SeqBox/archive/1.2.1.tar.gz"
  checksum: "md5=f22c4a859467fead3516144ab1185f8c"
}
=======
available: [ ocaml-version >= "4.03.0" & ocaml-version < "4.06.0" ]
>>>>>>> ad2bafa0
<|MERGE_RESOLUTION|>--- conflicted
+++ resolved
@@ -7,7 +7,7 @@
 dev-repo: "git+https://github.com/darrenldl/ocaml-SeqBox.git"
 build: ["jbuilder" "build" "@install"]
 depends: [
-  "ocaml"
+  "ocaml" {>= "4.03.0" & < "4.06.0"}
   "jbuilder" {build}
   "stdint" {build}
   "nocrypto" {build}
@@ -16,14 +16,10 @@
   "hex" {build}
   "cmdliner" {build}
 ]
-<<<<<<< HEAD
 synopsis: "Implementation of SeqBox in OCaml"
 description:
   "A single file container/archive that can be reconstructed even after total loss of file system structures (from official SeqBox)."
 url {
   src: "https://github.com/darrenldl/ocaml-SeqBox/archive/1.2.1.tar.gz"
   checksum: "md5=f22c4a859467fead3516144ab1185f8c"
-}
-=======
-available: [ ocaml-version >= "4.03.0" & ocaml-version < "4.06.0" ]
->>>>>>> ad2bafa0
+}