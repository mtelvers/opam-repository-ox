opam-version: "2.0"
maintainer: "Darren Ldl <darrenldldev@gmail.com>"
authors: "Darren Ldl <darrenldldev@gmail.com>"
homepage: "https://github.com/darrenldl/ocaml-SeqBox"
bug-reports: "https://github.com/darrenldl/ocaml-SeqBox/issues"
license: "BSD-3-Clause"
dev-repo: "git+https://github.com/darrenldl/ocaml-SeqBox.git"
build: ["jbuilder" "build" "@install"]
depends: [
  "ocaml"
  "ocamlfind" {build}
  "jbuilder" {build}
  "stdint" {build}
  "nocrypto" {build}
  "digestif" {build}
  "angstrom" {build & >= "0.2.0" & < "0.7.0"}
  "hex" {build}
  "cmdliner" {build}
]
<<<<<<< HEAD
synopsis: "Implementation of SeqBox in OCaml"
description:
  "A single file container/archive that can be reconstructed even after total loss of file system structures. (from official SeqBox)"
url {
  src: "https://github.com/darrenldl/ocaml-SeqBox/archive/1.1.1.tar.gz"
  checksum: "md5=b762b84497a30e25459d79702c6bb0cf"
}
=======
available: [ ocaml-version >= "4.03.0" & ocaml-version < "4.06.0" ]
>>>>>>> ad2bafa0
<|MERGE_RESOLUTION|>--- conflicted
+++ resolved
@@ -7,7 +7,7 @@
 dev-repo: "git+https://github.com/darrenldl/ocaml-SeqBox.git"
 build: ["jbuilder" "build" "@install"]
 depends: [
-  "ocaml"
+  "ocaml" {>= "4.03.0" & < "4.06.0"}
   "ocamlfind" {build}
   "jbuilder" {build}
   "stdint" {build}
@@ -17,14 +17,10 @@
   "hex" {build}
   "cmdliner" {build}
 ]
-<<<<<<< HEAD
 synopsis: "Implementation of SeqBox in OCaml"
 description:
   "A single file container/archive that can be reconstructed even after total loss of file system structures. (from official SeqBox)"
 url {
   src: "https://github.com/darrenldl/ocaml-SeqBox/archive/1.1.1.tar.gz"
   checksum: "md5=b762b84497a30e25459d79702c6bb0cf"
-}
-=======
-available: [ ocaml-version >= "4.03.0" & ocaml-version < "4.06.0" ]
->>>>>>> ad2bafa0
+}