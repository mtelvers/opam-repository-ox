--- conflicted
+++ resolved
@@ -14,14 +14,9 @@
 ]
 
 depends: [
-<<<<<<< HEAD
   "ocaml" {>= "4.03.0"}
   "jbuilder" {build & >= "1.0+beta9"}
-  "mirage-protocols" {>= "1.1.0"}
-=======
-  "jbuilder" {build & >= "1.0+beta9" }
-  "mirage-protocols" {= "1.2.0" }
->>>>>>> e7c56f78
+  "mirage-protocols" {= "1.2.0"}
   "ipaddr" {>= "2.0.0"}
   "lwt"
   "cstruct" {>= "1.9.0"}
