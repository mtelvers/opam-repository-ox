opam-version: "2.0"
maintainer: "christophermcalpine@gmail.com"
authors: ["John Whitington" "John Christopher McAlpine"]
homepage: "https://github.com/chrismamo1/ppx_netblob"
bug-reports: "https://github.com/chrismamo1/ppx_netblob/issues/"
dev-repo: "git+https://github.com/chrismamo1/ppx_netblob.git"
build: [
  [make "native-code"] {ocaml:native}
  [make "byte-code"] {!ocaml:native}
]
install: [make "install"]
remove: ["ocamlfind" "remove" "ppx_netblob"]
depends: [
  "ocaml" {>= "4.02.0" & < "4.04.0"}
  "ocamlfind" {build & >= "1.5.2"}
<<<<<<< HEAD
  "ppx_tools" {build}
  "cohttp" {build & < "0.99"}
=======
  "ppx_tools"
  "cohttp" {build & <"0.99"}
>>>>>>> 78016568
  "lwt" {build}
]
synopsis: "fill strings with data collected from the internet"
description: """
this package is based on ppx_blob, except it uses cohttp to fetch blobs from
the internet rather than from the local file system"""
flags: light-uninstall
url {
  src: "https://github.com/chrismamo1/ppx_netblob/archive/v1.0.tar.gz"
  checksum: "md5=46b03bf597715f52d8b089a55d7b0d0c"
}<|MERGE_RESOLUTION|>--- conflicted
+++ resolved
@@ -13,13 +13,8 @@
 depends: [
   "ocaml" {>= "4.02.0" & < "4.04.0"}
   "ocamlfind" {build & >= "1.5.2"}
-<<<<<<< HEAD
-  "ppx_tools" {build}
+  "ppx_tools"
   "cohttp" {build & < "0.99"}
-=======
-  "ppx_tools"
-  "cohttp" {build & <"0.99"}
->>>>>>> 78016568
   "lwt" {build}
 ]
 synopsis: "fill strings with data collected from the internet"
