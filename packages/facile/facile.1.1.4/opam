opam-version: "2.0"
maintainer: "Emmanuel PINEAU <epineau49.dev@gmail.com>"
homepage: "https://github.com/Emmanuel-PLF/facile"
authors: [ "ENAC <facile@recherche.enac.fr>" ]
bug-reports: "https://github.com/Emmanuel-PLF/facile/issues"
dev-repo: "git+https://github.com/Emmanuel-PLF/facile.git"
build: [
<<<<<<< HEAD
  ["jbuilder" "subst"] {pinned}
=======
  [ "jbuilder" "subst" "-p" name] {pinned}
>>>>>>> 7de74b7d
  ["jbuilder" "build" "-p" name "-j" jobs]
  ["jbuilder" "runtest" "-p" name] {with-test}
]
depends: [
  "ocaml" {>= "4.03.0"}
  "jbuilder" {build & >= "1.0+beta10"}
]
synopsis: "A Functional Constraint Library implemented in Objective Caml."
description: """
FaCiLe is a constraint programming library on integer and integer set finite
domains written in OCaml. It offers all usual facilities to create and
manipulate finite domain variables, arithmetic expressions and constraints
(possibly non-linear), built-in global constraints (difference, cardinality,
sorting etc.) and search and optimization goals. FaCiLe allows as well to build
easily user-defined constraints and goals (including recursive ones), making
pervasive use of OCaml higher-order functionals to provide a simple and flexible
interface for the user. As FaCiLe is an OCaml library and not "yet another
language", the user benefits from type inference and strong typing discipline,
high level of abstraction, modules and objects system, as well as native code
compilation efficiency, garbage collection and replay debugger, all features
of OCaml (among many others) that allow to prototype and experiment quickly:
modeling, data processing and interface are implemented with the same powerful
and efficient language.

### CONTENTS:

  * README        this file
  * lib/          source files of the library
  * lib_test/     source test file of the library
  * examples/     some examples using the library

### INSTALLATION:

  All you need is the Objective Caml 4.03 (or greater) compiler and jbuilder.

```bash
  opam install facile
```
### DOCUMENTATION

  The documentation is available as Postscript and PDF format and as a bundle
of HTML files. It also can be found online at the web site:

        http://opti.recherche.enac.fr/facile/doc

### AVAILABILITY:

  The package and the documentation are available at:

	      http://opti.recherche.enac.fr/facile/distrib

BUG REPORTS AND USER FEEDBACK:

Send bug reports by E-mail to:

        facile@recherche.enac.fr"""
url {
  src:
    "https://github.com/Emmanuel-PLF/facile/releases/download/1.1.4/facile-1.1.4.tbz"
  checksum: "md5=de6abf090a7f979eb446f8eb0f624837"
}<|MERGE_RESOLUTION|>--- conflicted
+++ resolved
@@ -5,11 +5,7 @@
 bug-reports: "https://github.com/Emmanuel-PLF/facile/issues"
 dev-repo: "git+https://github.com/Emmanuel-PLF/facile.git"
 build: [
-<<<<<<< HEAD
-  ["jbuilder" "subst"] {pinned}
-=======
-  [ "jbuilder" "subst" "-p" name] {pinned}
->>>>>>> 7de74b7d
+  ["jbuilder" "subst" "-p" name] {pinned}
   ["jbuilder" "build" "-p" name "-j" jobs]
   ["jbuilder" "runtest" "-p" name] {with-test}
 ]
