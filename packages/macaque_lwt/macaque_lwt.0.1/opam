<<<<<<< HEAD
opam-version: "2.0"
maintainer: "jp.deplaix@gmail.com"
=======
opam-version: "1.2"
maintainer: "Kate <kit.ty.kate@disroot.org>"
authors: "Kate <kit.ty.kate@disroot.org>"
homepage: "https://github.com/kit-ty-kate/macaque_lwt"
bug-reports: "https://github.com/kit-ty-kate/macaque_lwt/issues"
dev-repo: "git://github.com/kit-ty-kate/macaque_lwt.git"
>>>>>>> 551c7a64
build: make
remove: [["ocamlfind" "remove" "macaque_lwt"]]
depends: [
  "ocaml"
  "ocamlfind" {build}
  "macaque"
  "lwt" {< "4.0.0"}
  "ocamlbuild" {build}
]
install: [make "install"]
<<<<<<< HEAD
synopsis: "Utils for MaCaQue with Lwt"
flags: light-uninstall
url {
  src:
    "https://bitbucket.org/deplai_j/macaque_lwt/downloads/macaque_lwt-0.1.tar.gz"
  checksum: "md5=c52252cc0becb9ea857979c8b7637176"
}
=======
available: [ocaml-version < "4.06.0"]
>>>>>>> 551c7a64
<|MERGE_RESOLUTION|>--- conflicted
+++ resolved
@@ -1,32 +1,23 @@
-<<<<<<< HEAD
 opam-version: "2.0"
-maintainer: "jp.deplaix@gmail.com"
-=======
-opam-version: "1.2"
 maintainer: "Kate <kit.ty.kate@disroot.org>"
 authors: "Kate <kit.ty.kate@disroot.org>"
 homepage: "https://github.com/kit-ty-kate/macaque_lwt"
 bug-reports: "https://github.com/kit-ty-kate/macaque_lwt/issues"
 dev-repo: "git://github.com/kit-ty-kate/macaque_lwt.git"
->>>>>>> 551c7a64
 build: make
 remove: [["ocamlfind" "remove" "macaque_lwt"]]
 depends: [
-  "ocaml"
+  "ocaml" {< "4.06.0"}
   "ocamlfind" {build}
   "macaque"
   "lwt" {< "4.0.0"}
   "ocamlbuild" {build}
 ]
 install: [make "install"]
-<<<<<<< HEAD
 synopsis: "Utils for MaCaQue with Lwt"
 flags: light-uninstall
 url {
   src:
     "https://bitbucket.org/deplai_j/macaque_lwt/downloads/macaque_lwt-0.1.tar.gz"
   checksum: "md5=c52252cc0becb9ea857979c8b7637176"
-}
-=======
-available: [ocaml-version < "4.06.0"]
->>>>>>> 551c7a64
+}