<<<<<<< HEAD
opam-version: "2.0"
maintainer: "Erwan Aaron <aaron.ounn@gmail.com>"
authors: "Erwan Aaron <aaron.ounn@gmail.com>"
=======
opam-version: "1.2"
maintainer: "Erwan <erwan.ounn.84@gmail.com>"
authors: "Erwan/Aaron <erwan.ounn.84@gmail.com>"
>>>>>>> f30c1e53
homepage: "https://github.com/aaronwinter/binbin"
bug-reports: "https://github.com/aaronwinter/binbin/issues"
license: "MIT"
dev-repo: "git://github.com:aaronwinter/binbin.git"
build: [
  ["jbuilder" "build" "-p" name]
  [make "test"] {with-test}
]
depends: [
  "ocaml"
  "jbuilder" {build & >= "1.0+beta13"}
  "ounit" {with-test}
]
synopsis: "Convenient and human-readable bitmap manipulation"
description: """
Useful to manipulate binary string (i.e bitmaps) in a convenient and human-readable format.
Binbin sacrifices convenience at the expense of usability. Its best use-case is for testing
and exploratory work (on applied cryptography for example) rather than production use."""
url {
  src: "https://github.com/aaronwinter/binbin/archive/0.1.tar.gz"
  checksum: "md5=b0597bf96b2e76a9113881948c93b75a"
}<|MERGE_RESOLUTION|>--- conflicted
+++ resolved
@@ -1,12 +1,6 @@
-<<<<<<< HEAD
 opam-version: "2.0"
-maintainer: "Erwan Aaron <aaron.ounn@gmail.com>"
-authors: "Erwan Aaron <aaron.ounn@gmail.com>"
-=======
-opam-version: "1.2"
 maintainer: "Erwan <erwan.ounn.84@gmail.com>"
 authors: "Erwan/Aaron <erwan.ounn.84@gmail.com>"
->>>>>>> f30c1e53
 homepage: "https://github.com/aaronwinter/binbin"
 bug-reports: "https://github.com/aaronwinter/binbin/issues"
 license: "MIT"
@@ -20,12 +14,14 @@
   "jbuilder" {build & >= "1.0+beta13"}
   "ounit" {with-test}
 ]
-synopsis: "Convenient and human-readable bitmap manipulation"
+synopsis: "Convenient and human-readable bitmap manipulation."
 description: """
-Useful to manipulate binary string (i.e bitmaps) in a convenient and human-readable format.
-Binbin sacrifices convenience at the expense of usability. Its best use-case is for testing
-and exploratory work (on applied cryptography for example) rather than production use."""
+BinBin is useful to manipulate binary strings (or bitmaps) in a convenient and human-readable format.
+
+It's perfect for testing or otherwise exploratory work (on applied cryptography for example).
+
+If you need an optimized library for production use and resource intensive tasks, other packages would be better fit."""
 url {
-  src: "https://github.com/aaronwinter/binbin/archive/0.1.tar.gz"
-  checksum: "md5=b0597bf96b2e76a9113881948c93b75a"
+  src: "https://github.com/aaronwinter/binbin/archive/0.1b.tar.gz"
+  checksum: "md5=c837ac8fbde71cc2a2831777ecb8d5c1"
 }