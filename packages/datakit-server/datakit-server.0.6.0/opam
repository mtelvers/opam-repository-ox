--- conflicted
+++ resolved
@@ -22,10 +22,9 @@
   "uri"
   "rresult"
   "cstruct"
-<<<<<<< HEAD
   "fmt" {>= "0.8.2"}
   "protocol-9p" {>= "0.7.0" & < "0.9.0"}
-  "sexplib"
+  "sexplib" {< "v0.11.0"}
   "mirage-types-lwt" {>= "2.6.0" & < "3.0.0"}
 ]
 synopsis: "A library to write Datakit servers"
@@ -38,11 +37,4 @@
   src:
     "https://github.com/docker/datakit/releases/download/0.6.0/datakit-0.6.0.tbz"
   checksum: "md5=a502b86cea0f7f515776bc9901b36515"
-}
-=======
-  "fmt" {>="0.8.2"}
-  "protocol-9p" {>= "0.7.0" & <"0.9.0"}
-  "sexplib" {< "v0.11.0"}
-  "mirage-types-lwt" {>="2.6.0" & < "3.0.0"}
-]
->>>>>>> 2bba6088
+}