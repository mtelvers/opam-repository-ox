--- conflicted
+++ resolved
@@ -24,9 +24,8 @@
   "rresult"
   "fmt"
   "cstruct" {>= "2.2.0"}
-<<<<<<< HEAD
   "protocol-9p" {>= "0.7.4" & < "0.9.0"}
-  "sexplib"
+  "sexplib" {< "v0.11.0"}
   "mirage-types-lwt" {>= "2.6.0" & < "3.0.0"}
 ]
 synopsis: "A library to write Datakit servers"
@@ -39,10 +38,4 @@
   src:
     "https://github.com/docker/datakit/releases/download/0.9.0/datakit-0.9.0.tbz"
   checksum: "md5=46e4fcd1e9c05e4587ae1663518a8c74"
-}
-=======
-  "protocol-9p" {>= "0.7.4" & <"0.9.0"}
-  "sexplib" {< "v0.11.0"}
-  "mirage-types-lwt" {>="2.6.0" & < "3.0.0"}
-]
->>>>>>> 2bba6088
+}