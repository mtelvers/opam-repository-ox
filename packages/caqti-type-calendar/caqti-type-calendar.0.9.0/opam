--- conflicted
+++ resolved
@@ -10,12 +10,8 @@
 build: [["jbuilder" "build" "-p" name "-j" jobs]]
 
 depends: [
-<<<<<<< HEAD
   "ocaml"
-  "caqti"
-=======
   "caqti" {= "0.9.0"}
->>>>>>> bbe0edbc
   "calendar"
   "jbuilder" {build}
 ]
