--- conflicted
+++ resolved
@@ -18,14 +18,9 @@
   "cmdtui"
 ]
 build: [
-<<<<<<< HEAD
-  ["jbuilder" "subst"] {pinned}
+  ["jbuilder" "subst" "-p" name] {pinned}
   ["jbuilder" "build" "-p" name "-j" jobs]
   ["jbuilder" "runtest" "-p" name "-j" jobs] {with-test}
-=======
-  [ "jbuilder" "subst" "-p" name] {pinned}
-  [ "jbuilder" "build" "-p" name "-j" jobs]
->>>>>>> 7de74b7d
 ]
 synopsis: "Interactive command completion and execution for building REPLs"
 description: """
