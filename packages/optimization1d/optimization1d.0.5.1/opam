opam-version: "2.0"
maintainer: "Christophe.Troestler@umons.ac.be"
authors: ["Christophe Troestler <Christophe.Troestler@umons.ac.be>"]
homepage: "http://forge.ocamlcore.org/projects/optimization1d/"
license: "LGPL-3.0 with OCaml linking exception"
dev-repo: "https://github.com/Chris00/optimization1d.git"
bug-reports: "https://github.com/Chris00/optimization1d/issues"
build: [
  ["ocaml" "setup.ml" "-configure" "--prefix" prefix]
  ["ocaml" "setup.ml" "-build"]
]
remove: [["ocamlfind" "remove" "optimization1d"]]
depends: [
  "ocaml"
  "ocamlfind"
  "ocamlbuild" {build}
]
install: ["ocaml" "setup.ml" "-install"]
<<<<<<< HEAD
synopsis: "Find extrema of 1D functions."
description: """
Collection of functions to seek the minimum and maximum
of functions float -> float."""
flags: light-uninstall
url {
  src:
    "http://forge.ocamlcore.org/frs/download.php/1124/optimization1d-0.5.1.tar.gz"
  checksum: "md5=2297184ac14a36d23feb398b0c0eea98"
}
=======
available: [ ocaml-version < "4.06" ]
>>>>>>> 7fd7466d
<|MERGE_RESOLUTION|>--- conflicted
+++ resolved
@@ -3,7 +3,7 @@
 authors: ["Christophe Troestler <Christophe.Troestler@umons.ac.be>"]
 homepage: "http://forge.ocamlcore.org/projects/optimization1d/"
 license: "LGPL-3.0 with OCaml linking exception"
-dev-repo: "https://github.com/Chris00/optimization1d.git"
+dev-repo: "git+https://github.com/Chris00/optimization1d.git"
 bug-reports: "https://github.com/Chris00/optimization1d/issues"
 build: [
   ["ocaml" "setup.ml" "-configure" "--prefix" prefix]
@@ -11,12 +11,11 @@
 ]
 remove: [["ocamlfind" "remove" "optimization1d"]]
 depends: [
-  "ocaml"
+  "ocaml" {< "4.06"}
   "ocamlfind"
   "ocamlbuild" {build}
 ]
 install: ["ocaml" "setup.ml" "-install"]
-<<<<<<< HEAD
 synopsis: "Find extrema of 1D functions."
 description: """
 Collection of functions to seek the minimum and maximum
@@ -26,7 +25,4 @@
   src:
     "http://forge.ocamlcore.org/frs/download.php/1124/optimization1d-0.5.1.tar.gz"
   checksum: "md5=2297184ac14a36d23feb398b0c0eea98"
-}
-=======
-available: [ ocaml-version < "4.06" ]
->>>>>>> 7fd7466d
+}