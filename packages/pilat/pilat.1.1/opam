--- conflicted
+++ resolved
@@ -8,7 +8,6 @@
 build: ["sh" "make.sh"]
 install: ["sh" "install.sh"]
 remove: ["ocamlfind" "remove" "pilat"]
-<<<<<<< HEAD
 depends: [
   "ocaml" {> "4.02.3"}
   "ocamlfind"
@@ -16,6 +15,7 @@
   "zarith"
   "frama-c"
 ]
+conflicts: ["frama-c" {>= "20180501"}]
 synopsis: "A Frama-C polynomial invariant generator"
 description: """
 This tool generates invariants of linear and polynomial loops, with 
@@ -25,9 +25,4 @@
 url {
   src: "https://github.com/Stevendeo/Pilat/archive/stable_1.1.zip"
   checksum: "md5=aa4f9778e377a1931b46920e68ab7b1c"
-}
-=======
-depends: ["ocamlfind" "lacaml" "zarith" "frama-c"]
-available: [ocaml-version > "4.02.3"]
-conflicts: ["frama-c" {>= "20180501"}]
->>>>>>> b7724061
+}