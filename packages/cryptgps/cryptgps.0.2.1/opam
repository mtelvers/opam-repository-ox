--- conflicted
+++ resolved
@@ -5,8 +5,10 @@
   [make "opt"]
 ]
 remove: [["ocamlfind" "remove" "cryptgps"]]
-<<<<<<< HEAD
-depends: ["ocaml" "ocamlfind"]
+depends: [
+  "ocaml" {< "4.06.0"}
+  "ocamlfind"
+]
 install: [make "install"]
 synopsis: "Cryptographic functions"
 description: """
@@ -19,9 +21,4 @@
   src: "http://download.camlcity.org/download/cryptgps-0.2.1.tar.gz"
   checksum: "md5=656afb40fa681079296551b546cb02df"
   mirrors: "http://download2.camlcity.org/download/cryptgps-0.2.1.tar.gz"
-}
-=======
-depends: ["ocamlfind"]
-install: [make "install"]
-available: [ocaml-version < "4.06.0"]
->>>>>>> abac0a66
+}