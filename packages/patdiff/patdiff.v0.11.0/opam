--- conflicted
+++ resolved
@@ -21,10 +21,6 @@
   "jbuilder" {build & >= "1.0+beta18.1"}
   "ocaml-migrate-parsetree" {>= "1.0"}
   "pcre"
-<<<<<<< HEAD
-  "ppxlib" {>= "0.1.0"}
-=======
->>>>>>> 7c067c75
 ]
 synopsis: "File Diff using the Patience Diff algorithm"
 url {
