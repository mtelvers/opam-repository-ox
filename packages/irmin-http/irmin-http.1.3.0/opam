opam-version: "2.0"
maintainer:   "thomas@gazagnaire.org"
authors:      ["Thomas Gazagnaire" "Thomas Leonard"]
license:      "ISC"
homepage:     "https://github.com/mirage/irmin"
bug-reports:  "https://github.com/mirage/irmin/issues"
dev-repo: "git+https://github.com/mirage/irmin.git"
doc:          "https://mirage.github.io/irmin/"

build: [
  ["jbuilder" "subst"] {pinned}
  ["jbuilder" "build" "-p" name "-j" jobs]
  ["jbuilder" "runtest" "-p" name] {with-test}
]
depends: [
  "ocaml" {>= "4.01.0" & < "4.06.0"}
  "jbuilder" {build & >= "1.0+beta10"}
  "crunch"
<<<<<<< HEAD
  "webmachine" {>= "0.3.2"}
  "irmin" {>= "1.3.0"}
=======
  "webmachine" {>= "0.3.2" & < "0.6.0"}
  "irmin"  {>= "1.3.0"}
>>>>>>> ed665291
  "cohttp" {>= "0.18.3" & < "0.99.0"}
  "irmin-git" {with-test & >= "1.3.0"}
  "irmin-mem" {with-test & >= "1.3.0"}
  "alcotest" {with-test}
  "mtime" {with-test & >= "1.0.0"}
]
synopsis: "HTTP client and server for Irmin"
url {
  src:
    "https://github.com/mirage/irmin/releases/download/1.3.0/irmin-1.3.0.tbz"
  checksum: "md5=52547b19962b54f1696537307696d0c4"
}<|MERGE_RESOLUTION|>--- conflicted
+++ resolved
@@ -16,13 +16,8 @@
   "ocaml" {>= "4.01.0" & < "4.06.0"}
   "jbuilder" {build & >= "1.0+beta10"}
   "crunch"
-<<<<<<< HEAD
-  "webmachine" {>= "0.3.2"}
+  "webmachine" {>= "0.3.2" & < "0.6.0"}
   "irmin" {>= "1.3.0"}
-=======
-  "webmachine" {>= "0.3.2" & < "0.6.0"}
-  "irmin"  {>= "1.3.0"}
->>>>>>> ed665291
   "cohttp" {>= "0.18.3" & < "0.99.0"}
   "irmin-git" {with-test & >= "1.3.0"}
   "irmin-mem" {with-test & >= "1.3.0"}
