opam-version: "2.0"
maintainer: "jonathan.protzenko@inria.fr"
homepage: "http://protz.github.io/mezzo/"
license: "GPL-2"
depends: [
<<<<<<< HEAD
  "ocaml" {>= "4.00.1"}
=======
  "ocaml" {>= "4.00.1" & < "4.06.0"}
>>>>>>> ea1fc41b
  "ocamlfind"
  "yojson"
  "ulex"
  "menhir"
  "fix"
  "functory"
  "pprint"
  "ocamlbuild"
]
patches: [
  "no-deprecated-fatal-warning.patch"
]
build: [
  ["./configure"]
  [make]
]
remove: [
  ["ocamlfind" "remove" "mezzo"]
]
dev-repo: "git://github.com/protz/mezzo"
<<<<<<< HEAD
available: ocaml-versio < "4.06.0"
=======
>>>>>>> ea1fc41b
install: [make "install"]
synopsis:
  "We present the design of Mezzo, a programming language in the ML tradition,"
description: """
which places strong emphasis on the control of aliasing and access to mutable
memory. A balance between simplicity and expressiveness is achieved by
marrying a static discipline of permissions and a dynamic mechanism of
adoption and abandon."""
flags: light-uninstall
extra-files: [
  [
    "no-deprecated-fatal-warning.patch" "md5=32570a7e064947ccdb7d06b35f7cb79c"
  ]
  ["mezzo.install" "md5=adaa93c48604159605ff61de94168535"]
]
url {
  src: "https://github.com/protz/mezzo/archive/m8.tar.gz"
  checksum: "md5=37b91c299133cc0e5c8fa8977ac293e1"
}<|MERGE_RESOLUTION|>--- conflicted
+++ resolved
@@ -3,11 +3,7 @@
 homepage: "http://protz.github.io/mezzo/"
 license: "GPL-2"
 depends: [
-<<<<<<< HEAD
-  "ocaml" {>= "4.00.1"}
-=======
   "ocaml" {>= "4.00.1" & < "4.06.0"}
->>>>>>> ea1fc41b
   "ocamlfind"
   "yojson"
   "ulex"
@@ -28,10 +24,6 @@
   ["ocamlfind" "remove" "mezzo"]
 ]
 dev-repo: "git://github.com/protz/mezzo"
-<<<<<<< HEAD
-available: ocaml-versio < "4.06.0"
-=======
->>>>>>> ea1fc41b
 install: [make "install"]
 synopsis:
   "We present the design of Mezzo, a programming language in the ML tradition,"
