--- conflicted
+++ resolved
@@ -30,7 +30,7 @@
   "ocplib-endian" {>= "0.8"}
 ]
 depopts: ["async" "base-unix" "lwt"]
-<<<<<<< HEAD
+conflicts: ["async" {>= "v0.10.0"}]
 synopsis: "A library for writing fast and memory-efficient serializers."
 description: """
 Faraday is a library for writing fast and memory-efficient serializers. Its
@@ -43,8 +43,4 @@
 url {
   src: "https://github.com/inhabitedtype/faraday/archive/0.2.0.tar.gz"
   checksum: "md5=f5493327d8a491ba3b9a6fbed9d1b561"
-}
-=======
-conflicts: ["async" {>= "v0.10.0"}]
-available: [ocaml-version >= "4.02.0"]
->>>>>>> 7c067c75
+}