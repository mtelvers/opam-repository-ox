--- conflicted
+++ resolved
@@ -7,13 +7,12 @@
 ]
 remove: [["ocamlfind" "remove" "bencode_rpc"]]
 depends: [
-  "ocaml" {>= "4.00.0"}
+  "ocaml" {>= "4.00.0" & < "4.06.0"}
   "ocamlfind"
   "lwt"
   "ocamlbuild" {build}
 ]
 dev-repo: "git://github.com/c-cube/bencode_rpc"
-<<<<<<< HEAD
 install: [make "install"]
 synopsis: "Remote Procedure Call in OCaml, with B-encode and Lwt."
 description: """
@@ -23,8 +22,4 @@
 url {
   src: "https://github.com/c-cube/bencode_rpc/archive/0.1.tar.gz"
   checksum: "md5=e753d4a39b6a9ddc80bba919abd1e573"
-}
-=======
-available: [ocaml-version >= "4.00.0" & ocaml-version < "4.06.0"]
-install: [make "install"]
->>>>>>> 436da095
+}