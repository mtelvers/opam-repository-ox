--- conflicted
+++ resolved
@@ -17,22 +17,21 @@
   ["ocaml" "%{etc}%/skkserv-lite/_oasis_remove_.ml" "%{etc}%/skkserv-lite"]
 ]
 depends: [
-  "ocaml" {>= "4.01"}
+  "ocaml" {>= "4.01" & < "4.06.0"}
   "base-unix" {build}
   "camomile" {build}
   "lwt" {build & < "4.0.0"}
   "ocamlfind" {build}
-  ("sqlite3" {build & >= "4.0.0"} | "sqlite3" {build & = "3.0.0"} |
-   "sqlite3" {build & = "2.0.9"} |
-   "sqlite3" {build & = "2.0.8"} |
-   "sqlite3" {build & = "2.0.7"} |
-   "sqlite3" {build & = "2.0.6"} |
-   "sqlite3" {build & = "2.0.5"} |
-   "sqlite3" {build & = "2.0.4"} |
-   "sqlite3" {build & = "2.0.3"})
+  "sqlite3" {build & >= "4.0.0"} | "sqlite3" {build & = "3.0.0"} |
+  "sqlite3" {build & = "2.0.9"} |
+  "sqlite3" {build & = "2.0.8"} |
+  "sqlite3" {build & = "2.0.7"} |
+  "sqlite3" {build & = "2.0.6"} |
+  "sqlite3" {build & = "2.0.5"} |
+  "sqlite3" {build & = "2.0.4"} |
+  "sqlite3" {build & = "2.0.3"}
   "ocamlbuild" {build}
 ]
-<<<<<<< HEAD
 synopsis: "SKK server using sqlite3 dictionaries"
 description: """
 skkserv-lite is a SKK server that uses a sqlite3 database as a
@@ -45,7 +44,4 @@
 url {
   src: "https://github.com/anyakichi/ocaml-skkserv-lite/archive/2.0.tar.gz"
   checksum: "md5=68ae65da1f25b9bc8cde9eb6569cb5fa"
-}
-=======
-available: [ ocaml-version >= "4.01" & ocaml-version < "4.06.0" ]
->>>>>>> abac0a66
+}