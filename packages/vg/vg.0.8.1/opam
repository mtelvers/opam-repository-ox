opam-version: "2.0"
maintainer: "Daniel Bünzli <daniel.buenzl i@erratique.ch>"
homepage: "http://erratique.ch/software/vg"
authors: ["Daniel Bünzli <daniel.buenzli i@erratique.ch>"]
doc: "http://erratique.ch/software/vg/doc/Vg"
#dev-repo: "http://erratique.ch/repos/vg.git"
#bug-reports: "https://github.com/dbuenzli/vg/issues"
tags: [ "pdf" "svg" "html-canvas" "declarative" "graphics" "org:erratique" ]
license: "BSD3"
depends: [
  "ocaml" {>= "4.01.0"}
  "ocamlfind"
  "gg" {>= "0.9.0"}
  "ocamlbuild" {build}
]
depopts: [ "uutf" "otfm" "js_of_ocaml"  ]
conflicts: [ "uutf" {> "0.9.4"}
             "js_of_ocaml" {>= "3.0"} ]
build: ["ocaml" "pkg/git.ml"]
<<<<<<< HEAD
=======
available: [ocaml-version >= "4.01.0" & ocaml-version < "4.06.0"]
>>>>>>> abac0a66
install: [
  "ocaml"
  "pkg/build.ml"
  "native=true"
  "native-dynlink=true"
  "uutf=%{uutf:installed}%"
  "otfm=%{otfm:installed}%"
  "jsoo=%{js_of_ocaml:installed}%"
]
synopsis: "Declarative 2D vector graphics for OCaml"
description: """
Vg is an OCaml module for declarative 2D vector graphics. In Vg,
images are values that denote functions mapping points of the
cartesian plane to colors. The module provides combinators to define
and compose these values.

Renderers for PDF, SVG and the HTML canvas are distributed with the
module. An API allows to implement new renderers.
     
Vg depends only on [Gg][1]. The SVG renderer has no dependency, the
PDF renderer depends on [Uutf][2] and [Otfm][3], the HTML canvas
renderer depends on [js_of_ocaml][4]. Vg and its renderers are
distributed under the BSD3 license.
     
[1]: http://erratique.ch/software/gg
[2]: http://erratique.ch/software/uutf
[3]: http://erratique.ch/software/otfm
[4]: http://ocsigen.org/js_of_ocaml/"""
url {
  src: "http://erratique.ch/software/vg/releases/vg-0.8.1.tbz"
  checksum: "md5=abde3e78212f155365b4a81e07ed83bf"
}<|MERGE_RESOLUTION|>--- conflicted
+++ resolved
@@ -8,7 +8,7 @@
 tags: [ "pdf" "svg" "html-canvas" "declarative" "graphics" "org:erratique" ]
 license: "BSD3"
 depends: [
-  "ocaml" {>= "4.01.0"}
+  "ocaml" {>= "4.01.0" & < "4.06.0"}
   "ocamlfind"
   "gg" {>= "0.9.0"}
   "ocamlbuild" {build}
@@ -17,10 +17,6 @@
 conflicts: [ "uutf" {> "0.9.4"}
              "js_of_ocaml" {>= "3.0"} ]
 build: ["ocaml" "pkg/git.ml"]
-<<<<<<< HEAD
-=======
-available: [ocaml-version >= "4.01.0" & ocaml-version < "4.06.0"]
->>>>>>> abac0a66
 install: [
   "ocaml"
   "pkg/build.ml"
