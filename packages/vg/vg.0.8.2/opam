opam-version: "2.0"
maintainer: "Daniel Bünzli <daniel.buenzl i@erratique.ch>"
homepage: "http://erratique.ch/software/vg"
authors: ["Daniel Bünzli <daniel.buenzl i@erratique.ch>"]
doc: "http://erratique.ch/software/vg/doc/Vg"
dev-repo: "git+http://erratique.ch/repos/vg.git"
bug-reports: "https://github.com/dbuenzli/vg/issues"
tags: [ "pdf" "svg" "html-canvas" "declarative" "graphics" "org:erratique" ]
license: "BSD-3-Clause"
<<<<<<< HEAD
=======
available: [ocaml-version >= "4.02.0" & ocaml-version < "4.06.0"]
>>>>>>> abac0a66
depends: [
  "ocaml" {>= "4.02.0"}
  "ocamlfind"
  "gg" {>= "0.9.0"}
  "ocamlbuild" {build}
]
depopts: [ "uutf" "otfm" "js_of_ocaml" "cairo2" ]
conflicts: [ "uutf" {> "0.9.4"}
             "js_of_ocaml" {>= "3.0"} ]
build: ["ocaml" "pkg/git.ml"]
install: [
  "ocaml"
  "pkg/build.ml"
  "native=%{ocaml:native}%"
  "native-dynlink=%{ocaml:native-dynlink}%"
  "uutf=%{uutf:installed}%"
  "otfm=%{otfm:installed}%"
  "cairo2=%{cairo2:installed}%"
  "jsoo=%{js_of_ocaml:installed}%"
]
synopsis: "Declarative 2D vector graphics for OCaml"
description: """
Vg is an OCaml module for declarative 2D vector graphics. In Vg,
images are values that denote functions mapping points of the
cartesian plane to colors. The module provides combinators to define
and compose these values.

Renderers for PDF, SVG, Cairo and the HTML canvas are distributed with the
module. An API allows to implement new renderers.
     
Vg depends only on [Gg][1]. The SVG renderer has no dependency, the
PDF renderer depends on [Uutf][2] and [Otfm][3], the HTML canvas
renderer depends on [js_of_ocaml][4], the Cairo renderer depends on
[cairo2][5]. Vg and its renderers are distributed under the BSD3
license.
     
[1]: http://erratique.ch/software/gg
[2]: http://erratique.ch/software/uutf
[3]: http://erratique.ch/software/otfm
[4]: http://ocsigen.org/js_of_ocaml/ 
[5]: https://forge.ocamlcore.org/projects/cairo/"""
url {
  src: "http://erratique.ch/software/vg/releases/vg-0.8.2.tbz"
  checksum: "md5=f8e7efd20d6ffd5f50ea78f993d28b9e"
}<|MERGE_RESOLUTION|>--- conflicted
+++ resolved
@@ -7,12 +7,8 @@
 bug-reports: "https://github.com/dbuenzli/vg/issues"
 tags: [ "pdf" "svg" "html-canvas" "declarative" "graphics" "org:erratique" ]
 license: "BSD-3-Clause"
-<<<<<<< HEAD
-=======
-available: [ocaml-version >= "4.02.0" & ocaml-version < "4.06.0"]
->>>>>>> abac0a66
 depends: [
-  "ocaml" {>= "4.02.0"}
+  "ocaml" {>= "4.02.0" & < "4.06.0"}
   "ocamlfind"
   "gg" {>= "0.9.0"}
   "ocamlbuild" {build}
