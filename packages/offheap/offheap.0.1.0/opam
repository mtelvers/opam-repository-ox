opam-version: "2.0"
maintainer: "Nandor Licker <n@ndor.email>"
homepage: "https://github.com/nandor/offheap"
bug-reports: "https://github.com/nandor/offheap/issues"
dev-repo: "git+https://github.com/nandor/offheap"
license: "MIT"
build: [ "dune" "build" "-p" name "-j" jobs ]
<<<<<<< HEAD
depends: [
  "ocaml" {>= "4.07.0"}
  "dune"
]
synopsis: "Copies OCaml objects out of the OCaml heap"
description:
  "A copy of OCaml objects is moved to memory managed by malloc and free, out of the reach of the GC. If the objects are very large, performance can be improved as the traversal of large live objects does not slow the GC down."
authors: "Nandor Licker <n@ndor.email>"
url {
  src: "https://github.com/nandor/offheap/archive/0.1.0.tar.gz"
  checksum: "md5=64fac085034099472653d06bc5cf00a7"
}
=======
available: [ ocaml-version >= "4.07.0" ]
depends: [ "dune" {build} ]
>>>>>>> 1800c29c
<|MERGE_RESOLUTION|>--- conflicted
+++ resolved
@@ -5,10 +5,9 @@
 dev-repo: "git+https://github.com/nandor/offheap"
 license: "MIT"
 build: [ "dune" "build" "-p" name "-j" jobs ]
-<<<<<<< HEAD
 depends: [
   "ocaml" {>= "4.07.0"}
-  "dune"
+  "dune" {build}
 ]
 synopsis: "Copies OCaml objects out of the OCaml heap"
 description:
@@ -16,9 +15,5 @@
 authors: "Nandor Licker <n@ndor.email>"
 url {
   src: "https://github.com/nandor/offheap/archive/0.1.0.tar.gz"
-  checksum: "md5=64fac085034099472653d06bc5cf00a7"
-}
-=======
-available: [ ocaml-version >= "4.07.0" ]
-depends: [ "dune" {build} ]
->>>>>>> 1800c29c
+  checksum: "md5=01a952675d34ac6ec8241710edc951fe"
+}