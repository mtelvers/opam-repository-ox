opam-version: "2.0"
authors:      ["Dave Scott" "Anil Madhavapeddy"]
maintainer:   "dave@recoil.org"
homepage:     "https://github.com/mirage/ocaml-fat"
bug-reports:  "https://github.com/mirage/ocaml-fat/issues"
dev-repo: "git+https://github.com/mirage/ocaml-fat.git"
doc:          "https://mirage.github.io/ocaml-fat/"

build: [
  ["ocaml" "pkg/pkg.ml" "build" "--pinned" "%{pinned}%" "--tests" "false"]
  ["ocaml" "pkg/pkg.ml" "build" "--pinned" "%{pinned}%" "--tests" "true"]
    {with-test}
  ["ocaml" "pkg/pkg.ml" "test"] {with-test}
]
depends: [
  "ocaml" {>= "4.02.3"}
  "ocamlfind" {build}
  "ocamlbuild" {build}
  "topkg" {build}
  "cstruct" {>= "2.0.0"}
  "ppx_tools" {build}
  "result"
  "rresult"
  "lwt" {>= "2.4.3"}
  "mirage-fs" {>= "1.0.0"}
  "mirage-fs-lwt" {>= "1.0.0"}
  "mirage-block-lwt" {>= "1.0.0"}
  "mirage-block-unix" {>= "2.5.0"}
  "io-page" {>= "1.6.1"}
  "io-page-unix"
  "re" {<= "1.7.1"}
  "cmdliner"
  "astring"
  "alcotest" {with-test}
  "ppx_cstruct" {build}
]
tags: [
  "org:mirage"
  "org:xapi-project"
]
<<<<<<< HEAD
synopsis: "FAT filesystem implementation"
url {
  src:
    "https://github.com/mirage/ocaml-fat/releases/download/0.12.0/fat-filesystem-0.12.0.tbz"
  checksum: "md5=e69c9b1490cc9c6d16926d683c01b158"
}
=======
available: [ ocaml-version >= "4.02.3" & ocaml-version < "4.06.0" ]
>>>>>>> ead59863
<|MERGE_RESOLUTION|>--- conflicted
+++ resolved
@@ -13,7 +13,7 @@
   ["ocaml" "pkg/pkg.ml" "test"] {with-test}
 ]
 depends: [
-  "ocaml" {>= "4.02.3"}
+  "ocaml" {>= "4.02.3" & < "4.06.0"}
   "ocamlfind" {build}
   "ocamlbuild" {build}
   "topkg" {build}
@@ -38,13 +38,9 @@
   "org:mirage"
   "org:xapi-project"
 ]
-<<<<<<< HEAD
 synopsis: "FAT filesystem implementation"
 url {
   src:
     "https://github.com/mirage/ocaml-fat/releases/download/0.12.0/fat-filesystem-0.12.0.tbz"
   checksum: "md5=e69c9b1490cc9c6d16926d683c01b158"
-}
-=======
-available: [ ocaml-version >= "4.02.3" & ocaml-version < "4.06.0" ]
->>>>>>> ead59863
+}