--- conflicted
+++ resolved
@@ -31,13 +31,8 @@
   "re" {<= "1.7.1"}
   "cmdliner"
   "astring"
-<<<<<<< HEAD
   "alcotest" {with-test}
-  "ppx_cstruct" {build}
-=======
-  "alcotest" {test}
   "ppx_cstruct"
->>>>>>> 78016568
 ]
 tags: [
   "org:mirage"
