--- conflicted
+++ resolved
@@ -11,7 +11,7 @@
   ["jbuilder" "build" "-p" name "-j" jobs]
 ]
 depends: [
-  "ocaml" {>= "4.03.0"}
+  "ocaml" {>= "4.03.0" & < "4.06.0"}
   "jbuilder" {build & >= "1.0+beta7"}
   "cstruct" {>= "3.0.0"}
   "ppx_tools" {build}
@@ -33,13 +33,9 @@
   "org:mirage"
   "org:xapi-project"
 ]
-<<<<<<< HEAD
 synopsis: "FAT filesystem implementation"
 url {
   src:
     "https://github.com/mirage/ocaml-fat/releases/download/0.12.2/fat-filesystem-0.12.2.tbz"
   checksum: "md5=aeac182a6135f0ab9d4394027ac0da96"
-}
-=======
-available: [ ocaml-version >= "4.03.0" & ocaml-version < "4.06.0" ]
->>>>>>> ead59863
+}