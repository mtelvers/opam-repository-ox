--- conflicted
+++ resolved
@@ -3,13 +3,12 @@
 build: make
 remove: [["ocamlfind" "remove" "odn"]]
 depends: [
-  "ocaml"
+  "ocaml" {< "4.06.0"}
   "ocamlfind"
   "type_conv" {>= "108.07.01"}
   "ocamlbuild" {build}
 ]
 install: [make "install"]
-<<<<<<< HEAD
 synopsis: "Store data using OCaml notation"
 description: """
 This project uses type-conv to dump OCaml data structure using OCaml
@@ -20,7 +19,4 @@
   src:
     "http://forge.ocamlcore.org/frs/download.php/1029/ocaml-data-notation-0.0.10.tar.gz"
   checksum: "md5=35b32f58d01a8fe2e0deead4bc8d78b8"
-}
-=======
-available: [ocaml-version < "4.06.0"]
->>>>>>> abac0a66
+}