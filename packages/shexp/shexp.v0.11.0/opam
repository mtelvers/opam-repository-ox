opam-version: "2.0"
maintainer: "opensource@janestreet.com"
authors: ["Jane Street Group, LLC <opensource@janestreet.com>"]
homepage: "https://github.com/janestreet/shexp"
bug-reports: "https://github.com/janestreet/shexp/issues"
dev-repo: "git+https://github.com/janestreet/shexp.git"
license: "Apache-2.0"
build: [
  ["jbuilder" "build" "-p" name "-j" jobs]
]
conflicts: [ "jbuilder" { = "1.0+beta19" } ]
depends: [
  "ocaml" {>= "4.04.1"}
  "base" {>= "v0.11" & < "v0.12"}
  "posixat" {>= "v0.11" & < "v0.12"}
  "spawn" {>= "v0.11" & < "v0.12"}
  "base-threads"
  "jbuilder" {build & >= "1.0+beta18.1"}
]
<<<<<<< HEAD
synopsis: "Process library and s-expression based shell"
description: """
Shexp is composed of two parts: a library providing a process monad
for shell scripting in OCaml as well as a simple s-expression based
shell interpreter. Shexp works on both Unix and Windows."""
url {
  src:
    "https://ocaml.janestreet.com/ocaml-core/v0.11/files/shexp-v0.11.0.tar.gz"
  checksum: "md5=b3b6a825cd4567e1c73523b8c6e46a79"
}
=======
available: [ ocaml-version >= "4.04.1" & ocaml-version < "4.07.0" ]
>>>>>>> 3bc0fe9d
<|MERGE_RESOLUTION|>--- conflicted
+++ resolved
@@ -10,14 +10,13 @@
 ]
 conflicts: [ "jbuilder" { = "1.0+beta19" } ]
 depends: [
-  "ocaml" {>= "4.04.1"}
+  "ocaml" {>= "4.04.1" & < "4.07.0"}
   "base" {>= "v0.11" & < "v0.12"}
   "posixat" {>= "v0.11" & < "v0.12"}
   "spawn" {>= "v0.11" & < "v0.12"}
   "base-threads"
   "jbuilder" {build & >= "1.0+beta18.1"}
 ]
-<<<<<<< HEAD
 synopsis: "Process library and s-expression based shell"
 description: """
 Shexp is composed of two parts: a library providing a process monad
@@ -27,7 +26,4 @@
   src:
     "https://ocaml.janestreet.com/ocaml-core/v0.11/files/shexp-v0.11.0.tar.gz"
   checksum: "md5=b3b6a825cd4567e1c73523b8c6e46a79"
-}
-=======
-available: [ ocaml-version >= "4.04.1" & ocaml-version < "4.07.0" ]
->>>>>>> 3bc0fe9d
+}