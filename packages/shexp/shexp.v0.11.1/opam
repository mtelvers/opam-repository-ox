opam-version: "2.0"
maintainer: "opensource@janestreet.com"
authors: ["Jane Street Group, LLC <opensource@janestreet.com>"]
homepage: "https://github.com/janestreet/shexp"
bug-reports: "https://github.com/janestreet/shexp/issues"
dev-repo: "git+https://github.com/janestreet/shexp.git"
license: "Apache-2.0"
build: [
  ["jbuilder" "build" "-p" name "-j" jobs]
]
depends: [
  "ocaml" {>= "4.04.1"}
  "base" {>= "v0.11" & < "v0.12"}
  "posixat" {>= "v0.11" & < "v0.12"}
  "spawn" {>= "v0.12"}
  "base-threads"
  "jbuilder" {build & >= "1.0+beta18.1"}
]
<<<<<<< HEAD
synopsis: "Process library and s-expression based shell"
description: """
Shexp is composed of two parts: a library providing a process monad
for shell scripting in OCaml as well as a simple s-expression based
shell interpreter. Shexp works on both Unix and Windows."""
url {
  src:
    "https://github.com/janestreet/shexp/releases/download/v0.11.1/shexp-v0.11.1.tbz"
  checksum: "md5=e102fab763deb0cf152b3910b603a1b2"
}
=======
available: [ ocaml-version >= "4.04.1" & ocaml-version < "4.07.0" ]
>>>>>>> 3bc0fe9d
<|MERGE_RESOLUTION|>--- conflicted
+++ resolved
@@ -9,14 +9,13 @@
   ["jbuilder" "build" "-p" name "-j" jobs]
 ]
 depends: [
-  "ocaml" {>= "4.04.1"}
+  "ocaml" {>= "4.04.1" & < "4.07.0"}
   "base" {>= "v0.11" & < "v0.12"}
   "posixat" {>= "v0.11" & < "v0.12"}
   "spawn" {>= "v0.12"}
   "base-threads"
   "jbuilder" {build & >= "1.0+beta18.1"}
 ]
-<<<<<<< HEAD
 synopsis: "Process library and s-expression based shell"
 description: """
 Shexp is composed of two parts: a library providing a process monad
@@ -26,7 +25,4 @@
   src:
     "https://github.com/janestreet/shexp/releases/download/v0.11.1/shexp-v0.11.1.tbz"
   checksum: "md5=e102fab763deb0cf152b3910b603a1b2"
-}
-=======
-available: [ ocaml-version >= "4.04.1" & ocaml-version < "4.07.0" ]
->>>>>>> 3bc0fe9d
+}