--- conflicted
+++ resolved
@@ -11,7 +11,7 @@
   [make]
 ]
 depends: [
-  "ocaml" {>= "4.01.0"}
+  "ocaml" {>= "4.01.0" & < "4.07"}
   "ocp-build" {build & >= "1.99.15-beta"}
   "ocp-indent" {>= "1.4.2"}
   "re"
@@ -21,10 +21,6 @@
 conflicts: [
   "lambda-term" {< "1.7"}
 ]
-<<<<<<< HEAD
-=======
-available: [ocaml-version >= "4.01.0" & ocaml-version < "4.07"]
->>>>>>> a06755bb
 messages: [
   "For ocp-browser, please also install package lambda-term"
     {!lambda-term:installed}
