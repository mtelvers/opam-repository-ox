--- conflicted
+++ resolved
@@ -22,15 +22,9 @@
   "jbuilder" {build & >= "1.0+beta9"}
   "lwt" {>= "2.5.0"}
   "cstruct" {>= "3.0.0"}
-<<<<<<< HEAD
-  "ppx_tools" {build}
-  "ppx_sexp_conv" {build & >= "v0.9"}
-  "ppx_cstruct" {build}
-=======
   "ppx_tools"
-  "ppx_sexp_conv" { >="v0.9"} 
+  "ppx_sexp_conv" {>= "v0.9"}
   "ppx_cstruct"
->>>>>>> 78016568
   "io-page"
   "mirage-flow-lwt" {>= "1.0.0"}
   "xenstore" {>= "1.2.2"}
