opam-version: "2.0"
maintainer: "https://github.com/ocaml/opam-repository/issues"
build: make
remove: [["ocamlfind" "remove" "ocamldbi"]]
depends: ["ocaml" "ocamlfind" "pcre" "num"]
depopts: [
  "postgresql"
  "mysql"
]
conflicts: [
  "freetds"
]
install: [
  make "install" "OCAMLDBIDIR=%{lib}%/ocamldbi" "DOCDIR=%{doc}%/ocamldbi"
]
<<<<<<< HEAD
synopsis: "Database independent layer patterned upon Perl DBI"
flags: light-uninstall
url {
  src:
    "http://download.savannah.gnu.org/releases/modcaml/ocamldbi-0.9.11.tar.gz"
  checksum: "md5=b22a0aeb956c9049359579cd2cba33fd"
}
=======
available: [ocaml-version < "4.06.0"]
>>>>>>> abac0a66
<|MERGE_RESOLUTION|>--- conflicted
+++ resolved
@@ -2,7 +2,12 @@
 maintainer: "https://github.com/ocaml/opam-repository/issues"
 build: make
 remove: [["ocamlfind" "remove" "ocamldbi"]]
-depends: ["ocaml" "ocamlfind" "pcre" "num"]
+depends: [
+  "ocaml" {< "4.06.0"}
+  "ocamlfind"
+  "pcre"
+  "num"
+]
 depopts: [
   "postgresql"
   "mysql"
@@ -13,14 +18,10 @@
 install: [
   make "install" "OCAMLDBIDIR=%{lib}%/ocamldbi" "DOCDIR=%{doc}%/ocamldbi"
 ]
-<<<<<<< HEAD
 synopsis: "Database independent layer patterned upon Perl DBI"
 flags: light-uninstall
 url {
   src:
     "http://download.savannah.gnu.org/releases/modcaml/ocamldbi-0.9.11.tar.gz"
   checksum: "md5=b22a0aeb956c9049359579cd2cba33fd"
-}
-=======
-available: [ocaml-version < "4.06.0"]
->>>>>>> abac0a66
+}