--- conflicted
+++ resolved
@@ -16,15 +16,9 @@
   "ocaml" {>= "4.03.0"}
   "jbuilder" {build & >= "1.0+beta9"}
   "mirage-qubes" {>= "0.5"}
-<<<<<<< HEAD
-  "tcpip"
-  "ipaddr"
-  "mirage-protocols-lwt"
-=======
   "tcpip" {>= "3.0.0" & < "3.5.0"}
   "ipaddr"
   "mirage-protocols-lwt" {< "1.4.0"}
->>>>>>> ea1fc41b
   "cstruct" {>= "1.9.0"}
   "lwt"
   "mirage-types-lwt" {>= "3.0.0"}
