opam-version: "2.0"
maintainer:   "dave@recoil.org"
authors:      [ "Dave Scott" "Thomas Gazagnaire" "David Allsopp" ]
tags:         ["org:xapi-project" "org:mirage"]
homepage:     "https://github.com/mirage/ocaml-tar"
bug-reports:  "https://github.com/mirage/ocaml-tar/issues"
dev-repo: "git+https://github.com/mirage/ocaml-tar.git"
build: [
  [
    "ocaml"
    "setup.ml"
    "-configure"
    "--prefix"
    prefix
    "--%{lwt:enable}%-lwtunix"
    "--%{mirage-types-lwt:enable}%-mirage"
  ]
  ["ocaml" "setup.ml" "-build"]
  [
    "ocaml"
    "setup.ml"
    "-configure"
    "--enable-tests"
    "--enable-lwtunix"
    "--enable-mirage"
  ] {with-test}
  [make "test"] {with-test}
]
install: ["ocaml" "setup.ml" "-install"]
remove:  ["ocamlfind" "remove" "tar"]

depends: [
<<<<<<< HEAD
  "ocaml" {>= "4.01.0" & < "4.06.0"}
  "ocamlfind" {build}
  "cstruct" {>= "1.9.0" & < "3.0.0"}
  "ppx_tools" {build}
  "cstruct-lwt" {build}
  "ppx_cstruct" {build}
=======
  "ocamlfind"         {build}
  "cstruct"           {>= "1.9.0" & < "3.0.0"}
  "ppx_tools"
  "cstruct-lwt"       {build}
  "ppx_cstruct"
>>>>>>> 78016568
  "re"
  "result"
  "cmdliner"
  "ounit" {with-test}
  "mirage-block-unix" {with-test & < "2.5.0"}
  "lwt" {with-test}
  "mirage-types-lwt" {with-test & < "3.0.0"}
]
depopts: ["lwt" "mirage-types-lwt"]
synopsis: "A pure OCaml library to read and write tar files"
description: """
This allows easy processing of tar-formatted data: creating archives,
listing archives and extracting archives. Together with camlzip, it can
directly process compressed .tar.gz archives.

A mirage interface is also provided which exposes a tar-formatted block
device as a read-only key=value store."""
flags: light-uninstall
url {
  src: "https://github.com/mirage/ocaml-tar/archive/v0.6.0.tar.gz"
  checksum: "md5=95bd70a1a61b0e9fc95af83bcc51b0bb"
}<|MERGE_RESOLUTION|>--- conflicted
+++ resolved
@@ -30,20 +30,12 @@
 remove:  ["ocamlfind" "remove" "tar"]
 
 depends: [
-<<<<<<< HEAD
   "ocaml" {>= "4.01.0" & < "4.06.0"}
   "ocamlfind" {build}
   "cstruct" {>= "1.9.0" & < "3.0.0"}
-  "ppx_tools" {build}
+  "ppx_tools"
   "cstruct-lwt" {build}
-  "ppx_cstruct" {build}
-=======
-  "ocamlfind"         {build}
-  "cstruct"           {>= "1.9.0" & < "3.0.0"}
-  "ppx_tools"
-  "cstruct-lwt"       {build}
   "ppx_cstruct"
->>>>>>> 78016568
   "re"
   "result"
   "cmdliner"
