opam-version: "2.0"
maintainer:   "dave@recoil.org"
authors:      [ "Dave Scott" "Thomas Gazagnaire" "David Allsopp" ]
tags:         ["org:xapi-project" "org:mirage"]
homepage:     "https://github.com/mirage/ocaml-tar"
bug-reports:  "https://github.com/mirage/ocaml-tar/issues"
dev-repo: "git+https://github.com/mirage/ocaml-tar.git"
build: [
  [
    "ocaml"
    "setup.ml"
    "-configure"
    "--prefix"
    prefix
    "--%{lwt:enable}%-lwtunix"
    "--%{mirage-types-lwt:enable}%-mirage"
  ]
  ["ocaml" "setup.ml" "-build"]
  [
    "ocaml"
    "setup.ml"
    "-configure"
    "--enable-tests"
    "--enable-lwtunix"
    "--enable-mirage"
  ] {with-test}
  [make "test"] {with-test}
]
install: ["ocaml" "setup.ml" "-install"]
remove:  ["ocamlfind" "remove" "tar"]

depends: [
  "ocaml" {>= "4.01.0" & < "4.06.0"}
  "ocamlfind"
<<<<<<< HEAD
  "cstruct" {>= "1.9.0" & < "3.0.0"}
  "ppx_cstruct" {build}
=======
  "cstruct"           {>= "1.9.0" & <"3.0.0"}
  "ppx_cstruct"
>>>>>>> 78016568
  "cstruct-lwt"
  "re"
  "cmdliner"
  "ounit" {with-test}
  "mirage-block-unix" {with-test & < "2.5.0"}
  "lwt" {with-test}
  "mirage-types-lwt" {with-test & < "3.0.0"}
]
depopts: ["lwt" "mirage-types-lwt"]
synopsis: "A pure OCaml library to read and write tar files"
description: """
This allows easy processing of tar-formatted data: creating archives,
listing archives and extracting archives. Together with camlzip, it can
directly process compressed .tar.gz archives.

A mirage interface is also provided which exposes a tar-formatted block
device as a read-only key=value store."""
flags: light-uninstall
url {
  src: "https://github.com/mirage/ocaml-tar/archive/v0.5.1.tar.gz"
  checksum: "md5=4919ee2ed71b8a889e778abd9945a181"
}<|MERGE_RESOLUTION|>--- conflicted
+++ resolved
@@ -32,13 +32,8 @@
 depends: [
   "ocaml" {>= "4.01.0" & < "4.06.0"}
   "ocamlfind"
-<<<<<<< HEAD
   "cstruct" {>= "1.9.0" & < "3.0.0"}
-  "ppx_cstruct" {build}
-=======
-  "cstruct"           {>= "1.9.0" & <"3.0.0"}
   "ppx_cstruct"
->>>>>>> 78016568
   "cstruct-lwt"
   "re"
   "cmdliner"
