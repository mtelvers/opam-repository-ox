opam-version: "2.0"
maintainer: "opensource@janestreet.com"
authors: ["Jane Street Group, LLC <opensource@janestreet.com>"]
homepage: "https://github.com/janestreet/async_js"
bug-reports: "https://github.com/janestreet/async_js/issues"
dev-repo: "git+https://github.com/janestreet/async_js.git"
license: "Apache-2.0"
build: [
  ["jbuilder" "build" "-p" name "-j" jobs]
]
depends: [
<<<<<<< HEAD
  "ocaml" {>= "4.03.0"}
  "async_kernel" {>= "v0.9" & < "v0.10"}
  "async_rpc_kernel" {>= "v0.9" & < "v0.10"}
  "jbuilder" {build & >= "1.0+beta2"}
  "ppx_driver" {>= "v0.9.2" & < "v0.10"}
  "ppx_jane" {>= "v0.9" & < "v0.10"}
  "js_of_ocaml" {>= "3.0"}
  "js_of_ocaml-ppx" {>= "3.0"}
=======
  "async_kernel"            {>= "v0.9" & < "v0.10"}
  "async_rpc_kernel"        {>= "v0.9" & < "v0.10"}
  "jbuilder"                {build & >= "1.0+beta2"}
  "ppx_driver"              {>= "v0.9.2" & < "v0.10"}
  "ppx_jane"                {>= "v0.9" & < "v0.10"}
  "js_of_ocaml"             {>= "3.0"}
  "js_of_ocaml-ppx"         {>= "3.0" & < "3.2"}
>>>>>>> 2b0d9717
  "ocaml-migrate-parsetree" {>= "0.4"}
]
synopsis:
  "A small library that provide Async support for JavaScript platforms."
url {
  src: "https://github.com/janestreet/async_js/archive/v0.9.1.tar.gz"
  checksum: "md5=14629aeaef895382a732c3ac810b49e1"
}<|MERGE_RESOLUTION|>--- conflicted
+++ resolved
@@ -9,7 +9,6 @@
   ["jbuilder" "build" "-p" name "-j" jobs]
 ]
 depends: [
-<<<<<<< HEAD
   "ocaml" {>= "4.03.0"}
   "async_kernel" {>= "v0.9" & < "v0.10"}
   "async_rpc_kernel" {>= "v0.9" & < "v0.10"}
@@ -17,16 +16,7 @@
   "ppx_driver" {>= "v0.9.2" & < "v0.10"}
   "ppx_jane" {>= "v0.9" & < "v0.10"}
   "js_of_ocaml" {>= "3.0"}
-  "js_of_ocaml-ppx" {>= "3.0"}
-=======
-  "async_kernel"            {>= "v0.9" & < "v0.10"}
-  "async_rpc_kernel"        {>= "v0.9" & < "v0.10"}
-  "jbuilder"                {build & >= "1.0+beta2"}
-  "ppx_driver"              {>= "v0.9.2" & < "v0.10"}
-  "ppx_jane"                {>= "v0.9" & < "v0.10"}
-  "js_of_ocaml"             {>= "3.0"}
-  "js_of_ocaml-ppx"         {>= "3.0" & < "3.2"}
->>>>>>> 2b0d9717
+  "js_of_ocaml-ppx" {>= "3.0" & < "3.2"}
   "ocaml-migrate-parsetree" {>= "0.4"}
 ]
 synopsis:
