--- conflicted
+++ resolved
@@ -31,11 +31,7 @@
   "lwt"
   "cohttp" {>= "0.19.3"}
   "git" {>= "1.7.1"}
-<<<<<<< HEAD
-  "irmin" {>= "0.9.10" & <= "0.10.0"}
-=======
   "irmin" {>= "0.9.10" & < "0.10.0"}
->>>>>>> 3970d55d
   "irmin-unix"
   "re"
   "tls" {>= "0.6.0"}
@@ -43,11 +39,8 @@
   "dns" {>= "0.15.3"}
   "menhir"
   "camlzip"
-<<<<<<< HEAD
   "sexplib" {<= "113.00.00"}
   "fieldslib" {<= "113.00.00"}
-=======
   "ocamlbuild" {build}
->>>>>>> 3970d55d
 ]
 available: [ ocaml-version >= "4.01.0" ]