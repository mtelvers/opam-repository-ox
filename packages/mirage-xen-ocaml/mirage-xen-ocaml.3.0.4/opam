--- conflicted
+++ resolved
@@ -16,11 +16,7 @@
   "ocaml-src"
   "ocamlbuild" {build}
 ]
-<<<<<<< HEAD
-available: os = "linux"
-=======
 available: [os = "linux" & opam-version < "2.0.0"]
->>>>>>> 73dcc12a
 synopsis: "MirageOS headers for the OCaml runtime"
 description:
   "The package contains the OCaml runtime patches and build system."
