--- conflicted
+++ resolved
@@ -2,8 +2,11 @@
 maintainer: "https://github.com/ocaml/opam-repository/issues"
 build: make
 remove: [["ocamlfind" "remove" "schoca"]]
-<<<<<<< HEAD
-depends: ["ocaml" "ocamlfind" "camlp4"]
+depends: [
+  "ocaml" {< "4.06.0"}
+  "ocamlfind"
+  "camlp4"
+]
 install: [make "install" "DESTPREF=%{prefix}%"]
 synopsis: "Implementation of the Scheme language in OCaml"
 description: """
@@ -16,9 +19,4 @@
   src:
     "http://downloads.sourceforge.net/project/chesslib/Schoca/schoca-0.2.3/schoca-0.2.3.tar.bz2"
   checksum: "md5=98ff10d4e586ecc9c30ee4898945ec78"
-}
-=======
-depends: ["ocamlfind" "camlp4"]
-install: [make "install" "DESTPREF=%{prefix}%"]
-available: [ocaml-version < "4.06.0"]
->>>>>>> abac0a66
+}