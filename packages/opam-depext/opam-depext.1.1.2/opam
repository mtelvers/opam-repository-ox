--- conflicted
+++ resolved
@@ -12,20 +12,18 @@
 license: "LGPL-2.1 with OCaml linking exception"
 dev-repo: "git+https://github.com/ocaml/opam-depext.git#2.0"
 build: [make]
-<<<<<<< HEAD
-available: [opam-version >= "2.0.0~beta5"]
+available: opam-version >= "2.0.0~beta5"
 synopsis: "Query and install external dependencies of OPAM packages"
 description: """
 opam-depext is a simple program intended to facilitate the interaction between
 OPAM packages and the host package management system. It can query OPAM for the
 right external dependencies on a set of packages, depending on the host OS, and
 call the OS's package manager in the appropriate way to install them."""
-depends: ["ocaml"]
+depends: [
+  "ocaml" {>= "4.0.0"}
+]
 flags: plugin
 url {
-  src: "https://github.com/ocaml/opam-depext/releases/download/v1.1.2/opam-depext-full-1.1.2.tbz"
-  checksum: "md5=d71c9c0ada811ccf0669d09e1b0329da"
-}
-=======
-available: [opam-version >= "2.0.0~beta5" & ocaml-version >= "4.0.0"]
->>>>>>> 0f5b7ee8
+  src: "https://github.com/ocaml/opam-depext/archive/v1.1.2.tar.gz"
+  checksum: "md5=411ccffad38a77cf413172a8a35ef9b9"
+}