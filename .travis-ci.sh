--- conflicted
+++ resolved
@@ -72,13 +72,8 @@
     echo "... package available."
     echo
     echo "====== External dependency handling ======"
-<<<<<<< HEAD
-    opam install depext
-    depext=$(opam depext -ls $pkg --no-sources)
-=======
     opam install 'depext>=1.1.0'
     depext=$(opam depext -ls $pkg)
->>>>>>> 73dcc12a
     opam depext $pkg
     echo
     echo "====== Installing dependencies ======"
@@ -103,15 +98,12 @@
 
 build_switch
 
-<<<<<<< HEAD
-=======
 echo OCaml version
 ocaml -version
 echo OPAM versions
 opam --version
 opam --git-version
 
->>>>>>> 73dcc12a
 for i in `cat tobuild.txt`; do
     name=$(echo $i | cut -f1 -d".")
     case $name in
